!> \file mo_utils.f90
!> \copydoc mo_utils

!> \brief General utilities for the CHS library
!> \details This module provides general utilities such as comparisons of two reals.
!> \authors Matthias Cuntz, Juliane Mai
!> \date Feb 2014
MODULE mo_utils

  ! Written  Matthias Cuntz, Juliane Mai, Feb 2014
  ! Modified Matthias Cuntz, Juliane Mai, Feb 2014 - equal, notequal
  !          Matthias Cuntz,              May 2014 - swap
  !          Matthias Cuntz,              May 2014 - is_finite, is_nan, is_normal, special_value
  !          Matthias Cuntz,              Jun 2016 - special_value as elemental function
  !          Matthias Cuntz,              Jun 2016 - cumsum, arange, linspace, imaxloc/iminloc
  !          Matthias Cuntz,              Jun 2016 - copy toupper of mo_string_utils into module

  ! License
  ! -------
  ! This file is part of the UFZ Fortran library.

  ! The UFZ Fortran library is free software: you can redistribute it and/or modify
  ! it under the terms of the GNU Lesser General Public License as published by
  ! the Free Software Foundation, either version 3 of the License, or
  ! (at your option) any later version.

  ! The UFZ Fortran library is distributed in the hope that it will be useful,
  ! but WITHOUT ANY WARRANTY; without even the implied warranty of
  ! MERCHANTABILITY or FITNESS FOR A PARTICULAR PURPOSE. See the
  ! GNU Lesser General Public License for more details.

  ! You should have received a copy of the GNU Lesser General Public License
  ! along with the UFZ Fortran library (cf. gpl.txt and lgpl.txt).
  ! If not, see <http://www.gnu.org/licenses/>.

  ! Copyright 2014 Matthias Cuntz, Juliane Mai

  USE mo_kind,         only: sp, dp, i4, i8, spc, dpc

  IMPLICIT NONE

  PUBLIC :: arange        ! Natural numbers within interval
  PUBLIC :: cumsum        ! Cumulative sum
  PUBLIC :: eq            ! a == b, a .eq. b
  PUBLIC :: equal         ! a == b, a .eq. b
  PUBLIC :: ge            ! a >= b, a .ge. b
  PUBLIC :: greaterequal  ! a >= b, a .ge. b
  PUBLIC :: imaxloc       ! maxloc(arr)(1)
  PUBLIC :: iminloc       ! maxloc(arr)(1)
  PUBLIC :: is_finite     ! .true. if not IEEE Inf and not IEEE NaN
  PUBLIC :: is_nan        ! .true. if IEEE NaN
  PUBLIC :: is_normal     ! .true. if not IEEE Inf and not IEEE NaN
  PUBLIC :: le            ! a <= b, a .le. b
  PUBLIC :: lesserequal   ! a <= b, a .le. b
  PUBLIC :: linspace      ! Evenly spaced numbers in interval
  PUBLIC :: locate        ! Find closest values in a monotonic series
  PUBLIC :: ne            ! a /= b, a .ne. b
  PUBLIC :: notequal      ! a /= b, a .ne. b
  PUBLIC :: special_value ! Special IEEE values
  PUBLIC :: swap          ! Swaps arrays or elements of an array

  
  ! ------------------------------------------------------------------

<<<<<<< HEAD
  !     NAME
  !         cumsum

  !     PURPOSE
  !         Calculate the cumulative sum
  !
  !>        \brief Cumulative sum.
  !
  !>        \details The cumulative sum of the elements of an array
  !>        \f[ cumsum(i) = \sum_{j=1}^i array(j) \f]
  !
  !     INTENT(IN)
  !>        \param[in] "integer(i4/i8)/real(sp/dp)/complex(spc/dpc) :: arr(:)"   1D array
  !
  !     INTENT(INOUT)
  !         None
=======
  !> \brief flip an array at a certain dimension
  interface flip
    procedure flip_1D_dp, flip_2D_dp, flip_3D_dp, flip_4D_dp, flip_1D_i4, flip_2D_i4, flip_3D_i4, flip_4D_i4
  end interface

  !> \brief chunk version of the unpack operation
  interface unpack_chunkwise
    procedure unpack_chunkwise_i1, unpack_chunkwise_dp
  end interface
>>>>>>> 8951ca11

  !     INTENT(OUT)
  !         None
  !
  !     INTENT(IN), OPTIONAL
  !         None
  !
  !     INTENT(INOUT), OPTIONAL
  !         None
  !
  !     INTENT(OUT), OPTIONAL
  !         None
  !
  !     RETURN
  !>       \return     kind(arr) :: cumsum(size(arr)) &mdash; Cumulative sum
  !
  !     RESTRICTIONS
  !         None
  !
  !     EXAMPLE
  !         vec = (/ 1., 2., 3., 4., 5., 6. /)
  !         cum = cumsum(vec)
  !         -> see also example in test directory

  !     LITERATURE
  !         None

  !     HISTORY
  !>        \authors Matthias Cuntz
  !>        \date Jun 2016
  INTERFACE cumsum
     MODULE PROCEDURE cumsum_i4, cumsum_i8, cumsum_dp, cumsum_sp, cumsum_dpc, cumsum_spc
  END INTERFACE cumsum

  
  ! ------------------------------------------------------------------

  !>        \brief Comparison of real values.

  !>        \details Compares two reals if they are numerically equal or not, i.e.
  !!        equal: \f[ |\frac{a-b}{b}| < \epsilon \f]
  !!
  !!        \b Example
  !!
  !!        Returns ´.false.´
  !!        \code{.f90}
  !!        vec1 = (/ 1., 2., 3., -999., 5., 6. /)
  !!        vec2 = (/ 1., 1., 3., -999., 10., 6. /)
  !!        isequal = equal(vec1, vec2)
  !!        \endcode

  !>        \param[in] "real(sp/dp) :: a"        First number to compare
  !>        \param[in] "real(sp/dp) :: b"        Second number to compare
  !>        \retval    "real(sp/dp) :: equal" \f$ a == b \f$ logically true or false

  !>        \authors Matthias Cuntz, Juliane Mai
  !>        \date Feb 2014
  !!          - sp, dp
  INTERFACE equal
     MODULE PROCEDURE equal_sp, equal_dp
  END INTERFACE equal

  !> \brief Comparison of real values for inequality.
  !> \see equal
  INTERFACE notequal
     MODULE PROCEDURE notequal_sp, notequal_dp
  END INTERFACE notequal

  !> \brief Comparison of real values: `a >= b`.
  INTERFACE greaterequal
     MODULE PROCEDURE greaterequal_sp, greaterequal_dp
  END INTERFACE greaterequal

  !> \brief Comparison of real values: `a <= b`.
  INTERFACE lesserequal
     MODULE PROCEDURE lesserequal_sp, lesserequal_dp
  END INTERFACE lesserequal

  !> \copydoc equal
  INTERFACE eq
     MODULE PROCEDURE equal_sp, equal_dp
  END INTERFACE eq

  !> \copydoc notequal
  INTERFACE ne
     MODULE PROCEDURE notequal_sp, notequal_dp
  END INTERFACE ne

  !> \copydoc greaterequal
  INTERFACE ge
     MODULE PROCEDURE greaterequal_sp, greaterequal_dp
  END INTERFACE ge

  !> \copydoc lesserequal
  INTERFACE le
     MODULE PROCEDURE lesserequal_sp, lesserequal_dp
  END INTERFACE le


  ! ------------------------------------------------------------------

<<<<<<< HEAD
  !     NAME
  !         imaxloc / iminloc

  !     PURPOSE
  !         First location in array of element with the maximum/minimum value.
  !
  !>        \brief First location in array of element with the maximum/minimum value.
  !
  !>        \details Fortran intrinsics maxloc and minloc return arrays with all subsripts
  !>                 corresponding to the maximum/minimum value in the array.\n
  !>                 This routine returns only the first entry as scalar integer.
  !
  !     INTENT(IN)
  !>        \param[in] "integer(i4/i8)/real(sp/dp)/complex(spc/dpc) :: array(:)" Input array
  !
  !     INTENT(INOUT)
  !         None

  !     INTENT(OUT)
  !         None
  !
  !     INTENT(IN), OPTIONAL
  !>        \param[in] "logical :: mask(:)"   If present, only those locations in array corresponding to
  !>                                          the true values in mask are searched for the maximum value.
  !
  !     INTENT(INOUT), OPTIONAL
  !         None
  !
  !     INTENT(OUT), OPTIONAL
  !         None
  !
  !     RETURN
  !>       \return     integer(i4) :: imaxloc/iminloc &mdash; First location of maximum/minimum
  !
  !     RESTRICTIONS
  !         None
  !
  !     EXAMPLE
  !         integer(i4) :: imin
  !         imin = iminloc(vec, mask=mask)
  !         -> see also example in test directory

  !     LITERATURE
  !         None

  !     HISTORY
  !>        \authors Matthias Cuntz, Juliane Mai
  !>        \date Feb 2014
  !         Modified, Matthias Cuntz, Juliane Mai, Feb 2014 - sp, dp
  INTERFACE imaxloc
     MODULE PROCEDURE imaxloc_i4, imaxloc_i8, imaxloc_sp, imaxloc_dp
  END INTERFACE imaxloc

  INTERFACE iminloc
     MODULE PROCEDURE iminloc_i4, iminloc_i8, iminloc_sp, iminloc_dp
  END INTERFACE iminloc


  ! ------------------------------------------------------------------

  !     NAME
  !         is_finite / is_nan / is_normal

  !     PURPOSE
  !         Elemental inquiry functions returning .true. if the argument has a value
  !         implied by the name of the function.
  !
  !>        \brief .true. if not IEEE Inf, IEEE NaN, nor IEEE Inf nor IEEE NaN, respectively.
  !
  !>        \details Checks for IEEE Inf and IEEE NaN, i.e. Infinity and Not-a-Number.\n
  !>                 Wraps to functions of the intrinsic module ieee_arithmetic
  !>                 but gives alternatives for gfortran, which does not provide ieee_arithmetic.
  !
  !     INTENT(IN)
  !>        \param[in] "real(sp/dp) :: x"        Number to check
  !
  !     INTENT(INOUT)
  !         None

  !     INTENT(OUT)
  !         None
  !
  !     INTENT(IN), OPTIONAL
  !         None
  !
  !     INTENT(INOUT), OPTIONAL
  !         None
  !
  !     INTENT(OUT), OPTIONAL
  !         None
  !
  !     RETURN
  !>       \return logical :: is_finite/is_nan/is_normal &mdash; \f$ a /= Inf, a == NaN, a /= Inf and a == NaN \f$,
  !>                                                             logically true or false
  !
  !     RESTRICTIONS
  !         None
  !
  !     EXAMPLE
  !         vec1 = (/ NaN, 2., 3., Inf, 5., 6. /)
  !         is_finite = equal(vec1)
  !         is_nan    = equal(vec1)
  !         is_normal = equal(vec1)
  !         -> see also example in test directory

  !     LITERATURE
  !         None

  !     HISTORY
=======
  !>        \brief .true. if not IEEE Inf.

  !>        \details
  !!        Checks for IEEE Inf, i.e. Infinity.\n
  !!        Wraps to functions of the intrinsic module ieee_arithmetic.
  !!
  !!        \b Example
  !!
  !!        Returns `.false.` in 1st and 4th element.
  !!        \code{.f90}
  !!        vec1 = (/ NaN, 2., 3., Inf, 5., 6. /)
  !!        isfinite = is_finite(vec1)
  !!        \endcode

  !>        \param[in] "real(sp/dp) :: a"   Number to be evaluated.
  !>        \retval "logical :: is_finite"  \f$ a \neq \infty \f$, logically true or false.

>>>>>>> 8951ca11
  !>        \authors Matthias Cuntz
  !>        \date Mar 2015
  INTERFACE is_finite
     MODULE PROCEDURE is_finite_sp, is_finite_dp
  END INTERFACE is_finite  

  INTERFACE is_nan
     MODULE PROCEDURE is_nan_sp, is_nan_dp
  END INTERFACE is_nan
  
  INTERFACE is_normal
     MODULE PROCEDURE is_normal_sp, is_normal_dp
  END INTERFACE is_normal  


  ! ------------------------------------------------------------------

<<<<<<< HEAD
  !     NAME
  !         linspace

  !     PURPOSE
  !         Return evenly spaced numbers over a specified interval.
  !
  !>        \brief Evenly spaced numbers in interval.
  !
  !>        \details Return N evenly spaced numbers over a specified interval [lower,upper].
  !>        \f[ linspace(lower,upper,N) = lower + arange(0,N-1)/(N-1) * (upper-lower) \f]
  !
  !>        Output array has kind of lower.
  !
  !     INTENT(IN)
  !>        \param[in] "integer(i4/i8)/real(sp/dp) :: lower"   Start of interval.
  !>        \param[in] "integer(i4/i8)/real(sp/dp) :: upper"   End of interval.
  !>        \param[in] "integer(i4)                :: nstep"   Number of steps.
  !
  !     INTENT(INOUT)
  !         None

  !     INTENT(OUT)
  !         None
  !
  !     INTENT(IN), OPTIONAL
  !         None
  !
  !     INTENT(INOUT), OPTIONAL
  !         None
  !
  !     INTENT(OUT), OPTIONAL
  !         None
  !
  !     RETURN
  !>       \return     kind(lower) :: linspace(N) &mdash; 1D array with evenly spaced numbers between lower and upper.
  !
  !     RESTRICTIONS
  !         None
  !
  !     EXAMPLE
  !         rr = linspace(1.0_dp,11._dp,101)
  !         -> see also example in test directory
=======
  !>        \brief .true. if IEEE NaN.

  !>        \details
  !!        Checks for IEEE NaN, i.e. Not-a-Number.\n
  !!        Wraps to functions of the intrinsic module ieee_arithmetic.
  !!
  !!        \b Example
  !!
  !!        Returns `.false.` in all but 1st element
  !!        \code{.f90}
  !!        vec1 = (/ NaN, 2., 3., Inf, 5., 6. /)
  !!        isnan = is_nan(vec1)
  !!        \endcode

  !>        \param[in] "real(sp/dp) :: a"        Number to be evaluated.
  !>        \retval "logical :: is_nan"  \f$ a = NaN \f$, logically true or false.

  INTERFACE is_nan
    MODULE PROCEDURE is_nan_sp, is_nan_dp
  END INTERFACE is_nan

  !>        \brief .true. if nor IEEE Inf nor IEEE NaN.

  !>        \details
  !!        Checks if IEEE Inf and IEEE NaN, i.e. Infinity and Not-a-Number.\n
  !!        Wraps to functions of the intrinsic module ieee_arithmetic.
  !!
  !!        \b Example
  !!
  !!        Returns `.true.` in all but 1st and 4th element.
  !!        \code{.f90}
  !!        vec1 = (/ NaN, 2., 3., Inf, 5., 6. /)
  !!        isnormal = is_normal(vec1)
  !!        \endcode

  !>        \param[in] "real(sp/dp) :: a"        Number to be evaluated.
  !>        \retval "logical :: is_normal" \f$ a \neq \infty \land a = NaN \f$, logically true or false.
>>>>>>> 8951ca11

  !     LITERATURE
  !         None

  !     HISTORY
  !>        \authors Matthias Cuntz
  !>        \date Jun 2016
  INTERFACE linspace
     MODULE PROCEDURE linspace_i4, linspace_i8, linspace_dp, linspace_sp
  END INTERFACE linspace


  ! ------------------------------------------------------------------

  !>         \brief Find closest values in a monotonic series, returns the indexes.

  !>        \details
  !!        Given an array x(1:n), and given a value y,
  !!        returns a value j such that y is between
  !!        x(j) and x(j+1).\n
  !!
  !!        x must be monotonically increasing.\n
  !!        j=0 or j=N is returned to indicate that x is out of range.
  !!
  !!        \b Example
  !!
  !!        Returns `ii = (/1, 5/)`
  !!        \code{.f90}
  !!        x = (/ 1., 2., 3., -999., 5., 6. /)
  !!        y = (/ 1.1, 5.6 /)
  !!        ii = locate(x, y)
  !!        \endcode
  !!
  !!        Returns `ii = 1`
  !!        \code{.f90}
  !!        y = 1.1
  !!        ii = locate(x, y)
  !!        \endcode

  !>        \param[in] "real(dp/sp)    :: x(:)"           Sorted array
  !>        \param[in] "real(dp/sp)    :: y[(:)]"         Value(s) of which the closest match in x(:) is wanted
  !>        \retval    "integer(i4) :: index[(:)]"        Index(es) of x so that y is between x(index) and x(index+1)

  !>        \note x must be monotonically increasing.\n

  !>        \author Matthias Cuntz
  !>        \date May 2014
  INTERFACE locate
     MODULE PROCEDURE locate_0d_dp, locate_0d_sp, locate_1d_dp, locate_1d_sp
  END INTERFACE locate


  ! ------------------------------------------------------------------

<<<<<<< HEAD
  !     NAME
  !         arange

  !     PURPOSE
  !         Gives natural numbers within a given interval.
  !
  !>        \brief Numbers within a given range.
  !
  !>        \details Gives array with numbers in a given interval, i.e.
  !>        \f[ arange(1) = lower \f]
  !>        \f[ arange(2) = lower+1 \f]
  !>        ...
  !>        \f[ arange(n) = upper \f]
  !
  !>        Default is lower=1.
  !
  !>        Output array has kind of lower.
  !
  !     INTENT(IN)
  !>        \param[in] "integer(i4/i8)/real(sp/dp) :: lower"   Start of interval if upper is given,
  !>                                                           Otherwise end of interval and start of interval is 1.
  !
  !     INTENT(INOUT)
  !         None

  !     INTENT(OUT)
  !         None
  !
  !     INTENT(IN), OPTIONAL
  !>        \param[in] "integer(i4/i8)/real(sp/dp) :: upper    End of interval"
  !
  !     INTENT(INOUT), OPTIONAL
  !         None
  !
  !     INTENT(OUT), OPTIONAL
  !         None
  !
  !     RETURN
  !>       \return     kind(arr) :: arange(upper-lower+1) &mdash; 1D array with values within given interval.
  !
  !     RESTRICTIONS
  !         None
  !
  !     EXAMPLE
  !         rr = arange(100._dp)
  !         -> see also example in test directory

  !     LITERATURE
  !         None

  !     HISTORY
  !>        \authors Matthias Cuntz
  !>        \date Jun 2016
  INTERFACE arange
     MODULE PROCEDURE arange_i4, arange_i8, arange_dp, arange_sp
  END INTERFACE arange

  
  ! ------------------------------------------------------------------

  !     NAME
  !         swap

  !     PURPOSE
  !         Swap to values/arrays or two elements in 1D-array.
  !
=======
>>>>>>> 8951ca11
  !>        \brief Swap to values or two elements in array.

  !>        \details
  !!        Swaps either two entities, i.e. scalars, vectors, matrices,
  !!        or two elements in a vector.
  !!        The call is either \n
  !!          call swap(x,y) \n
  !!        or \n
  !!          call swap(vec,i,j)
  !!
  !!        \b Example
  !!
  !!        \code{.f90}
  !!        vec1 = (/ 1., 2., 3., -999., 5., 6. /)
  !!        vec2 = (/ 1., 1., 3., -999., 10., 6. /)
  !!        \endcode
  !!
  !!        Swaps elements in vec1 and vec2
  !!        \code{.f90}
  !!        call swap(vec1, vec2)
  !!        \endcode
  !!
  !!        Swaps 1st and 3rd element of vec1
  !!        \code{.f90}
  !!        call swap(vec1, 1, 3)
  !!        \endcode


  !>        \param[in] "integer(i4)    :: i"               Index of first element to be swapped with second [case swap(vec,i,j)]
  !>        \param[in] "integer(i4)    :: j"               Index of second element to be swapped with first [case swap(vec,i,j)]
  !>        \param[inout] "real(sp/dp/i4) :: x[(:,...)]"   First scalar or array to swap with second [case swap(x,y)]
  !>        \param[inout] "real(sp/dp/i4) :: y[(:[,:])]"   Second scalar or array to swap with first [case swap(x,y)]
  !>        \param[inout] "real(sp/dp/i4) :: x(:)"         Vector of which to elements are swapped [case swap(vec,i,j)]

  !>        \note No mask or undef.

  !>        \author Matthias Cuntz
  !>        \date May 2014
  INTERFACE swap
     MODULE PROCEDURE &
          swap_xy_dp, swap_xy_sp, swap_xy_i4, &
          swap_vec_dp, swap_vec_sp, swap_vec_i4
  END INTERFACE swap

  
  ! ------------------------------------------------------------------

  !>        \brief Special IEEE values.
<<<<<<< HEAD
  !
  !>        \details Returns special IEEE values such as Infinity or Not-a-Number.\n
  !>                 Wraps to function ieee_value of the intrinsic module ieee_arithmetic
  !>                 but gives alternatives for gfortran, which does not provide ieee_arithmetic.\n
  !>                 Quiet and signaling NaN are the same in case of gfortran;\n
  !>                 also denormal values are the same as inf.
  !>
  !>                 Current special values are:\n
  !>                 IEEE_SIGNALING_NAN\n
  !>                 IEEE_QUIET_NAN\n
  !>                 IEEE_NEGATIVE_INF\n
  !>                 IEEE_POSITIVE_INF\n
  !>                 IEEE_NEGATIVE_DENORMAL\n
  !>                 IEEE_POSITIVE_DENORMAL\n
  !>                 IEEE_NEGATIVE_NORMAL\n
  !>                 IEEE_POSITIVE_NORMAL\n
  !>                 IEEE_NEGATIVE_ZERO\n
  !>                 IEEE_POSITIVE_ZERO
  !
  !     INTENT(IN)
  !>        \param[in] "real(sp/dp) :: x"         dummy for kind of output
  !>        \param[in] "character(le=*) :: name   ieee signal nanme
  !
  !     INTENT(INOUT)
  !         None

  !     INTENT(OUT)
  !
  !     INTENT(IN), OPTIONAL
  !         None
  !
  !     INTENT(INOUT), OPTIONAL
  !         None
  !
  !     INTENT(OUT), OPTIONAL
  !         None
  !
  !     RETURN
  !>       \return real(sp/dp) :: special_value &mdash; IEEE special value\n
  !>                 IEEE_SIGNALING_NAN\n
  !>                 IEEE_QUIET_NAN (==IEEE_SIGNALING_NAN for gfortran)\n
  !>                 IEEE_NEGATIVE_INF\n
  !>                 IEEE_POSITIVE_INF\n
  !>                 IEEE_NEGATIVE_DENORMAL (==-0.0 for gfortran)\n
  !>                 IEEE_POSITIVE_DENORMAL (==0.0 for gfortran)\n
  !>                 IEEE_NEGATIVE_NORMAL (==-1.0 for gfortran)\n
  !>                 IEEE_POSITIVE_NORMAL (==1.0 for gfortran)\n
  !>                 IEEE_NEGATIVE_ZERO\n
  !>                 IEEE_POSITIVE_ZERO\n

  !
  !     RESTRICTIONS
  !         None
  !
  !     EXAMPLE
  !         NaN = special_value(1.0, 'IEEE_QUIET_NAN')
  !         nan = special_value(1.0_dp, 'ieee_quiet_nan')
  !         -> see also example in test directory

  !     LITERATURE
  !         None

  !     HISTORY
=======

  !>        \details
  !!        Returns special IEEE values such as Infinity or Not-a-Number.\n
  !!        Wraps to function ieee_value of the intrinsic module ieee_arithmetic.\n
  !!        Current special values are:\n
  !!        - IEEE_SIGNALING_NAN
  !!        - IEEE_QUIET_NAN
  !!        - IEEE_NEGATIVE_INF
  !!        - IEEE_POSITIVE_INF
  !!        - IEEE_NEGATIVE_DENORMAL
  !!        - IEEE_POSITIVE_DENORMAL
  !!        - IEEE_NEGATIVE_NORMAL
  !!        - IEEE_POSITIVE_NORMAL
  !!        - IEEE_NEGATIVE_ZERO
  !!        - IEEE_POSITIVE_ZERO
  !!
  !!        \b Example
  !!
  !!        Returns NaN
  !!        \code{.f90}
  !!        NaN = special_value(1.0, 'IEEE_QUIET_NAN')
  !!        nan = special_value(1.0_dp, 'ieee_quiet_nan')
  !!        \endcode

  !>        \param[in] "real(sp/dp) :: x"             dummy for kind of output
  !>        \param[in] "character(le=*) :: ieee"      ieee signal nanme
  !>        \retval    "real(sp/dp) :: special_value" IEEE special value,
  !!                                                  IEEE_SIGNALING_NAN,
  !!                                                  IEEE_QUIET_NAN (==IEEE_SIGNALING_NAN for gfortran),
  !!                                                  IEEE_NEGATIVE_INF,
  !!                                                  IEEE_POSITIVE_INF,
  !!                                                  IEEE_NEGATIVE_DENORMAL (==-0.0 for gfortran),
  !!                                                  IEEE_POSITIVE_DENORMAL (==0.0 for gfortran),
  !!                                                  IEEE_NEGATIVE_NORMAL (==-1.0 for gfortran),
  !!                                                  IEEE_POSITIVE_NORMAL (==1.0 for gfortran),
  !!                                                  IEEE_NEGATIVE_ZERO,
  !!                                                  IEEE_POSITIVE_ZERO,

>>>>>>> 8951ca11
  !>        \authors Matthias Cuntz
  !>        \date Mar 2015
  INTERFACE special_value
     MODULE PROCEDURE special_value_sp, special_value_dp
  END INTERFACE special_value

<<<<<<< HEAD
=======
  !> \brief abstract interface for a relational operator on double precision arguments
  abstract interface
    logical pure function relational_operator_dp(a, b) result(boolean)
      import dp
      real(dp), intent(in) :: a, b
    end function relational_operator_dp
  end interface

  !> \brief abstract interface for a relational operator on single precision arguments
  abstract interface
    logical pure function relational_operator_sp(a, b) result(boolean)
      import sp
      real(sp), intent(in) :: a, b
    end function relational_operator_sp
  end interface

>>>>>>> 8951ca11
  ! ------------------------------------------------------------------

  PRIVATE

  ! ------------------------------------------------------------------

CONTAINS


  ! ------------------------------------------------------------------

  function arange_i4(lower, upper)

    implicit none

    integer(i4), intent(in)                :: lower
    integer(i4), intent(in), optional      :: upper
    integer(i4), dimension(:), allocatable :: arange_i4
    
    integer(i4) :: istart, istop
    integer(i4) :: i

    if (present(upper)) then
       istart = lower
       istop  = upper
    else
       istart = 1_i4
       istop  = lower
    endif

    allocate(arange_i4(istop-istart+1_i4))

    forall(i=istart:istop) arange_i4(i-istart+1) = i

  end function arange_i4

  function arange_i8(lower, upper)

    implicit none

    integer(i8), intent(in)                :: lower
    integer(i8), intent(in), optional      :: upper
    integer(i8), dimension(:), allocatable :: arange_i8
    
    integer(i8) :: istart, istop
    integer(i8) :: i

    if (present(upper)) then
       istart = lower
       istop  = upper
    else
       istart = 1_i8
       istop  = lower
    endif

    allocate(arange_i8(istop-istart+1_i8))

    forall(i=istart:istop) arange_i8(i-istart+1) = i

  end function arange_i8

  function arange_dp(lower, upper)

    implicit none

    real(dp), intent(in)                :: lower
    real(dp), intent(in), optional      :: upper
    real(dp), dimension(:), allocatable :: arange_dp
    
    integer(i8) :: istart, istop
    integer(i8) :: i

    if (present(upper)) then
       istart = int(lower,i8)
       istop  = int(upper,i8)
    else
       istart = 1_i8
       istop  = int(lower,i8)
    endif

    allocate(arange_dp(istop-istart+1_i8))

    forall(i=istart:istop) arange_dp(i-istart+1) = real(i,dp)

  end function arange_dp

  function arange_sp(lower, upper)

    implicit none

    real(sp), intent(in)                :: lower
    real(sp), intent(in), optional      :: upper
    real(sp), dimension(:), allocatable :: arange_sp
    
    integer(i8) :: istart, istop
    integer(i8) :: i

    if (present(upper)) then
       istart = int(lower,i8)
       istop  = int(upper,i8)
    else
       istart = 1_i8
       istop  = int(lower,i8)
    endif

    allocate(arange_sp(istop-istart+1_i8))

    forall(i=istart:istop) arange_sp(i-istart+1) = real(i,sp)

  end function arange_sp


  ! ------------------------------------------------------------------

  function cumsum_i4(arr)

    implicit none

    integer(i4), dimension(:), intent(in) :: arr
    integer(i4), dimension(size(arr,1))   :: cumsum_i4
    
    integer(i4) :: i

    cumsum_i4(1) = arr(1)
    do i=2, size(arr)
       cumsum_i4(i) = cumsum_i4(i-1) + arr(i)
    end do

  end function cumsum_i4

  function cumsum_i8(arr)

    implicit none

    integer(i8), dimension(:), intent(in) :: arr
    integer(i8), dimension(size(arr,1))   :: cumsum_i8
    
    integer(i4) :: i

    cumsum_i8(1) = arr(1)
    do i=2, size(arr)
       cumsum_i8(i) = cumsum_i8(i-1) + arr(i)
    end do

  end function cumsum_i8

  function cumsum_dp(arr)

    implicit none

    real(dp), dimension(:), intent(in) :: arr
    real(dp), dimension(size(arr,1))   :: cumsum_dp
    
    integer(i4) :: i

    cumsum_dp(1) = arr(1)
    do i=2, size(arr)
       cumsum_dp(i) = cumsum_dp(i-1) + arr(i)
    end do

  end function cumsum_dp

  function cumsum_dpc(arr)

    implicit none

    complex(dpc), dimension(:), intent(in) :: arr
    complex(dpc), dimension(size(arr,1))   :: cumsum_dpc
    
    integer(i4) :: i

    cumsum_dpc(1) = arr(1)
    do i=2, size(arr)
       cumsum_dpc(i) = cumsum_dpc(i-1) + arr(i)
    end do

  end function cumsum_dpc

  function cumsum_sp(arr)

    implicit none

    real(sp), dimension(:), intent(in) :: arr
    real(sp), dimension(size(arr,1))   :: cumsum_sp
    
    integer(i4) :: i

    cumsum_sp(1) = arr(1)
    do i=2, size(arr)
       cumsum_sp(i) = cumsum_sp(i-1) + arr(i)
    end do

  end function cumsum_sp

  function cumsum_spc(arr)

    implicit none

    complex(spc), dimension(:), intent(in) :: arr
    complex(spc), dimension(size(arr,1))   :: cumsum_spc
    
    integer(i4) :: i

    cumsum_spc(1) = arr(1)
    do i=2, size(arr)
       cumsum_spc(i) = cumsum_spc(i-1) + arr(i)
    end do

  end function cumsum_spc

  ! ------------------------------------------------------------------

  ELEMENTAL PURE FUNCTION equal_dp(a, b)

    IMPLICIT NONE

    REAL(dp), INTENT(IN) :: a
    REAL(dp), INTENT(IN) :: b
    LOGICAL              :: equal_dp

    if ((epsilon(1.0_dp)*abs(b) - abs(a-b)) < 0.0_dp) then
       equal_dp = .false.
    else
       equal_dp = .true.
    endif

  END FUNCTION equal_dp


  ELEMENTAL PURE FUNCTION equal_sp(a, b)

    IMPLICIT NONE

    REAL(sp), INTENT(IN) :: a
    REAL(sp), INTENT(IN) :: b
    LOGICAL              :: equal_sp

    if ((epsilon(1.0_sp)*abs(b) - abs(a-b)) < 0.0_sp) then
       equal_sp = .false.
    else
       equal_sp = .true.
    endif

  END FUNCTION equal_sp

  ! ------------------------------------------------------------------

  ELEMENTAL PURE FUNCTION greaterequal_dp(a, b)

    IMPLICIT NONE

    REAL(dp), INTENT(IN) :: a
    REAL(dp), INTENT(IN) :: b
    LOGICAL              :: greaterequal_dp

    greaterequal_dp = .true.
    ! 1st part is /=, 2nd part is the a<b
    if ( ((epsilon(1.0_dp)*abs(b) - abs(a-b)) < 0.0_dp) .and. (a < b) ) greaterequal_dp = .false.

  END FUNCTION greaterequal_dp


  ELEMENTAL PURE FUNCTION greaterequal_sp(a, b)

    IMPLICIT NONE

    REAL(sp), INTENT(IN) :: a
    REAL(sp), INTENT(IN) :: b
    LOGICAL              :: greaterequal_sp

    greaterequal_sp = .true.
    ! 1st part is /=, 2nd part is the a<b
    if ( ((epsilon(1.0_sp)*abs(b) - abs(a-b)) < 0.0_sp) .and. (a < b) ) greaterequal_sp = .false.

  END FUNCTION greaterequal_sp

  ! ------------------------------------------------------------------

  ELEMENTAL PURE FUNCTION lesserequal_dp(a, b)

    IMPLICIT NONE

    REAL(dp), INTENT(IN) :: a
    REAL(dp), INTENT(IN) :: b
    LOGICAL              :: lesserequal_dp

    lesserequal_dp = .true.
    ! 1st part is /=, 2nd part is the a>b
    if ( ((epsilon(1.0_dp)*abs(b) - abs(a-b)) < 0.0_dp) .and. (a > b) ) lesserequal_dp = .false.

  END FUNCTION lesserequal_dp


  ELEMENTAL PURE FUNCTION lesserequal_sp(a, b)

    IMPLICIT NONE

    REAL(sp), INTENT(IN) :: a
    REAL(sp), INTENT(IN) :: b
    LOGICAL              :: lesserequal_sp

    lesserequal_sp = .true.
    ! 1st part is /=, 2nd part is the a>b
    if ( ((epsilon(1.0_sp)*abs(b) - abs(a-b)) < 0.0_sp) .and. (a > b) ) lesserequal_sp = .false.

  END FUNCTION lesserequal_sp

  ! ------------------------------------------------------------------

  ELEMENTAL PURE FUNCTION notequal_dp(a, b)

    IMPLICIT NONE

    REAL(dp), INTENT(IN) :: a
    REAL(dp), INTENT(IN) :: b
    LOGICAL              :: notequal_dp

    if ((epsilon(1.0_dp)*abs(b) - abs(a-b)) < 0.0_dp) then
       notequal_dp = .true.
    else
       notequal_dp = .false.
    endif

  END FUNCTION notequal_dp


  ELEMENTAL PURE FUNCTION notequal_sp(a, b)

    IMPLICIT NONE

    REAL(sp), INTENT(IN) :: a
    REAL(sp), INTENT(IN) :: b
    LOGICAL              :: notequal_sp

    if ((epsilon(1.0_sp)*abs(b) - abs(a-b)) < 0.0_sp) then
       notequal_sp = .true.
    else
       notequal_sp = .false.
    endif

  END FUNCTION notequal_sp


  ! ------------------------------------------------------------------

  function imaxloc_i4(arr, mask)

    implicit none

    integer(i4), dimension(:), intent(in)           :: arr
    logical,     dimension(:), intent(in), optional :: mask
    integer(i4)                                     :: imaxloc_i4
    
    integer(i4), dimension(1) :: imax

    if (present(mask)) then
       imax = maxloc(arr, 1, mask)
    else
       imax = maxloc(arr, 1)
    endif
    imaxloc_i4 = imax(1)

  end function imaxloc_i4

  function imaxloc_i8(arr, mask)

    implicit none

    integer(i8), dimension(:), intent(in)           :: arr
    logical,     dimension(:), intent(in), optional :: mask
    integer(i4)                                     :: imaxloc_i8
    
    integer(i4), dimension(1) :: imax

    if (present(mask)) then
       imax = maxloc(arr, 1, mask)
    else
       imax = maxloc(arr, 1)
    endif
    imaxloc_i8 = imax(1)

  end function imaxloc_i8

  function imaxloc_dp(arr, mask)

    implicit none

    real(dp),   dimension(:), intent(in)           :: arr
    logical,    dimension(:), intent(in), optional :: mask
    integer(i4)                                    :: imaxloc_dp
    
    integer(i4), dimension(1) :: imax

    if (present(mask)) then
       imax = maxloc(arr, 1, mask)
    else
       imax = maxloc(arr, 1)
    endif
    imaxloc_dp = imax(1)

  end function imaxloc_dp

  function imaxloc_sp(arr, mask)

    implicit none

    real(sp),   dimension(:), intent(in)           :: arr
    logical,    dimension(:), intent(in), optional :: mask
    integer(i4)                                    :: imaxloc_sp
    
    integer(i4), dimension(1) :: imax

    if (present(mask)) then
       imax = maxloc(arr, 1, mask)
    else
       imax = maxloc(arr, 1)
    endif
    imaxloc_sp = imax(1)

  end function imaxloc_sp


  ! ------------------------------------------------------------------

  function iminloc_i4(arr, mask)

    implicit none

    integer(i4), dimension(:), intent(in)           :: arr
    logical,     dimension(:), intent(in), optional :: mask
    integer(i4)                                     :: iminloc_i4
    
    integer(i4), dimension(1) :: imin

    if (present(mask)) then
       imin = minloc(arr, 1, mask)
    else
       imin = minloc(arr, 1)
    endif
    iminloc_i4 = imin(1)

  end function iminloc_i4

  function iminloc_i8(arr, mask)

    implicit none

    integer(i8), dimension(:), intent(in)           :: arr
    logical,     dimension(:), intent(in), optional :: mask
    integer(i4)                                     :: iminloc_i8
    
    integer(i4), dimension(1) :: imin

    if (present(mask)) then
       imin = minloc(arr, 1, mask)
    else
       imin = minloc(arr, 1)
    endif
    iminloc_i8 = imin(1)

  end function iminloc_i8

  function iminloc_dp(arr, mask)

    implicit none

    real(dp),   dimension(:), intent(in)           :: arr
    logical,    dimension(:), intent(in), optional :: mask
    integer(i4)                                    :: iminloc_dp
    
    integer(i4), dimension(1) :: imin

    if (present(mask)) then
       imin = minloc(arr, 1, mask)
    else
       imin = minloc(arr, 1)
    endif
    iminloc_dp = imin(1)

  end function iminloc_dp

  function iminloc_sp(arr, mask)

    implicit none

    real(sp),   dimension(:), intent(in)           :: arr
    logical,    dimension(:), intent(in), optional :: mask
    integer(i4)                                    :: iminloc_sp
    
    integer(i4), dimension(1) :: imin

    if (present(mask)) then
       imin = minloc(arr, 1, mask)
    else
       imin = minloc(arr, 1)
    endif
    iminloc_sp = imin(1)

  end function iminloc_sp

  
  ! ------------------------------------------------------------------

  ELEMENTAL PURE FUNCTION is_finite_dp(a)

#ifndef GFORTRAN
  use, intrinsic :: ieee_arithmetic, only: ieee_is_finite
#endif

    IMPLICIT NONE

    REAL(dp), INTENT(IN) :: a
    LOGICAL              :: is_finite_dp

#ifndef GFORTRAN
    is_finite_dp = ieee_is_finite(a)
#else
    is_finite_dp = (.not. ((a > huge(a)) .or. (a < -huge(a)))) .and. (.not. is_nan(a))
#endif

  END FUNCTION is_finite_dp

  ELEMENTAL PURE FUNCTION is_finite_sp(a)

#ifndef GFORTRAN
  use, intrinsic :: ieee_arithmetic, only: ieee_is_finite
#endif

    IMPLICIT NONE

    REAL(sp), INTENT(IN) :: a
    LOGICAL              :: is_finite_sp

#ifndef GFORTRAN
    is_finite_sp = ieee_is_finite(a)
#else
    is_finite_sp = (.not. ((a > huge(a)) .or. (a < -huge(a)))) .and. (.not. is_nan(a))
#endif

  END FUNCTION is_finite_sp


  ELEMENTAL PURE FUNCTION is_nan_dp(a)

#ifndef GFORTRAN
  use, intrinsic :: ieee_arithmetic, only: isnan => ieee_is_nan
#endif

    IMPLICIT NONE

    REAL(dp), INTENT(IN) :: a
    LOGICAL              :: is_nan_dp

    ! isnan introduced in gfortran rev 4.2
#ifdef GFORTRAN41
    is_nan_dp = a /= a
#else
    is_nan_dp = isnan(a)
#endif

  END FUNCTION is_nan_dp

  ELEMENTAL PURE FUNCTION is_nan_sp(a)

#ifndef GFORTRAN
  use, intrinsic :: ieee_arithmetic, only: isnan => ieee_is_nan
#endif

    IMPLICIT NONE

    REAL(sp), INTENT(IN) :: a
    LOGICAL              :: is_nan_sp

    ! isnan introduced in gfortran rev 4.2
#ifdef GFORTRAN41
    is_nan_sp = a /= a
#else
    is_nan_sp = isnan(a)
#endif

  END FUNCTION is_nan_sp


  ELEMENTAL PURE FUNCTION is_normal_dp(a)

#ifndef GFORTRAN
  use, intrinsic :: ieee_arithmetic, only: ieee_is_normal
#endif

    IMPLICIT NONE

    REAL(dp), INTENT(IN) :: a
    LOGICAL              :: is_normal_dp

#ifndef GFORTRAN
    is_normal_dp = ieee_is_normal(a)
#else
    is_normal_dp = is_finite(a)
#endif

  END FUNCTION is_normal_dp

  ELEMENTAL PURE FUNCTION is_normal_sp(a)

#ifndef GFORTRAN
  use, intrinsic :: ieee_arithmetic, only: ieee_is_normal
#endif

    IMPLICIT NONE

    REAL(sp), INTENT(IN) :: a
    LOGICAL              :: is_normal_sp

#ifndef GFORTRAN
    is_normal_sp = ieee_is_normal(a)
#else
    is_normal_sp = is_finite(a)
#endif

  END FUNCTION is_normal_sp


  ! ------------------------------------------------------------------

  function linspace_i4(lower, upper, nstep)

    implicit none

    integer(i4), intent(in)       :: lower
    integer(i4), intent(in)       :: upper
    integer(i4), intent(in)       :: nstep
    integer(i4), dimension(nstep) :: linspace_i4
        
    linspace_i4 = lower + nint(arange(0.0_dp,real(nstep-1_i4,dp))/real(nstep-1_i4,dp) * real(upper-lower,dp), i4)

  end function linspace_i4

  function linspace_i8(lower, upper, nstep)

    implicit none

    integer(i8), intent(in)       :: lower
    integer(i8), intent(in)       :: upper
    integer(i4), intent(in)       :: nstep
    integer(i8), dimension(nstep) :: linspace_i8
        
    linspace_i8 = lower + nint(arange(0.0_dp,real(nstep-1_i4,dp))/real(nstep-1_i4,dp) * real(upper-lower,dp), i8)

  end function linspace_i8

  function linspace_dp(lower, upper, nstep)

    implicit none

    real(dp),    intent(in)       :: lower
    real(dp),    intent(in)       :: upper
    integer(i4), intent(in)       :: nstep
    real(dp),    dimension(nstep) :: linspace_dp
        
    linspace_dp = lower + arange(0.0_dp,real(nstep-1_i4,dp))/real(nstep-1_i4,dp) * (upper-lower)

  end function linspace_dp

  function linspace_sp(lower, upper, nstep)

    implicit none

    real(sp),    intent(in)       :: lower
    real(sp),    intent(in)       :: upper
    integer(i4), intent(in)       :: nstep
    real(sp),    dimension(nstep) :: linspace_sp
        
    linspace_sp = lower + arange(0.0_sp,real(nstep-1_i4,sp))/real(nstep-1_i4,sp) * (upper-lower)

  end function linspace_sp

  
  ! ------------------------------------------------------------------

  ! Given an array x(1:N), and given a value y, returns a value j such that y is between
  !  x(j) and x(j+1). x must be monotonically increasing.
  !  j=0 or j=N is returned to indicate that x is out of range.

  FUNCTION locate_0d_dp(x,y)

    IMPLICIT NONE

    REAL(dp), DIMENSION(:), INTENT(IN) :: x
    REAL(dp),               INTENT(IN) :: y
    INTEGER(i4)                        :: locate_0d_dp

    INTEGER(i4), dimension(1) :: c

    c = minloc(abs(x-y))
    if (le(x(c(1)),y)) then
       locate_0d_dp = c(1)
    else
       locate_0d_dp = c(1)-1
    endif

  END FUNCTION locate_0d_dp

  FUNCTION locate_0d_sp(x,y)

    IMPLICIT NONE

    REAL(sp), DIMENSION(:), INTENT(IN) :: x
    REAL(sp),               INTENT(IN) :: y
    INTEGER(i4)                        :: locate_0d_sp

    INTEGER(i4), dimension(1) :: c

    c = minloc(abs(x-y))
    if (le(x(c(1)),y)) then
       locate_0d_sp = c(1)
    else
       locate_0d_sp = c(1)-1
    endif

  END FUNCTION locate_0d_sp

  FUNCTION locate_1d_dp(x,y)

    IMPLICIT NONE

    REAL(dp), DIMENSION(:), INTENT(IN) :: x
    REAL(dp), DIMENSION(:), INTENT(IN) :: y
    INTEGER(i4), DIMENSION(:), allocatable :: locate_1d_dp

    INTEGER(i4) :: ny, i
    INTEGER(i4), dimension(1) :: c


    ny = size(y)
    if (.not. allocated(locate_1d_dp)) allocate(locate_1d_dp(ny))

    do i=1, ny
       c = minloc(abs(x-y(i)))
       if (le(x(c(1)),y(i))) then
          locate_1d_dp(i) = c(1)
       else
          locate_1d_dp(i) = c(1)-1
       endif
    end do

  END FUNCTION locate_1d_dp

  FUNCTION locate_1d_sp(x,y)

    IMPLICIT NONE

    REAL(sp), DIMENSION(:), INTENT(IN) :: x
    REAL(sp), DIMENSION(:), INTENT(IN) :: y
    INTEGER(i4), DIMENSION(:), allocatable :: locate_1d_sp

    INTEGER(i4) :: ny, i
    INTEGER(i4), dimension(1) :: c


    ny = size(y)
    if (.not. allocated(locate_1d_sp)) allocate(locate_1d_sp(ny))

    do i=1, ny
       c = minloc(abs(x-y(i)))
       if (le(x(c(1)),y(i))) then
          locate_1d_sp(i) = c(1)
       else
          locate_1d_sp(i) = c(1)-1
       endif
    end do

  END FUNCTION locate_1d_sp

  
  ! ------------------------------------------------------------------

  elemental pure subroutine swap_xy_dp(x,y)

    implicit none

    real(dp), intent(inout) :: x
    real(dp), intent(inout) :: y

    real(dp) :: z

    z = x
    x = y
    y = z

  end subroutine swap_xy_dp

  elemental pure subroutine swap_xy_sp(x,y)

    implicit none

    real(sp), intent(inout) :: x
    real(sp), intent(inout) :: y

    real(sp) :: z

    z = x
    x = y
    y = z

  end subroutine swap_xy_sp

  elemental pure subroutine swap_xy_i4(x,y)

    implicit none

    integer(i4), intent(inout) :: x
    integer(i4), intent(inout) :: y

    integer(i4) :: z

    z = x
    x = y
    y = z

  end subroutine swap_xy_i4


  subroutine swap_vec_dp(x,i1,i2)

    implicit none

    real(dp),    dimension(:), intent(inout) :: x
    integer(i4),               intent(in)    :: i1
    integer(i4),               intent(in)    :: i2

    real(dp) :: z

    z     = x(i1)
    x(i1) = x(i2)
    x(i2) = z

  end subroutine swap_vec_dp

  subroutine swap_vec_sp(x,i1,i2)

    implicit none

    real(sp),    dimension(:), intent(inout) :: x
    integer(i4),               intent(in)    :: i1
    integer(i4),               intent(in)    :: i2

    real(sp) :: z

    z     = x(i1)
    x(i1) = x(i2)
    x(i2) = z

  end subroutine swap_vec_sp

  subroutine swap_vec_i4(x,i1,i2)

    implicit none

    integer(i4),    dimension(:), intent(inout) :: x
    integer(i4),               intent(in)    :: i1
    integer(i4),               intent(in)    :: i2

    integer(i4) :: z

    z     = x(i1)
    x(i1) = x(i2)
    x(i2) = z

  end subroutine swap_vec_i4

  ! ------------------------------------------------------------------

<<<<<<< HEAD
  elemental pure function special_value_dp(x, ieee)

#ifndef GFORTRAN
    use, intrinsic :: ieee_arithmetic, only: ieee_value, &
         IEEE_SIGNALING_NAN, &
         IEEE_QUIET_NAN, &
         IEEE_NEGATIVE_INF, &
         IEEE_POSITIVE_INF, &
         IEEE_NEGATIVE_DENORMAL, &
         IEEE_POSITIVE_DENORMAL, &
         IEEE_NEGATIVE_NORMAL, &
         IEEE_POSITIVE_NORMAL, &
         IEEE_NEGATIVE_ZERO, &
         IEEE_POSITIVE_ZERO
#endif

    implicit none
    
    real(dp),         intent(in) :: x
    character(len=*), intent(in) :: ieee
    real(dp)                     :: special_value_dp

    ! local
    character(len=len(ieee)) :: ieee_up
#ifdef GFORTRAN
    real(dp) :: tmp
#endif

    ieee_up = itoupper(ieee)
#ifndef GFORTRAN
=======
  function special_value_dp(x, ieee)

    use, intrinsic :: ieee_arithmetic, only : ieee_value, &
          IEEE_SIGNALING_NAN, &
          IEEE_QUIET_NAN, &
          IEEE_NEGATIVE_INF, &
          IEEE_POSITIVE_INF, &
          IEEE_NEGATIVE_DENORMAL, &
          IEEE_POSITIVE_DENORMAL, &
          IEEE_NEGATIVE_NORMAL, &
          IEEE_POSITIVE_NORMAL, &
          IEEE_NEGATIVE_ZERO, &
          IEEE_POSITIVE_ZERO

  implicit none

  real(dp), intent(in) :: x !< dummy for kind of output.
  character(len = *), intent(in) :: ieee !< ieee signal name.
  real(dp) :: special_value_dp !< real(dp) :: special_value &mdash; IEEE special value,
  !!                                                  IEEE_SIGNALING_NAN,
  !!                                                  IEEE_QUIET_NAN,
  !!                                                  IEEE_NEGATIVE_INF,
  !!                                                  IEEE_POSITIVE_INF,
  !!                                                  IEEE_NEGATIVE_DENORMAL,
  !!                                                  IEEE_POSITIVE_DENORMAL,
  !!                                                  IEEE_NEGATIVE_NORMAL,
  !!                                                  IEEE_POSITIVE_NORMAL,
  !!                                                  IEEE_NEGATIVE_ZERO,
  !!                                                  IEEE_POSITIVE_ZERO,

  ! local
  character(len = 21) :: ieee_up
  real(dp) :: tmp

  ieee_up = toupper(ieee)
>>>>>>> 8951ca11
    select case(trim(ieee_up))
    case('IEEE_SIGNALING_NAN')
       special_value_dp = ieee_value(x, IEEE_SIGNALING_NAN)
    case('IEEE_QUIET_NAN')
       special_value_dp = ieee_value(x, IEEE_QUIET_NAN)
    case('IEEE_NEGATIVE_INF')
       special_value_dp = ieee_value(x, IEEE_NEGATIVE_INF)
    case('IEEE_POSITIVE_INF')
       special_value_dp = ieee_value(x, IEEE_POSITIVE_INF)
    case('IEEE_NEGATIVE_DENORMAL')
       special_value_dp = ieee_value(x, IEEE_NEGATIVE_DENORMAL)
    case('IEEE_POSITIVE_DENORMAL')
       special_value_dp = ieee_value(x, IEEE_POSITIVE_DENORMAL)
    case('IEEE_NEGATIVE_NORMAL')
       special_value_dp = ieee_value(x, IEEE_NEGATIVE_NORMAL)
    case('IEEE_POSITIVE_NORMAL')
       special_value_dp = ieee_value(x, IEEE_POSITIVE_NORMAL)
    case('IEEE_NEGATIVE_ZERO')
       special_value_dp = ieee_value(x, IEEE_NEGATIVE_ZERO)
    case('IEEE_POSITIVE_ZERO')
       special_value_dp = ieee_value(x, IEEE_POSITIVE_ZERO)
    case default
       special_value_dp = 0.0_dp
    end select
#else
    select case(ieee_up)
    case('IEEE_SIGNALING_NAN')
       tmp = 0.0_dp
       special_value_dp = tmp/tmp
    case('IEEE_QUIET_NAN')
       tmp = 0.0_dp
       special_value_dp = tmp/tmp
    case('IEEE_NEGATIVE_INF')
       tmp = huge(x)
       special_value_dp = -tmp*tmp
    case('IEEE_POSITIVE_INF')
       tmp = huge(x)
       special_value_dp = tmp*tmp
    case('IEEE_NEGATIVE_DENORMAL')
       special_value_dp = -0.0_dp
    case('IEEE_POSITIVE_DENORMAL')
       special_value_dp = 0.0_dp
    case('IEEE_NEGATIVE_NORMAL')
       special_value_dp = -1.0_dp
    case('IEEE_POSITIVE_NORMAL')
       special_value_dp = 1.0_dp
    case('IEEE_NEGATIVE_ZERO')
       special_value_dp = -0.0_dp
    case('IEEE_POSITIVE_ZERO')
       special_value_dp = 0.0_dp
    case default
       special_value_dp = 0.0_dp
    end select
#endif

  end function special_value_dp

<<<<<<< HEAD
  elemental pure function special_value_sp(x, ieee)

#ifndef GFORTRAN
    use, intrinsic :: ieee_arithmetic, only: ieee_value, &
         IEEE_SIGNALING_NAN, &
         IEEE_QUIET_NAN, &
         IEEE_NEGATIVE_INF, &
         IEEE_POSITIVE_INF, &
         IEEE_NEGATIVE_DENORMAL, &
         IEEE_POSITIVE_DENORMAL, &
         IEEE_NEGATIVE_NORMAL, &
         IEEE_POSITIVE_NORMAL, &
         IEEE_NEGATIVE_ZERO, &
         IEEE_POSITIVE_ZERO
#endif

    implicit none
    
    real(sp),         intent(in) :: x
    character(len=*), intent(in) :: ieee
    real(sp)                     :: special_value_sp

    ! local
    character(len=len(ieee)) :: ieee_up
#ifdef GFORTRAN
=======
  function special_value_sp(x, ieee)

    use, intrinsic :: ieee_arithmetic, only : ieee_value, &
          IEEE_SIGNALING_NAN, &
          IEEE_QUIET_NAN, &
          IEEE_NEGATIVE_INF, &
          IEEE_POSITIVE_INF, &
          IEEE_NEGATIVE_DENORMAL, &
          IEEE_POSITIVE_DENORMAL, &
          IEEE_NEGATIVE_NORMAL, &
          IEEE_POSITIVE_NORMAL, &
          IEEE_NEGATIVE_ZERO, &
          IEEE_POSITIVE_ZERO

  implicit none

  real(sp), intent(in) :: x !< dummy for kind of output.
  character(len = *), intent(in) :: ieee !< ieee signal name.
  real(sp) :: special_value_sp !< IEEE special value,
  !!                                                              IEEE_SIGNALING_NAN,
  !!                                                              IEEE_QUIET_NAN,
  !!                                                              IEEE_NEGATIVE_INF,
  !!                                                              IEEE_POSITIVE_INF,
  !!                                                              IEEE_NEGATIVE_DENORMAL,
  !!                                                              IEEE_POSITIVE_DENORMAL,
  !!                                                              IEEE_NEGATIVE_NORMAL,
  !!                                                              IEEE_POSITIVE_NORMAL,
  !!                                                              IEEE_NEGATIVE_ZERO,
  !!                                                              IEEE_POSITIVE_ZERO,

  ! local
  character(len = 21) :: ieee_up
>>>>>>> 8951ca11
    real(sp) :: tmp
#endif

    ieee_up = itoupper(ieee)
#ifndef GFORTRAN
    select case(trim(ieee_up))
    case('IEEE_SIGNALING_NAN')
       special_value_sp = ieee_value(x, IEEE_SIGNALING_NAN)
    case('IEEE_QUIET_NAN')
       special_value_sp = ieee_value(x, IEEE_QUIET_NAN)
    case('IEEE_NEGATIVE_INF')
       special_value_sp = ieee_value(x, IEEE_NEGATIVE_INF)
    case('IEEE_POSITIVE_INF')
       special_value_sp = ieee_value(x, IEEE_POSITIVE_INF)
    case('IEEE_NEGATIVE_DENORMAL')
       special_value_sp = ieee_value(x, IEEE_NEGATIVE_DENORMAL)
    case('IEEE_POSITIVE_DENORMAL')
       special_value_sp = ieee_value(x, IEEE_POSITIVE_DENORMAL)
    case('IEEE_NEGATIVE_NORMAL')
       special_value_sp = ieee_value(x, IEEE_NEGATIVE_NORMAL)
    case('IEEE_POSITIVE_NORMAL')
       special_value_sp = ieee_value(x, IEEE_POSITIVE_NORMAL)
    case('IEEE_NEGATIVE_ZERO')
       special_value_sp = ieee_value(x, IEEE_NEGATIVE_ZERO)
    case('IEEE_POSITIVE_ZERO')
       special_value_sp = ieee_value(x, IEEE_POSITIVE_ZERO)
    case default
       special_value_sp = 0.0_sp
    end select
#else
    select case(ieee_up)
    case('IEEE_SIGNALING_NAN')
       tmp = 0.0_sp
       special_value_sp = tmp/tmp
    case('IEEE_QUIET_NAN')
       tmp = 0.0_sp
       special_value_sp = tmp/tmp
    case('IEEE_NEGATIVE_INF')
       tmp = huge(x)
       special_value_sp = -tmp*tmp
    case('IEEE_POSITIVE_INF')
       tmp = huge(x)
       special_value_sp = tmp*tmp
    case('IEEE_NEGATIVE_DENORMAL')
       special_value_sp = -0.0_sp
    case('IEEE_POSITIVE_DENORMAL')
       special_value_sp = 0.0_sp
    case('IEEE_NEGATIVE_NORMAL')
       special_value_sp = -1.0_sp
    case('IEEE_POSITIVE_NORMAL')
       special_value_sp = 1.0_sp
    case('IEEE_NEGATIVE_ZERO')
       special_value_sp = -0.0_sp
    case('IEEE_POSITIVE_ZERO')
       special_value_sp = 0.0_sp
    case default
       special_value_sp = 0.0_sp
    end select
#endif

  end function special_value_sp

  ! -----------------------------------------------------------
  ! PRIVATE ROUTINES
  ! -----------------------------------------------------------

  ! ------------------------------------------------------------------

  !     NAME
  !         itoupper

<<<<<<< HEAD
  !     PURPOSE
  !         \brief Convert to upper case
=======
    do iDim1 = 1, size(data, 1)
      temp_data(size(data, 1) - iDim1 + 1) = data(iDim1)
    end do
    call move_alloc(temp_data, data)
  end subroutine flip_1D_dp

  subroutine flip_2D_dp(data, iDim)
    use mo_string_utils, only: compress, num2str
    use mo_message, only: message

    real(dp), dimension(:, :), allocatable, intent(inout) :: data
    integer(i4), intent(in) :: iDim

    real(dp), dimension(:, :), allocatable :: temp_data
    integer(i4) :: iDim2, iDim1

    if (iDim > 2_i4) then
      call message('Cannot flip 2D-array at dimension ', compress(trim(num2str(iDim))))
      stop 1
    end if

    allocate(temp_data(size(data, 1), size(data, 2)))

    if (iDim == 1_i4) then
      do iDim2 = 1, size(data, 2)
        do iDim1 = 1, size(data, 1)
          temp_data(size(data, 1) - iDim1 + 1, iDim2) = data(iDim1, iDim2)
        end do
      end do
    else if (iDim == 2_i4) then
      do iDim2 = 1, size(data, 2)
        temp_data(:, size(data, 2) - iDim2 + 1) = data(:, iDim2)
      end do
    end if
    call move_alloc(temp_data, data)
  end subroutine flip_2D_dp

  subroutine flip_3D_dp(data, iDim)
    use mo_string_utils, only: compress, num2str
    use mo_message, only: message
    real(dp), dimension(:, :, :), allocatable, intent(inout) :: data
    integer(i4), intent(in) :: iDim

    real(dp), dimension(:, :, :), allocatable :: temp_data
    integer(i4) :: iDim3, iDim2, iDim1

    if (iDim > 3_i4) then
      call message('Cannot flip 3D-array at dimension ', compress(trim(num2str(iDim))))
      stop 1
    end if

    allocate(temp_data(size(data, 1), size(data, 2), size(data, 3)))

    if (iDim == 1_i4) then
      do iDim3 = 1, size(data, 3)
        do iDim2 = 1, size(data, 2)
          do iDim1 = 1, size(data, 1)
            temp_data(size(data, 1) - iDim1 + 1, iDim2, iDim3) = data(iDim1, iDim2, iDim3)
          end do
        end do
      end do
    else if (iDim == 2_i4) then
      do iDim3 = 1, size(data, 3)
        do iDim2 = 1, size(data, 2)
          temp_data(:, size(data, 2) - iDim2 + 1, iDim3) = data(:, iDim2, iDim3)
        end do
      end do
    else if (iDim == 3_i4) then
      do iDim3 = 1, size(data, 3)
        temp_data(:, :, size(data, 3) - iDim3 + 1) = data(:, :, iDim3)
      end do
    end if
    call move_alloc(temp_data, data)
  end subroutine flip_3D_dp

  subroutine flip_4D_dp(data, iDim)
    use mo_string_utils, only: compress, num2str
    use mo_message, only: message
    real(dp), dimension(:, :, :, :), allocatable, intent(inout) :: data
    integer(i4), intent(in) :: iDim

    real(dp), dimension(:, :, :, :), allocatable :: temp_data
    integer(i4) :: iDim4, iDim3, iDim2, iDim1

    if (iDim > 4_i4) then
      call message('Cannot flip 4D-array at dimension ', compress(trim(num2str(iDim))))
      stop 1
    end if

    allocate(temp_data(size(data, 1), size(data, 2), size(data, 3), size(data, 4)))

    if (iDim == 1_i4) then
      do iDim4 = 1, size(data, 4)
        do iDim3 = 1, size(data, 3)
          do iDim2 = 1, size(data, 2)
            do iDim1 = 1, size(data, 1)
              temp_data(size(data, 1) - iDim1 + 1, iDim2, iDim3, iDim4) = data(iDim1, iDim2, iDim3, iDim4)
            end do
          end do
        end do
      end do
    else if (iDim == 2_i4) then
      do iDim4 = 1, size(data, 4)
        do iDim3 = 1, size(data, 3)
          do iDim2 = 1, size(data, 2)
            temp_data(:, size(data, 2) - iDim2 + 1, iDim3, iDim4) = data(:, iDim2, iDim3, iDim4)
          end do
        end do
      end do
    else if (iDim == 3_i4) then
      do iDim4 = 1, size(data, 4)
        do iDim3 = 1, size(data, 3)
          temp_data(:, :, size(data, 3) - iDim3 + 1, iDim4) = data(:, :, iDim3, iDim4)
        end do
      end do
    else if (iDim == 4_i4) then
      do iDim4 = 1, size(data, 4)
        temp_data(:, :, :, size(data, 4) - iDim4 + 1) = data(:, :, :, iDim4)
      end do
    end if
    call move_alloc(temp_data, data)
  end subroutine flip_4D_dp

  subroutine flip_1D_i4(data, iDim)
    use mo_string_utils, only: compress, num2str
    use mo_message, only: message
    integer(i4), dimension(:), allocatable, intent(inout) :: data
    integer(i4), intent(in) :: iDim

    integer(i4), dimension(:), allocatable :: temp_data
    integer(i4) :: iDim1

    if (iDim > 1_i4) then
      call message('Cannot flip 1D-array at dimension ', compress(trim(num2str(iDim))))
      stop 1
    end if
    allocate(temp_data(size(data, 1)))

    do iDim1 = 1, size(data, 1)
      temp_data(size(data, 1) - iDim1 + 1) = data(iDim1)
    end do
    call move_alloc(temp_data, data)
  end subroutine flip_1D_i4

  subroutine flip_2D_i4(data, iDim)
    use mo_string_utils, only: compress, num2str
    use mo_message, only: message

    integer(i4), dimension(:, :), allocatable, intent(inout) :: data
    integer(i4), intent(in) :: iDim

    integer(i4), dimension(:, :), allocatable :: temp_data
    integer(i4) :: iDim2, iDim1

    if (iDim > 2_i4) then
      call message('Cannot flip 2D-array at dimension ', compress(trim(num2str(iDim))))
      stop 1
    end if

    allocate(temp_data(size(data, 1), size(data, 2)))

    if (iDim == 1_i4) then
      do iDim2 = 1, size(data, 2)
        do iDim1 = 1, size(data, 1)
          temp_data(size(data, 1) - iDim1 + 1, iDim2) = data(iDim1, iDim2)
        end do
      end do
    else if (iDim == 2_i4) then
      do iDim2 = 1, size(data, 2)
        temp_data(:, size(data, 2) - iDim2 + 1) = data(:, iDim2)
      end do
    end if
    call move_alloc(temp_data, data)
  end subroutine flip_2D_i4

  subroutine flip_3D_i4(data, iDim)
    use mo_string_utils, only: compress, num2str
    use mo_message, only: message
    integer(i4), dimension(:, :, :), allocatable, intent(inout) :: data
    integer(i4), intent(in) :: iDim

    integer(i4), dimension(:, :, :), allocatable :: temp_data
    integer(i4) :: iDim3, iDim2, iDim1

    if (iDim > 3_i4) then
      call message('Cannot flip 3D-array at dimension ', compress(trim(num2str(iDim))))
      stop 1
    end if

    allocate(temp_data(size(data, 1), size(data, 2), size(data, 3)))

    if (iDim == 1_i4) then
      do iDim3 = 1, size(data, 3)
        do iDim2 = 1, size(data, 2)
          do iDim1 = 1, size(data, 1)
            temp_data(size(data, 1) - iDim1 + 1, iDim2, iDim3) = data(iDim1, iDim2, iDim3)
          end do
        end do
      end do
    else if (iDim == 2_i4) then
      do iDim3 = 1, size(data, 3)
        do iDim2 = 1, size(data, 2)
          temp_data(:, size(data, 2) - iDim2 + 1, iDim3) = data(:, iDim2, iDim3)
        end do
      end do
    else if (iDim == 3_i4) then
      do iDim3 = 1, size(data, 3)
        temp_data(:, :, size(data, 3) - iDim3 + 1) = data(:, :, iDim3)
      end do
    end if
    call move_alloc(temp_data, data)
  end subroutine flip_3D_i4

  subroutine flip_4D_i4(data, iDim)
    use mo_string_utils, only: compress, num2str
    use mo_message, only: message
    integer(i4), dimension(:, :, :, :), allocatable, intent(inout) :: data
    integer(i4), intent(in) :: iDim

    integer(i4), dimension(:, :, :, :), allocatable :: temp_data
    integer(i4) :: iDim4, iDim3, iDim2, iDim1

    if (iDim > 4_i4) then
      call message('Cannot flip 4D-array at dimension ', compress(trim(num2str(iDim))))
      stop 1
    end if

    allocate(temp_data(size(data, 1), size(data, 2), size(data, 3), size(data, 4)))

    if (iDim == 1_i4) then
      do iDim4 = 1, size(data, 4)
        do iDim3 = 1, size(data, 3)
          do iDim2 = 1, size(data, 2)
            do iDim1 = 1, size(data, 1)
              temp_data(size(data, 1) - iDim1 + 1, iDim2, iDim3, iDim4) = data(iDim1, iDim2, iDim3, iDim4)
            end do
          end do
        end do
      end do
    else if (iDim == 2_i4) then
      do iDim4 = 1, size(data, 4)
        do iDim3 = 1, size(data, 3)
          do iDim2 = 1, size(data, 2)
            temp_data(:, size(data, 2) - iDim2 + 1, iDim3, iDim4) = data(:, iDim2, iDim3, iDim4)
          end do
        end do
      end do
    else if (iDim == 3_i4) then
      do iDim4 = 1, size(data, 4)
        do iDim3 = 1, size(data, 3)
          temp_data(:, :, size(data, 3) - iDim3 + 1, iDim4) = data(:, :, iDim3, iDim4)
        end do
      end do
    else if (iDim == 4_i4) then
      do iDim4 = 1, size(data, 4)
        temp_data(:, :, :, size(data, 4) - iDim4 + 1) = data(:, :, :, iDim4)
      end do
    end if
    call move_alloc(temp_data, data)
  end subroutine flip_4D_i4

  function unpack_chunkwise_dp(vector, mask, field, chunksizeArg) result(unpacked)
  !< this is a chunkwise application of the intrinsic unpack function
  !! it became necessary as the unpack intrinsic can handle only arrays
  !! with size smaller than huge(default_integer_kind)...
  !! it has the following restrictions:\n
  !!   - vector must be of type dp
  !!   - mask must have rank 1
  !!   - field must be a scalar
    real(dp), dimension(:), intent(in) :: vector
    logical, dimension(:), intent(in) :: mask
    real(dp), intent(in) :: field
    real(dp), dimension(size(mask, kind=i8)) :: unpacked
    integer(i8), intent(in), optional :: chunksizeArg

    integer(i8) :: i, chunksize, indexMin, indexMax, currentCounts, counts

    if (present(chunksizeArg)) then
      chunksize = chunksizeArg
    else
      chunksize = int(huge(0_i4), i8)
    end if
    ! init some values
    i = 1_i8
    indexMax = i * chunksize
    currentCounts = 1_i8
    do while (indexMax < size(mask, kind=i8))
      ! get the indices for the mask
      indexMin = (i-1) * chunksize + 1_i8
      indexMax = minval([i * chunksize, size(mask, kind=i8)])
      ! this is the indexer for the vector
      counts = count(mask(indexMin: indexMax), kind=i8)
      ! unpack slices of maximum size
      if (counts == (indexMax - indexMin + 1_i8)) then
        unpacked(indexMin: indexMax) = vector(currentCounts: currentCounts + counts - 1_i8)
      else if (counts == 0_i8) then
        unpacked(indexMin: indexMax) = field
      else
        unpacked(indexMin: indexMax) = unpack(vector(currentCounts: currentCounts + counts - 1_i8), &
                                              mask(indexMin: indexMax), &
                                              field)
      end if
      ! advance the counters
      currentCounts = currentCounts + counts
      i = i + 1_i8
    end do
>>>>>>> 8951ca11

  !         \details Convert all lower case letters in string to upper case letters.

<<<<<<< HEAD
  !         Copy of toupper of mo_string_utils, making mo_utils only dependent on mo_kind.
=======
  function unpack_chunkwise_i1(vector, mask, field, chunksizeArg) result(unpacked)
  !< this is a chunkwise application of the intrinsic unpack function
  !! it has the following restrictions:\n
  !!   - vector must be of type i1
  !!   - mask must have rank 1
  !!   - field must be a scalar
    integer(i1), dimension(:), intent(in) :: vector
    logical, dimension(:), intent(in) :: mask
    integer(i1), intent(in) :: field
    integer(i1), dimension(size(mask, kind=i8)) :: unpacked
    integer(i8), intent(in), optional :: chunksizeArg
>>>>>>> 8951ca11

  !     CALLING SEQUENCE
  !         up = itoupper(lower)

<<<<<<< HEAD
  !     INTENT(IN)
  !         \param[in] "character(len=*) :: lower"    String

  !     INTENT(INOUT)
  !         None

  !     INTENT(OUT)
  !         None

  !     INTENT(IN), OPTIONAL
  !         None
=======
    if (present(chunksizeArg)) then
      chunksize = chunksizeArg
    else
      chunksize = int(huge(0_i4), i8)
    end if
    ! init some values
    i = 1_i8
    indexMax = i * chunksize
    currentCounts = 1_i8
    do while (indexMax < size(mask, kind=i8))
      ! get the indices for the mask
      indexMin = (i-1) * chunksize + 1_i8
      indexMax = minval([i * chunksize, size(mask, kind=i8)])
      ! this is the indexer for the vector
      counts = count(mask(indexMin: indexMax), kind=i8)
      ! unpack slices of maximum size
      unpacked(indexMin: indexMax) = unpack(vector(currentCounts: currentCounts + counts - 1_i8), &
                                            mask(indexMin: indexMax), &
                                            field)
      ! advance the counters
      currentCounts = currentCounts + counts
      i = i + 1_i8
    end do
>>>>>>> 8951ca11

  !     INTENT(INOUT), OPTIONAL
  !         None

  !     INTENT(OUT), OPTIONAL
  !         None

  !     RETURN
  !         \return character(len=len_trim(lower)) :: up  &mdash;  String where all lowercase in input is converted to uppercase

  !     RESTRICTIONS
  !         None

  !     EXAMPLE
  !         ! Returns 'HALLO'
  !         up = itoupper('Hallo')

  !     LITERATURE
  !         None

  !     HISTORY
  !         \author Matthias Cuntz - modified from Echam5, (C) MPI-MET, Hamburg, Germany
  !         \date Dec 2011

  pure function itoupper (lower)

    implicit none

    character(len=*)              ,intent(in) :: lower
    character(len=len_trim(lower))            :: itoupper

    integer            :: i
    integer, parameter :: idel = ichar('A')-ichar('a')

    do i=1, len_trim(lower)
       if (ichar(lower(i:i)) >= ichar('a') .and. &
            ichar(lower(i:i)) <= ichar('z')) then
          itoupper(i:i) = char( ichar(lower(i:i)) + idel )
       else
          itoupper(i:i) = lower(i:i)
       end if
    end do

  end function itoupper

END MODULE mo_utils<|MERGE_RESOLUTION|>--- conflicted
+++ resolved
@@ -11,9 +11,6 @@
   ! Modified Matthias Cuntz, Juliane Mai, Feb 2014 - equal, notequal
   !          Matthias Cuntz,              May 2014 - swap
   !          Matthias Cuntz,              May 2014 - is_finite, is_nan, is_normal, special_value
-  !          Matthias Cuntz,              Jun 2016 - special_value as elemental function
-  !          Matthias Cuntz,              Jun 2016 - cumsum, arange, linspace, imaxloc/iminloc
-  !          Matthias Cuntz,              Jun 2016 - copy toupper of mo_string_utils into module
 
   ! License
   ! -------
@@ -30,56 +27,35 @@
   ! GNU Lesser General Public License for more details.
 
   ! You should have received a copy of the GNU Lesser General Public License
-  ! along with the UFZ Fortran library (cf. gpl.txt and lgpl.txt).
+  ! along with the UFZ Fortran library (LICENSE).
   ! If not, see <http://www.gnu.org/licenses/>.
 
   ! Copyright 2014 Matthias Cuntz, Juliane Mai
 
-  USE mo_kind,         only: sp, dp, i4, i8, spc, dpc
+  USE mo_kind, only : sp, dp, i1, i4, i8
+  USE mo_string_utils, only : toupper
 
   IMPLICIT NONE
 
-  PUBLIC :: arange        ! Natural numbers within interval
-  PUBLIC :: cumsum        ! Cumulative sum
-  PUBLIC :: eq            ! a == b, a .eq. b
-  PUBLIC :: equal         ! a == b, a .eq. b
-  PUBLIC :: ge            ! a >= b, a .ge. b
-  PUBLIC :: greaterequal  ! a >= b, a .ge. b
-  PUBLIC :: imaxloc       ! maxloc(arr)(1)
-  PUBLIC :: iminloc       ! maxloc(arr)(1)
-  PUBLIC :: is_finite     ! .true. if not IEEE Inf and not IEEE NaN
-  PUBLIC :: is_nan        ! .true. if IEEE NaN
-  PUBLIC :: is_normal     ! .true. if not IEEE Inf and not IEEE NaN
-  PUBLIC :: le            ! a <= b, a .le. b
-  PUBLIC :: lesserequal   ! a <= b, a .le. b
-  PUBLIC :: linspace      ! Evenly spaced numbers in interval
-  PUBLIC :: locate        ! Find closest values in a monotonic series
-  PUBLIC :: ne            ! a /= b, a .ne. b
-  PUBLIC :: notequal      ! a /= b, a .ne. b
+  PUBLIC :: equal        ! a == b, a .eq. b
+  PUBLIC :: greaterequal ! a >= b, a .ge. b
+  PUBLIC :: lesserequal  ! a <= b, a .le. b
+  PUBLIC :: notequal     ! a /= b, a .ne. b
+  PUBLIC :: eq           ! a == b, a .eq. b
+  PUBLIC :: ge           ! a >= b, a .ge. b
+  PUBLIC :: le           ! a <= b, a .le. b
+  PUBLIC :: ne           ! a /= b, a .ne. b
+  PUBLIC :: is_finite    ! .true. if not IEEE Inf and not IEEE NaN
+  PUBLIC :: is_nan       ! .true. if IEEE NaN
+  PUBLIC :: is_normal    ! .true. if not IEEE Inf and not IEEE NaN
+  PUBLIC :: locate       ! Find closest values in a monotonic series
+  PUBLIC :: swap         ! swaps arrays or elements of an array
   PUBLIC :: special_value ! Special IEEE values
-  PUBLIC :: swap          ! Swaps arrays or elements of an array
-
-  
-  ! ------------------------------------------------------------------
-
-<<<<<<< HEAD
-  !     NAME
-  !         cumsum
-
-  !     PURPOSE
-  !         Calculate the cumulative sum
-  !
-  !>        \brief Cumulative sum.
-  !
-  !>        \details The cumulative sum of the elements of an array
-  !>        \f[ cumsum(i) = \sum_{j=1}^i array(j) \f]
-  !
-  !     INTENT(IN)
-  !>        \param[in] "integer(i4/i8)/real(sp/dp)/complex(spc/dpc) :: arr(:)"   1D array
-  !
-  !     INTENT(INOUT)
-  !         None
-=======
+  PUBLIC :: relational_operator_dp, relational_operator_sp ! abstract interface for relational operators
+
+  public :: flip ! flips a dimension of an array
+  public :: unpack_chunkwise ! flips a dimension of an array
+
   !> \brief flip an array at a certain dimension
   interface flip
     procedure flip_1D_dp, flip_2D_dp, flip_3D_dp, flip_4D_dp, flip_1D_i4, flip_2D_i4, flip_3D_i4, flip_4D_i4
@@ -89,42 +65,7 @@
   interface unpack_chunkwise
     procedure unpack_chunkwise_i1, unpack_chunkwise_dp
   end interface
->>>>>>> 8951ca11
-
-  !     INTENT(OUT)
-  !         None
-  !
-  !     INTENT(IN), OPTIONAL
-  !         None
-  !
-  !     INTENT(INOUT), OPTIONAL
-  !         None
-  !
-  !     INTENT(OUT), OPTIONAL
-  !         None
-  !
-  !     RETURN
-  !>       \return     kind(arr) :: cumsum(size(arr)) &mdash; Cumulative sum
-  !
-  !     RESTRICTIONS
-  !         None
-  !
-  !     EXAMPLE
-  !         vec = (/ 1., 2., 3., 4., 5., 6. /)
-  !         cum = cumsum(vec)
-  !         -> see also example in test directory
-
-  !     LITERATURE
-  !         None
-
-  !     HISTORY
-  !>        \authors Matthias Cuntz
-  !>        \date Jun 2016
-  INTERFACE cumsum
-     MODULE PROCEDURE cumsum_i4, cumsum_i8, cumsum_dp, cumsum_sp, cumsum_dpc, cumsum_spc
-  END INTERFACE cumsum
-
-  
+
   ! ------------------------------------------------------------------
 
   !>        \brief Comparison of real values.
@@ -149,159 +90,48 @@
   !>        \date Feb 2014
   !!          - sp, dp
   INTERFACE equal
-     MODULE PROCEDURE equal_sp, equal_dp
+    MODULE PROCEDURE equal_sp, equal_dp
   END INTERFACE equal
 
   !> \brief Comparison of real values for inequality.
   !> \see equal
   INTERFACE notequal
-     MODULE PROCEDURE notequal_sp, notequal_dp
+    MODULE PROCEDURE notequal_sp, notequal_dp
   END INTERFACE notequal
 
   !> \brief Comparison of real values: `a >= b`.
   INTERFACE greaterequal
-     MODULE PROCEDURE greaterequal_sp, greaterequal_dp
+    MODULE PROCEDURE greaterequal_sp, greaterequal_dp
   END INTERFACE greaterequal
 
   !> \brief Comparison of real values: `a <= b`.
   INTERFACE lesserequal
-     MODULE PROCEDURE lesserequal_sp, lesserequal_dp
+    MODULE PROCEDURE lesserequal_sp, lesserequal_dp
   END INTERFACE lesserequal
 
   !> \copydoc equal
   INTERFACE eq
-     MODULE PROCEDURE equal_sp, equal_dp
+    MODULE PROCEDURE equal_sp, equal_dp
   END INTERFACE eq
 
   !> \copydoc notequal
   INTERFACE ne
-     MODULE PROCEDURE notequal_sp, notequal_dp
+    MODULE PROCEDURE notequal_sp, notequal_dp
   END INTERFACE ne
 
   !> \copydoc greaterequal
   INTERFACE ge
-     MODULE PROCEDURE greaterequal_sp, greaterequal_dp
+    MODULE PROCEDURE greaterequal_sp, greaterequal_dp
   END INTERFACE ge
 
   !> \copydoc lesserequal
   INTERFACE le
-     MODULE PROCEDURE lesserequal_sp, lesserequal_dp
+    MODULE PROCEDURE lesserequal_sp, lesserequal_dp
   END INTERFACE le
 
 
   ! ------------------------------------------------------------------
 
-<<<<<<< HEAD
-  !     NAME
-  !         imaxloc / iminloc
-
-  !     PURPOSE
-  !         First location in array of element with the maximum/minimum value.
-  !
-  !>        \brief First location in array of element with the maximum/minimum value.
-  !
-  !>        \details Fortran intrinsics maxloc and minloc return arrays with all subsripts
-  !>                 corresponding to the maximum/minimum value in the array.\n
-  !>                 This routine returns only the first entry as scalar integer.
-  !
-  !     INTENT(IN)
-  !>        \param[in] "integer(i4/i8)/real(sp/dp)/complex(spc/dpc) :: array(:)" Input array
-  !
-  !     INTENT(INOUT)
-  !         None
-
-  !     INTENT(OUT)
-  !         None
-  !
-  !     INTENT(IN), OPTIONAL
-  !>        \param[in] "logical :: mask(:)"   If present, only those locations in array corresponding to
-  !>                                          the true values in mask are searched for the maximum value.
-  !
-  !     INTENT(INOUT), OPTIONAL
-  !         None
-  !
-  !     INTENT(OUT), OPTIONAL
-  !         None
-  !
-  !     RETURN
-  !>       \return     integer(i4) :: imaxloc/iminloc &mdash; First location of maximum/minimum
-  !
-  !     RESTRICTIONS
-  !         None
-  !
-  !     EXAMPLE
-  !         integer(i4) :: imin
-  !         imin = iminloc(vec, mask=mask)
-  !         -> see also example in test directory
-
-  !     LITERATURE
-  !         None
-
-  !     HISTORY
-  !>        \authors Matthias Cuntz, Juliane Mai
-  !>        \date Feb 2014
-  !         Modified, Matthias Cuntz, Juliane Mai, Feb 2014 - sp, dp
-  INTERFACE imaxloc
-     MODULE PROCEDURE imaxloc_i4, imaxloc_i8, imaxloc_sp, imaxloc_dp
-  END INTERFACE imaxloc
-
-  INTERFACE iminloc
-     MODULE PROCEDURE iminloc_i4, iminloc_i8, iminloc_sp, iminloc_dp
-  END INTERFACE iminloc
-
-
-  ! ------------------------------------------------------------------
-
-  !     NAME
-  !         is_finite / is_nan / is_normal
-
-  !     PURPOSE
-  !         Elemental inquiry functions returning .true. if the argument has a value
-  !         implied by the name of the function.
-  !
-  !>        \brief .true. if not IEEE Inf, IEEE NaN, nor IEEE Inf nor IEEE NaN, respectively.
-  !
-  !>        \details Checks for IEEE Inf and IEEE NaN, i.e. Infinity and Not-a-Number.\n
-  !>                 Wraps to functions of the intrinsic module ieee_arithmetic
-  !>                 but gives alternatives for gfortran, which does not provide ieee_arithmetic.
-  !
-  !     INTENT(IN)
-  !>        \param[in] "real(sp/dp) :: x"        Number to check
-  !
-  !     INTENT(INOUT)
-  !         None
-
-  !     INTENT(OUT)
-  !         None
-  !
-  !     INTENT(IN), OPTIONAL
-  !         None
-  !
-  !     INTENT(INOUT), OPTIONAL
-  !         None
-  !
-  !     INTENT(OUT), OPTIONAL
-  !         None
-  !
-  !     RETURN
-  !>       \return logical :: is_finite/is_nan/is_normal &mdash; \f$ a /= Inf, a == NaN, a /= Inf and a == NaN \f$,
-  !>                                                             logically true or false
-  !
-  !     RESTRICTIONS
-  !         None
-  !
-  !     EXAMPLE
-  !         vec1 = (/ NaN, 2., 3., Inf, 5., 6. /)
-  !         is_finite = equal(vec1)
-  !         is_nan    = equal(vec1)
-  !         is_normal = equal(vec1)
-  !         -> see also example in test directory
-
-  !     LITERATURE
-  !         None
-
-  !     HISTORY
-=======
   !>        \brief .true. if not IEEE Inf.
 
   !>        \details
@@ -319,68 +149,12 @@
   !>        \param[in] "real(sp/dp) :: a"   Number to be evaluated.
   !>        \retval "logical :: is_finite"  \f$ a \neq \infty \f$, logically true or false.
 
->>>>>>> 8951ca11
   !>        \authors Matthias Cuntz
   !>        \date Mar 2015
   INTERFACE is_finite
-     MODULE PROCEDURE is_finite_sp, is_finite_dp
-  END INTERFACE is_finite  
-
-  INTERFACE is_nan
-     MODULE PROCEDURE is_nan_sp, is_nan_dp
-  END INTERFACE is_nan
-  
-  INTERFACE is_normal
-     MODULE PROCEDURE is_normal_sp, is_normal_dp
-  END INTERFACE is_normal  
-
-
-  ! ------------------------------------------------------------------
-
-<<<<<<< HEAD
-  !     NAME
-  !         linspace
-
-  !     PURPOSE
-  !         Return evenly spaced numbers over a specified interval.
-  !
-  !>        \brief Evenly spaced numbers in interval.
-  !
-  !>        \details Return N evenly spaced numbers over a specified interval [lower,upper].
-  !>        \f[ linspace(lower,upper,N) = lower + arange(0,N-1)/(N-1) * (upper-lower) \f]
-  !
-  !>        Output array has kind of lower.
-  !
-  !     INTENT(IN)
-  !>        \param[in] "integer(i4/i8)/real(sp/dp) :: lower"   Start of interval.
-  !>        \param[in] "integer(i4/i8)/real(sp/dp) :: upper"   End of interval.
-  !>        \param[in] "integer(i4)                :: nstep"   Number of steps.
-  !
-  !     INTENT(INOUT)
-  !         None
-
-  !     INTENT(OUT)
-  !         None
-  !
-  !     INTENT(IN), OPTIONAL
-  !         None
-  !
-  !     INTENT(INOUT), OPTIONAL
-  !         None
-  !
-  !     INTENT(OUT), OPTIONAL
-  !         None
-  !
-  !     RETURN
-  !>       \return     kind(lower) :: linspace(N) &mdash; 1D array with evenly spaced numbers between lower and upper.
-  !
-  !     RESTRICTIONS
-  !         None
-  !
-  !     EXAMPLE
-  !         rr = linspace(1.0_dp,11._dp,101)
-  !         -> see also example in test directory
-=======
+    MODULE PROCEDURE is_finite_sp, is_finite_dp
+  END INTERFACE is_finite
+
   !>        \brief .true. if IEEE NaN.
 
   !>        \details
@@ -418,17 +192,10 @@
 
   !>        \param[in] "real(sp/dp) :: a"        Number to be evaluated.
   !>        \retval "logical :: is_normal" \f$ a \neq \infty \land a = NaN \f$, logically true or false.
->>>>>>> 8951ca11
-
-  !     LITERATURE
-  !         None
-
-  !     HISTORY
-  !>        \authors Matthias Cuntz
-  !>        \date Jun 2016
-  INTERFACE linspace
-     MODULE PROCEDURE linspace_i4, linspace_i8, linspace_dp, linspace_sp
-  END INTERFACE linspace
+
+  INTERFACE is_normal
+    MODULE PROCEDURE is_normal_sp, is_normal_dp
+  END INTERFACE is_normal
 
 
   ! ------------------------------------------------------------------
@@ -467,81 +234,12 @@
   !>        \author Matthias Cuntz
   !>        \date May 2014
   INTERFACE locate
-     MODULE PROCEDURE locate_0d_dp, locate_0d_sp, locate_1d_dp, locate_1d_sp
+    MODULE PROCEDURE locate_0d_dp, locate_0d_sp, locate_1d_dp, locate_1d_sp
   END INTERFACE locate
 
 
   ! ------------------------------------------------------------------
 
-<<<<<<< HEAD
-  !     NAME
-  !         arange
-
-  !     PURPOSE
-  !         Gives natural numbers within a given interval.
-  !
-  !>        \brief Numbers within a given range.
-  !
-  !>        \details Gives array with numbers in a given interval, i.e.
-  !>        \f[ arange(1) = lower \f]
-  !>        \f[ arange(2) = lower+1 \f]
-  !>        ...
-  !>        \f[ arange(n) = upper \f]
-  !
-  !>        Default is lower=1.
-  !
-  !>        Output array has kind of lower.
-  !
-  !     INTENT(IN)
-  !>        \param[in] "integer(i4/i8)/real(sp/dp) :: lower"   Start of interval if upper is given,
-  !>                                                           Otherwise end of interval and start of interval is 1.
-  !
-  !     INTENT(INOUT)
-  !         None
-
-  !     INTENT(OUT)
-  !         None
-  !
-  !     INTENT(IN), OPTIONAL
-  !>        \param[in] "integer(i4/i8)/real(sp/dp) :: upper    End of interval"
-  !
-  !     INTENT(INOUT), OPTIONAL
-  !         None
-  !
-  !     INTENT(OUT), OPTIONAL
-  !         None
-  !
-  !     RETURN
-  !>       \return     kind(arr) :: arange(upper-lower+1) &mdash; 1D array with values within given interval.
-  !
-  !     RESTRICTIONS
-  !         None
-  !
-  !     EXAMPLE
-  !         rr = arange(100._dp)
-  !         -> see also example in test directory
-
-  !     LITERATURE
-  !         None
-
-  !     HISTORY
-  !>        \authors Matthias Cuntz
-  !>        \date Jun 2016
-  INTERFACE arange
-     MODULE PROCEDURE arange_i4, arange_i8, arange_dp, arange_sp
-  END INTERFACE arange
-
-  
-  ! ------------------------------------------------------------------
-
-  !     NAME
-  !         swap
-
-  !     PURPOSE
-  !         Swap to values/arrays or two elements in 1D-array.
-  !
-=======
->>>>>>> 8951ca11
   !>        \brief Swap to values or two elements in array.
 
   !>        \details
@@ -581,80 +279,15 @@
   !>        \author Matthias Cuntz
   !>        \date May 2014
   INTERFACE swap
-     MODULE PROCEDURE &
-          swap_xy_dp, swap_xy_sp, swap_xy_i4, &
-          swap_vec_dp, swap_vec_sp, swap_vec_i4
+    MODULE PROCEDURE &
+            swap_xy_dp, swap_xy_sp, swap_xy_i4, &
+            swap_vec_dp, swap_vec_sp, swap_vec_i4
   END INTERFACE swap
 
-  
+
   ! ------------------------------------------------------------------
 
   !>        \brief Special IEEE values.
-<<<<<<< HEAD
-  !
-  !>        \details Returns special IEEE values such as Infinity or Not-a-Number.\n
-  !>                 Wraps to function ieee_value of the intrinsic module ieee_arithmetic
-  !>                 but gives alternatives for gfortran, which does not provide ieee_arithmetic.\n
-  !>                 Quiet and signaling NaN are the same in case of gfortran;\n
-  !>                 also denormal values are the same as inf.
-  !>
-  !>                 Current special values are:\n
-  !>                 IEEE_SIGNALING_NAN\n
-  !>                 IEEE_QUIET_NAN\n
-  !>                 IEEE_NEGATIVE_INF\n
-  !>                 IEEE_POSITIVE_INF\n
-  !>                 IEEE_NEGATIVE_DENORMAL\n
-  !>                 IEEE_POSITIVE_DENORMAL\n
-  !>                 IEEE_NEGATIVE_NORMAL\n
-  !>                 IEEE_POSITIVE_NORMAL\n
-  !>                 IEEE_NEGATIVE_ZERO\n
-  !>                 IEEE_POSITIVE_ZERO
-  !
-  !     INTENT(IN)
-  !>        \param[in] "real(sp/dp) :: x"         dummy for kind of output
-  !>        \param[in] "character(le=*) :: name   ieee signal nanme
-  !
-  !     INTENT(INOUT)
-  !         None
-
-  !     INTENT(OUT)
-  !
-  !     INTENT(IN), OPTIONAL
-  !         None
-  !
-  !     INTENT(INOUT), OPTIONAL
-  !         None
-  !
-  !     INTENT(OUT), OPTIONAL
-  !         None
-  !
-  !     RETURN
-  !>       \return real(sp/dp) :: special_value &mdash; IEEE special value\n
-  !>                 IEEE_SIGNALING_NAN\n
-  !>                 IEEE_QUIET_NAN (==IEEE_SIGNALING_NAN for gfortran)\n
-  !>                 IEEE_NEGATIVE_INF\n
-  !>                 IEEE_POSITIVE_INF\n
-  !>                 IEEE_NEGATIVE_DENORMAL (==-0.0 for gfortran)\n
-  !>                 IEEE_POSITIVE_DENORMAL (==0.0 for gfortran)\n
-  !>                 IEEE_NEGATIVE_NORMAL (==-1.0 for gfortran)\n
-  !>                 IEEE_POSITIVE_NORMAL (==1.0 for gfortran)\n
-  !>                 IEEE_NEGATIVE_ZERO\n
-  !>                 IEEE_POSITIVE_ZERO\n
-
-  !
-  !     RESTRICTIONS
-  !         None
-  !
-  !     EXAMPLE
-  !         NaN = special_value(1.0, 'IEEE_QUIET_NAN')
-  !         nan = special_value(1.0_dp, 'ieee_quiet_nan')
-  !         -> see also example in test directory
-
-  !     LITERATURE
-  !         None
-
-  !     HISTORY
-=======
 
   !>        \details
   !!        Returns special IEEE values such as Infinity or Not-a-Number.\n
@@ -693,15 +326,12 @@
   !!                                                  IEEE_NEGATIVE_ZERO,
   !!                                                  IEEE_POSITIVE_ZERO,
 
->>>>>>> 8951ca11
   !>        \authors Matthias Cuntz
   !>        \date Mar 2015
   INTERFACE special_value
-     MODULE PROCEDURE special_value_sp, special_value_dp
+    MODULE PROCEDURE special_value_sp, special_value_dp
   END INTERFACE special_value
 
-<<<<<<< HEAD
-=======
   !> \brief abstract interface for a relational operator on double precision arguments
   abstract interface
     logical pure function relational_operator_dp(a, b) result(boolean)
@@ -718,7 +348,6 @@
     end function relational_operator_sp
   end interface
 
->>>>>>> 8951ca11
   ! ------------------------------------------------------------------
 
   PRIVATE
@@ -727,722 +356,238 @@
 
 CONTAINS
 
-
-  ! ------------------------------------------------------------------
-
-  function arange_i4(lower, upper)
-
-    implicit none
-
-    integer(i4), intent(in)                :: lower
-    integer(i4), intent(in), optional      :: upper
-    integer(i4), dimension(:), allocatable :: arange_i4
-    
-    integer(i4) :: istart, istop
-    integer(i4) :: i
-
-    if (present(upper)) then
-       istart = lower
-       istop  = upper
+  ! ------------------------------------------------------------------
+
+  logical elemental pure function equal_dp(a, b) result(boolean)
+
+    real(dp), intent(in) :: a
+    real(dp), intent(in) :: b
+
+    if ((epsilon(1.0_dp) * abs(b) - abs(a - b)) < 0.0_dp) then
+      boolean = .false.
     else
-       istart = 1_i4
-       istop  = lower
-    endif
-
-    allocate(arange_i4(istop-istart+1_i4))
-
-    forall(i=istart:istop) arange_i4(i-istart+1) = i
-
-  end function arange_i4
-
-  function arange_i8(lower, upper)
-
-    implicit none
-
-    integer(i8), intent(in)                :: lower
-    integer(i8), intent(in), optional      :: upper
-    integer(i8), dimension(:), allocatable :: arange_i8
-    
-    integer(i8) :: istart, istop
-    integer(i8) :: i
-
-    if (present(upper)) then
-       istart = lower
-       istop  = upper
+      boolean = .true.
+    end if
+
+  end function equal_dp
+
+
+  logical elemental pure function equal_sp(a, b) result(boolean)
+
+    real(sp), intent(in) :: a
+    real(sp), intent(in) :: b
+
+    if ((epsilon(1.0_sp) * abs(b) - abs(a - b)) < 0.0_sp) then
+      boolean = .false.
     else
-       istart = 1_i8
-       istop  = lower
-    endif
-
-    allocate(arange_i8(istop-istart+1_i8))
-
-    forall(i=istart:istop) arange_i8(i-istart+1) = i
-
-  end function arange_i8
-
-  function arange_dp(lower, upper)
-
-    implicit none
-
-    real(dp), intent(in)                :: lower
-    real(dp), intent(in), optional      :: upper
-    real(dp), dimension(:), allocatable :: arange_dp
-    
-    integer(i8) :: istart, istop
-    integer(i8) :: i
-
-    if (present(upper)) then
-       istart = int(lower,i8)
-       istop  = int(upper,i8)
+      boolean = .true.
+    end if
+
+  end function equal_sp
+
+  ! ------------------------------------------------------------------
+
+  logical elemental pure function greaterequal_dp(a, b) result(boolean)
+
+    real(dp), intent(in) :: a
+    real(dp), intent(in) :: b
+
+    boolean = .true.
+    ! 1st part is /=, 2nd part is the a<b
+    if (((epsilon(1.0_dp) * abs(b) - abs(a - b)) < 0.0_dp) .and. (a < b)) boolean = .false.
+
+  end function greaterequal_dp
+
+
+  logical elemental pure function greaterequal_sp(a, b) result(boolean)
+
+    real(sp), intent(in) :: a
+    real(sp), intent(in) :: b
+
+    boolean = .true.
+    ! 1st part is /=, 2nd part is the a<b
+    if (((epsilon(1.0_sp) * abs(b) - abs(a - b)) < 0.0_sp) .and. (a < b)) boolean = .false.
+
+  end function greaterequal_sp
+
+  ! ------------------------------------------------------------------
+
+  logical elemental pure function lesserequal_dp(a, b) result(boolean)
+
+    real(dp), intent(in) :: a
+    real(dp), intent(in) :: b
+
+    boolean = .true.
+    ! 1st part is /=, 2nd part is the a>b
+    if (((epsilon(1.0_dp) * abs(b) - abs(a - b)) < 0.0_dp) .and. (a > b)) boolean = .false.
+
+  end function lesserequal_dp
+
+
+  logical elemental pure function lesserequal_sp(a, b) result(boolean)
+
+    real(sp), intent(in) :: a
+    real(sp), intent(in) :: b
+
+    boolean = .true.
+    ! 1st part is /=, 2nd part is the a>b
+    if (((epsilon(1.0_sp) * abs(b) - abs(a - b)) < 0.0_sp) .and. (a > b)) boolean = .false.
+
+  end function lesserequal_sp
+
+  ! ------------------------------------------------------------------
+
+  logical elemental pure function notequal_dp(a, b) result(boolean)
+
+    real(dp), intent(in) :: a
+    real(dp), intent(in) :: b
+
+    if ((epsilon(1.0_dp) * abs(b) - abs(a - b)) < 0.0_dp) then
+      boolean = .true.
     else
-       istart = 1_i8
-       istop  = int(lower,i8)
-    endif
-
-    allocate(arange_dp(istop-istart+1_i8))
-
-    forall(i=istart:istop) arange_dp(i-istart+1) = real(i,dp)
-
-  end function arange_dp
-
-  function arange_sp(lower, upper)
-
-    implicit none
-
-    real(sp), intent(in)                :: lower
-    real(sp), intent(in), optional      :: upper
-    real(sp), dimension(:), allocatable :: arange_sp
-    
-    integer(i8) :: istart, istop
-    integer(i8) :: i
-
-    if (present(upper)) then
-       istart = int(lower,i8)
-       istop  = int(upper,i8)
+      boolean = .false.
+    end if
+
+  end function notequal_dp
+
+
+  logical elemental pure function notequal_sp(a, b) result(boolean)
+
+    real(sp), intent(in) :: a
+    real(sp), intent(in) :: b
+
+    if ((epsilon(1.0_sp) * abs(b) - abs(a - b)) < 0.0_sp) then
+      boolean = .true.
     else
-       istart = 1_i8
-       istop  = int(lower,i8)
-    endif
-
-    allocate(arange_sp(istop-istart+1_i8))
-
-    forall(i=istart:istop) arange_sp(i-istart+1) = real(i,sp)
-
-  end function arange_sp
-
-
-  ! ------------------------------------------------------------------
-
-  function cumsum_i4(arr)
-
-    implicit none
-
-    integer(i4), dimension(:), intent(in) :: arr
-    integer(i4), dimension(size(arr,1))   :: cumsum_i4
-    
-    integer(i4) :: i
-
-    cumsum_i4(1) = arr(1)
-    do i=2, size(arr)
-       cumsum_i4(i) = cumsum_i4(i-1) + arr(i)
-    end do
-
-  end function cumsum_i4
-
-  function cumsum_i8(arr)
-
-    implicit none
-
-    integer(i8), dimension(:), intent(in) :: arr
-    integer(i8), dimension(size(arr,1))   :: cumsum_i8
-    
-    integer(i4) :: i
-
-    cumsum_i8(1) = arr(1)
-    do i=2, size(arr)
-       cumsum_i8(i) = cumsum_i8(i-1) + arr(i)
-    end do
-
-  end function cumsum_i8
-
-  function cumsum_dp(arr)
-
-    implicit none
-
-    real(dp), dimension(:), intent(in) :: arr
-    real(dp), dimension(size(arr,1))   :: cumsum_dp
-    
-    integer(i4) :: i
-
-    cumsum_dp(1) = arr(1)
-    do i=2, size(arr)
-       cumsum_dp(i) = cumsum_dp(i-1) + arr(i)
-    end do
-
-  end function cumsum_dp
-
-  function cumsum_dpc(arr)
-
-    implicit none
-
-    complex(dpc), dimension(:), intent(in) :: arr
-    complex(dpc), dimension(size(arr,1))   :: cumsum_dpc
-    
-    integer(i4) :: i
-
-    cumsum_dpc(1) = arr(1)
-    do i=2, size(arr)
-       cumsum_dpc(i) = cumsum_dpc(i-1) + arr(i)
-    end do
-
-  end function cumsum_dpc
-
-  function cumsum_sp(arr)
-
-    implicit none
-
-    real(sp), dimension(:), intent(in) :: arr
-    real(sp), dimension(size(arr,1))   :: cumsum_sp
-    
-    integer(i4) :: i
-
-    cumsum_sp(1) = arr(1)
-    do i=2, size(arr)
-       cumsum_sp(i) = cumsum_sp(i-1) + arr(i)
-    end do
-
-  end function cumsum_sp
-
-  function cumsum_spc(arr)
-
-    implicit none
-
-    complex(spc), dimension(:), intent(in) :: arr
-    complex(spc), dimension(size(arr,1))   :: cumsum_spc
-    
-    integer(i4) :: i
-
-    cumsum_spc(1) = arr(1)
-    do i=2, size(arr)
-       cumsum_spc(i) = cumsum_spc(i-1) + arr(i)
-    end do
-
-  end function cumsum_spc
-
-  ! ------------------------------------------------------------------
-
-  ELEMENTAL PURE FUNCTION equal_dp(a, b)
-
-    IMPLICIT NONE
-
-    REAL(dp), INTENT(IN) :: a
-    REAL(dp), INTENT(IN) :: b
-    LOGICAL              :: equal_dp
-
-    if ((epsilon(1.0_dp)*abs(b) - abs(a-b)) < 0.0_dp) then
-       equal_dp = .false.
-    else
-       equal_dp = .true.
-    endif
-
-  END FUNCTION equal_dp
-
-
-  ELEMENTAL PURE FUNCTION equal_sp(a, b)
-
-    IMPLICIT NONE
-
-    REAL(sp), INTENT(IN) :: a
-    REAL(sp), INTENT(IN) :: b
-    LOGICAL              :: equal_sp
-
-    if ((epsilon(1.0_sp)*abs(b) - abs(a-b)) < 0.0_sp) then
-       equal_sp = .false.
-    else
-       equal_sp = .true.
-    endif
-
-  END FUNCTION equal_sp
-
-  ! ------------------------------------------------------------------
-
-  ELEMENTAL PURE FUNCTION greaterequal_dp(a, b)
-
-    IMPLICIT NONE
-
-    REAL(dp), INTENT(IN) :: a
-    REAL(dp), INTENT(IN) :: b
-    LOGICAL              :: greaterequal_dp
-
-    greaterequal_dp = .true.
-    ! 1st part is /=, 2nd part is the a<b
-    if ( ((epsilon(1.0_dp)*abs(b) - abs(a-b)) < 0.0_dp) .and. (a < b) ) greaterequal_dp = .false.
-
-  END FUNCTION greaterequal_dp
-
-
-  ELEMENTAL PURE FUNCTION greaterequal_sp(a, b)
-
-    IMPLICIT NONE
-
-    REAL(sp), INTENT(IN) :: a
-    REAL(sp), INTENT(IN) :: b
-    LOGICAL              :: greaterequal_sp
-
-    greaterequal_sp = .true.
-    ! 1st part is /=, 2nd part is the a<b
-    if ( ((epsilon(1.0_sp)*abs(b) - abs(a-b)) < 0.0_sp) .and. (a < b) ) greaterequal_sp = .false.
-
-  END FUNCTION greaterequal_sp
-
-  ! ------------------------------------------------------------------
-
-  ELEMENTAL PURE FUNCTION lesserequal_dp(a, b)
-
-    IMPLICIT NONE
-
-    REAL(dp), INTENT(IN) :: a
-    REAL(dp), INTENT(IN) :: b
-    LOGICAL              :: lesserequal_dp
-
-    lesserequal_dp = .true.
-    ! 1st part is /=, 2nd part is the a>b
-    if ( ((epsilon(1.0_dp)*abs(b) - abs(a-b)) < 0.0_dp) .and. (a > b) ) lesserequal_dp = .false.
-
-  END FUNCTION lesserequal_dp
-
-
-  ELEMENTAL PURE FUNCTION lesserequal_sp(a, b)
-
-    IMPLICIT NONE
-
-    REAL(sp), INTENT(IN) :: a
-    REAL(sp), INTENT(IN) :: b
-    LOGICAL              :: lesserequal_sp
-
-    lesserequal_sp = .true.
-    ! 1st part is /=, 2nd part is the a>b
-    if ( ((epsilon(1.0_sp)*abs(b) - abs(a-b)) < 0.0_sp) .and. (a > b) ) lesserequal_sp = .false.
-
-  END FUNCTION lesserequal_sp
-
-  ! ------------------------------------------------------------------
-
-  ELEMENTAL PURE FUNCTION notequal_dp(a, b)
-
-    IMPLICIT NONE
-
-    REAL(dp), INTENT(IN) :: a
-    REAL(dp), INTENT(IN) :: b
-    LOGICAL              :: notequal_dp
-
-    if ((epsilon(1.0_dp)*abs(b) - abs(a-b)) < 0.0_dp) then
-       notequal_dp = .true.
-    else
-       notequal_dp = .false.
-    endif
-
-  END FUNCTION notequal_dp
-
-
-  ELEMENTAL PURE FUNCTION notequal_sp(a, b)
-
-    IMPLICIT NONE
-
-    REAL(sp), INTENT(IN) :: a
-    REAL(sp), INTENT(IN) :: b
-    LOGICAL              :: notequal_sp
-
-    if ((epsilon(1.0_sp)*abs(b) - abs(a-b)) < 0.0_sp) then
-       notequal_sp = .true.
-    else
-       notequal_sp = .false.
-    endif
-
-  END FUNCTION notequal_sp
-
-
-  ! ------------------------------------------------------------------
-
-  function imaxloc_i4(arr, mask)
-
-    implicit none
-
-    integer(i4), dimension(:), intent(in)           :: arr
-    logical,     dimension(:), intent(in), optional :: mask
-    integer(i4)                                     :: imaxloc_i4
-    
-    integer(i4), dimension(1) :: imax
-
-    if (present(mask)) then
-       imax = maxloc(arr, 1, mask)
-    else
-       imax = maxloc(arr, 1)
-    endif
-    imaxloc_i4 = imax(1)
-
-  end function imaxloc_i4
-
-  function imaxloc_i8(arr, mask)
-
-    implicit none
-
-    integer(i8), dimension(:), intent(in)           :: arr
-    logical,     dimension(:), intent(in), optional :: mask
-    integer(i4)                                     :: imaxloc_i8
-    
-    integer(i4), dimension(1) :: imax
-
-    if (present(mask)) then
-       imax = maxloc(arr, 1, mask)
-    else
-       imax = maxloc(arr, 1)
-    endif
-    imaxloc_i8 = imax(1)
-
-  end function imaxloc_i8
-
-  function imaxloc_dp(arr, mask)
-
-    implicit none
-
-    real(dp),   dimension(:), intent(in)           :: arr
-    logical,    dimension(:), intent(in), optional :: mask
-    integer(i4)                                    :: imaxloc_dp
-    
-    integer(i4), dimension(1) :: imax
-
-    if (present(mask)) then
-       imax = maxloc(arr, 1, mask)
-    else
-       imax = maxloc(arr, 1)
-    endif
-    imaxloc_dp = imax(1)
-
-  end function imaxloc_dp
-
-  function imaxloc_sp(arr, mask)
-
-    implicit none
-
-    real(sp),   dimension(:), intent(in)           :: arr
-    logical,    dimension(:), intent(in), optional :: mask
-    integer(i4)                                    :: imaxloc_sp
-    
-    integer(i4), dimension(1) :: imax
-
-    if (present(mask)) then
-       imax = maxloc(arr, 1, mask)
-    else
-       imax = maxloc(arr, 1)
-    endif
-    imaxloc_sp = imax(1)
-
-  end function imaxloc_sp
-
-
-  ! ------------------------------------------------------------------
-
-  function iminloc_i4(arr, mask)
-
-    implicit none
-
-    integer(i4), dimension(:), intent(in)           :: arr
-    logical,     dimension(:), intent(in), optional :: mask
-    integer(i4)                                     :: iminloc_i4
-    
-    integer(i4), dimension(1) :: imin
-
-    if (present(mask)) then
-       imin = minloc(arr, 1, mask)
-    else
-       imin = minloc(arr, 1)
-    endif
-    iminloc_i4 = imin(1)
-
-  end function iminloc_i4
-
-  function iminloc_i8(arr, mask)
-
-    implicit none
-
-    integer(i8), dimension(:), intent(in)           :: arr
-    logical,     dimension(:), intent(in), optional :: mask
-    integer(i4)                                     :: iminloc_i8
-    
-    integer(i4), dimension(1) :: imin
-
-    if (present(mask)) then
-       imin = minloc(arr, 1, mask)
-    else
-       imin = minloc(arr, 1)
-    endif
-    iminloc_i8 = imin(1)
-
-  end function iminloc_i8
-
-  function iminloc_dp(arr, mask)
-
-    implicit none
-
-    real(dp),   dimension(:), intent(in)           :: arr
-    logical,    dimension(:), intent(in), optional :: mask
-    integer(i4)                                    :: iminloc_dp
-    
-    integer(i4), dimension(1) :: imin
-
-    if (present(mask)) then
-       imin = minloc(arr, 1, mask)
-    else
-       imin = minloc(arr, 1)
-    endif
-    iminloc_dp = imin(1)
-
-  end function iminloc_dp
-
-  function iminloc_sp(arr, mask)
-
-    implicit none
-
-    real(sp),   dimension(:), intent(in)           :: arr
-    logical,    dimension(:), intent(in), optional :: mask
-    integer(i4)                                    :: iminloc_sp
-    
-    integer(i4), dimension(1) :: imin
-
-    if (present(mask)) then
-       imin = minloc(arr, 1, mask)
-    else
-       imin = minloc(arr, 1)
-    endif
-    iminloc_sp = imin(1)
-
-  end function iminloc_sp
-
-  
+      boolean = .false.
+    end if
+
+  end function notequal_sp
+
   ! ------------------------------------------------------------------
 
   ELEMENTAL PURE FUNCTION is_finite_dp(a)
 
-#ifndef GFORTRAN
-  use, intrinsic :: ieee_arithmetic, only: ieee_is_finite
-#endif
-
-    IMPLICIT NONE
-
-    REAL(dp), INTENT(IN) :: a
-    LOGICAL              :: is_finite_dp
-
-#ifndef GFORTRAN
+
+  use, intrinsic :: ieee_arithmetic, only : ieee_is_finite
+
+  IMPLICIT NONE
+
+  REAL(dp), INTENT(IN) :: a !< Number to be evaluated.
+  LOGICAL :: is_finite_dp !< logical :: is_finite &mdash; \f$ a \neq \infty \f$, logically true or false.
+
     is_finite_dp = ieee_is_finite(a)
-#else
-    is_finite_dp = (.not. ((a > huge(a)) .or. (a < -huge(a)))) .and. (.not. is_nan(a))
-#endif
 
   END FUNCTION is_finite_dp
 
   ELEMENTAL PURE FUNCTION is_finite_sp(a)
 
-#ifndef GFORTRAN
-  use, intrinsic :: ieee_arithmetic, only: ieee_is_finite
-#endif
-
-    IMPLICIT NONE
-
-    REAL(sp), INTENT(IN) :: a
-    LOGICAL              :: is_finite_sp
-
-#ifndef GFORTRAN
+  use, intrinsic :: ieee_arithmetic, only : ieee_is_finite
+
+  IMPLICIT NONE
+
+  REAL(sp), INTENT(IN) :: a !< Number to be evaluated.
+  LOGICAL :: is_finite_sp !< logical :: is_finite &mdash; \f$ a \neq \infty \f$, logically true or false.
+
     is_finite_sp = ieee_is_finite(a)
-#else
-    is_finite_sp = (.not. ((a > huge(a)) .or. (a < -huge(a)))) .and. (.not. is_nan(a))
-#endif
 
   END FUNCTION is_finite_sp
 
 
   ELEMENTAL PURE FUNCTION is_nan_dp(a)
 
-#ifndef GFORTRAN
-  use, intrinsic :: ieee_arithmetic, only: isnan => ieee_is_nan
-#endif
-
-    IMPLICIT NONE
-
-    REAL(dp), INTENT(IN) :: a
-    LOGICAL              :: is_nan_dp
-
-    ! isnan introduced in gfortran rev 4.2
-#ifdef GFORTRAN41
-    is_nan_dp = a /= a
-#else
+  use, intrinsic :: ieee_arithmetic, only : isnan => ieee_is_nan
+
+  IMPLICIT NONE
+
+  REAL(dp), INTENT(IN) :: a !< Number to be evaluated.
+  LOGICAL :: is_nan_dp !< logical :: is_nan &mdash; \f$ a = NaN \f$, logically true or false.
+
     is_nan_dp = isnan(a)
-#endif
 
   END FUNCTION is_nan_dp
 
   ELEMENTAL PURE FUNCTION is_nan_sp(a)
 
-#ifndef GFORTRAN
-  use, intrinsic :: ieee_arithmetic, only: isnan => ieee_is_nan
-#endif
-
-    IMPLICIT NONE
-
-    REAL(sp), INTENT(IN) :: a
-    LOGICAL              :: is_nan_sp
-
-    ! isnan introduced in gfortran rev 4.2
-#ifdef GFORTRAN41
-    is_nan_sp = a /= a
-#else
+  use, intrinsic :: ieee_arithmetic, only : isnan => ieee_is_nan
+
+  IMPLICIT NONE
+
+  REAL(sp), INTENT(IN) :: a !< Number to be evaluated.
+  LOGICAL :: is_nan_sp !< logical :: is_nan &mdash; \f$ a = NaN \f$, logically true or false.
+
     is_nan_sp = isnan(a)
-#endif
 
   END FUNCTION is_nan_sp
 
 
   ELEMENTAL PURE FUNCTION is_normal_dp(a)
 
-#ifndef GFORTRAN
-  use, intrinsic :: ieee_arithmetic, only: ieee_is_normal
-#endif
-
-    IMPLICIT NONE
-
-    REAL(dp), INTENT(IN) :: a
-    LOGICAL              :: is_normal_dp
-
-#ifndef GFORTRAN
+  use, intrinsic :: ieee_arithmetic, only : ieee_is_normal
+
+  IMPLICIT NONE
+
+  REAL(dp), INTENT(IN) :: a !< Number to be evaluated.
+  LOGICAL :: is_normal_dp !< logical :: is_normal &mdash; \f$ a \neq \infty \land a = NaN \f$, logically true or false.
+
     is_normal_dp = ieee_is_normal(a)
-#else
-    is_normal_dp = is_finite(a)
-#endif
 
   END FUNCTION is_normal_dp
 
   ELEMENTAL PURE FUNCTION is_normal_sp(a)
 
-#ifndef GFORTRAN
-  use, intrinsic :: ieee_arithmetic, only: ieee_is_normal
-#endif
-
-    IMPLICIT NONE
-
-    REAL(sp), INTENT(IN) :: a
-    LOGICAL              :: is_normal_sp
-
-#ifndef GFORTRAN
+  use, intrinsic :: ieee_arithmetic, only : ieee_is_normal
+
+  IMPLICIT NONE
+
+  REAL(sp), INTENT(IN) :: a !< Number to be evaluated.
+  LOGICAL :: is_normal_sp !< logical :: is_normal &mdash; \f$ a \neq \infty \land a = NaN \f$, logically true or false.
+
     is_normal_sp = ieee_is_normal(a)
-#else
-    is_normal_sp = is_finite(a)
-#endif
 
   END FUNCTION is_normal_sp
 
-
-  ! ------------------------------------------------------------------
-
-  function linspace_i4(lower, upper, nstep)
-
-    implicit none
-
-    integer(i4), intent(in)       :: lower
-    integer(i4), intent(in)       :: upper
-    integer(i4), intent(in)       :: nstep
-    integer(i4), dimension(nstep) :: linspace_i4
-        
-    linspace_i4 = lower + nint(arange(0.0_dp,real(nstep-1_i4,dp))/real(nstep-1_i4,dp) * real(upper-lower,dp), i4)
-
-  end function linspace_i4
-
-  function linspace_i8(lower, upper, nstep)
-
-    implicit none
-
-    integer(i8), intent(in)       :: lower
-    integer(i8), intent(in)       :: upper
-    integer(i4), intent(in)       :: nstep
-    integer(i8), dimension(nstep) :: linspace_i8
-        
-    linspace_i8 = lower + nint(arange(0.0_dp,real(nstep-1_i4,dp))/real(nstep-1_i4,dp) * real(upper-lower,dp), i8)
-
-  end function linspace_i8
-
-  function linspace_dp(lower, upper, nstep)
-
-    implicit none
-
-    real(dp),    intent(in)       :: lower
-    real(dp),    intent(in)       :: upper
-    integer(i4), intent(in)       :: nstep
-    real(dp),    dimension(nstep) :: linspace_dp
-        
-    linspace_dp = lower + arange(0.0_dp,real(nstep-1_i4,dp))/real(nstep-1_i4,dp) * (upper-lower)
-
-  end function linspace_dp
-
-  function linspace_sp(lower, upper, nstep)
-
-    implicit none
-
-    real(sp),    intent(in)       :: lower
-    real(sp),    intent(in)       :: upper
-    integer(i4), intent(in)       :: nstep
-    real(sp),    dimension(nstep) :: linspace_sp
-        
-    linspace_sp = lower + arange(0.0_sp,real(nstep-1_i4,sp))/real(nstep-1_i4,sp) * (upper-lower)
-
-  end function linspace_sp
-
-  
   ! ------------------------------------------------------------------
 
   ! Given an array x(1:N), and given a value y, returns a value j such that y is between
   !  x(j) and x(j+1). x must be monotonically increasing.
   !  j=0 or j=N is returned to indicate that x is out of range.
 
-  FUNCTION locate_0d_dp(x,y)
-
-    IMPLICIT NONE
+  FUNCTION locate_0d_dp(x, y)
 
     REAL(dp), DIMENSION(:), INTENT(IN) :: x
-    REAL(dp),               INTENT(IN) :: y
-    INTEGER(i4)                        :: locate_0d_dp
+    REAL(dp), INTENT(IN) :: y
+    INTEGER(i4) :: locate_0d_dp
 
     INTEGER(i4), dimension(1) :: c
 
-    c = minloc(abs(x-y))
-    if (le(x(c(1)),y)) then
-       locate_0d_dp = c(1)
+    c = minloc(abs(x - y))
+    if (le(x(c(1)), y)) then
+      locate_0d_dp = c(1)
     else
-       locate_0d_dp = c(1)-1
-    endif
+      locate_0d_dp = c(1) - 1
+    end if
 
   END FUNCTION locate_0d_dp
 
-  FUNCTION locate_0d_sp(x,y)
-
-    IMPLICIT NONE
+  FUNCTION locate_0d_sp(x, y)
 
     REAL(sp), DIMENSION(:), INTENT(IN) :: x
-    REAL(sp),               INTENT(IN) :: y
-    INTEGER(i4)                        :: locate_0d_sp
+    REAL(sp), INTENT(IN) :: y
+    INTEGER(i4) :: locate_0d_sp
 
     INTEGER(i4), dimension(1) :: c
 
-    c = minloc(abs(x-y))
-    if (le(x(c(1)),y)) then
-       locate_0d_sp = c(1)
+    c = minloc(abs(x - y))
+    if (le(x(c(1)), y)) then
+      locate_0d_sp = c(1)
     else
-       locate_0d_sp = c(1)-1
-    endif
+      locate_0d_sp = c(1) - 1
+    end if
 
   END FUNCTION locate_0d_sp
 
-  FUNCTION locate_1d_dp(x,y)
-
-    IMPLICIT NONE
+  FUNCTION locate_1d_dp(x, y)
 
     REAL(dp), DIMENSION(:), INTENT(IN) :: x
     REAL(dp), DIMENSION(:), INTENT(IN) :: y
@@ -1455,20 +600,18 @@
     ny = size(y)
     if (.not. allocated(locate_1d_dp)) allocate(locate_1d_dp(ny))
 
-    do i=1, ny
-       c = minloc(abs(x-y(i)))
-       if (le(x(c(1)),y(i))) then
-          locate_1d_dp(i) = c(1)
-       else
-          locate_1d_dp(i) = c(1)-1
-       endif
+    do i = 1, ny
+      c = minloc(abs(x - y(i)))
+      if (le(x(c(1)), y(i))) then
+        locate_1d_dp(i) = c(1)
+      else
+        locate_1d_dp(i) = c(1) - 1
+      end if
     end do
 
   END FUNCTION locate_1d_dp
 
-  FUNCTION locate_1d_sp(x,y)
-
-    IMPLICIT NONE
+  FUNCTION locate_1d_sp(x, y)
 
     REAL(sp), DIMENSION(:), INTENT(IN) :: x
     REAL(sp), DIMENSION(:), INTENT(IN) :: y
@@ -1481,23 +624,20 @@
     ny = size(y)
     if (.not. allocated(locate_1d_sp)) allocate(locate_1d_sp(ny))
 
-    do i=1, ny
-       c = minloc(abs(x-y(i)))
-       if (le(x(c(1)),y(i))) then
-          locate_1d_sp(i) = c(1)
-       else
-          locate_1d_sp(i) = c(1)-1
-       endif
+    do i = 1, ny
+      c = minloc(abs(x - y(i)))
+      if (le(x(c(1)), y(i))) then
+        locate_1d_sp(i) = c(1)
+      else
+        locate_1d_sp(i) = c(1) - 1
+      end if
     end do
 
   END FUNCTION locate_1d_sp
 
-  
-  ! ------------------------------------------------------------------
-
-  elemental pure subroutine swap_xy_dp(x,y)
-
-    implicit none
+  ! ------------------------------------------------------------------
+
+  elemental pure subroutine swap_xy_dp(x, y)
 
     real(dp), intent(inout) :: x
     real(dp), intent(inout) :: y
@@ -1510,9 +650,7 @@
 
   end subroutine swap_xy_dp
 
-  elemental pure subroutine swap_xy_sp(x,y)
-
-    implicit none
+  elemental pure subroutine swap_xy_sp(x, y)
 
     real(sp), intent(inout) :: x
     real(sp), intent(inout) :: y
@@ -1525,9 +663,7 @@
 
   end subroutine swap_xy_sp
 
-  elemental pure subroutine swap_xy_i4(x,y)
-
-    implicit none
+  elemental pure subroutine swap_xy_i4(x, y)
 
     integer(i4), intent(inout) :: x
     integer(i4), intent(inout) :: y
@@ -1541,49 +677,43 @@
   end subroutine swap_xy_i4
 
 
-  subroutine swap_vec_dp(x,i1,i2)
-
-    implicit none
-
-    real(dp),    dimension(:), intent(inout) :: x
-    integer(i4),               intent(in)    :: i1
-    integer(i4),               intent(in)    :: i2
+  subroutine swap_vec_dp(x, i1, i2)
+
+    real(dp), dimension(:), intent(inout) :: x
+    integer(i4), intent(in) :: i1
+    integer(i4), intent(in) :: i2
 
     real(dp) :: z
 
-    z     = x(i1)
+    z = x(i1)
     x(i1) = x(i2)
     x(i2) = z
 
   end subroutine swap_vec_dp
 
-  subroutine swap_vec_sp(x,i1,i2)
-
-    implicit none
-
-    real(sp),    dimension(:), intent(inout) :: x
-    integer(i4),               intent(in)    :: i1
-    integer(i4),               intent(in)    :: i2
+  subroutine swap_vec_sp(x, i1, i2)
+
+    real(sp), dimension(:), intent(inout) :: x
+    integer(i4), intent(in) :: i1
+    integer(i4), intent(in) :: i2
 
     real(sp) :: z
 
-    z     = x(i1)
+    z = x(i1)
     x(i1) = x(i2)
     x(i2) = z
 
   end subroutine swap_vec_sp
 
-  subroutine swap_vec_i4(x,i1,i2)
-
-    implicit none
-
-    integer(i4),    dimension(:), intent(inout) :: x
-    integer(i4),               intent(in)    :: i1
-    integer(i4),               intent(in)    :: i2
+  subroutine swap_vec_i4(x, i1, i2)
+
+    integer(i4), dimension(:), intent(inout) :: x
+    integer(i4), intent(in) :: i1
+    integer(i4), intent(in) :: i2
 
     integer(i4) :: z
 
-    z     = x(i1)
+    z = x(i1)
     x(i1) = x(i2)
     x(i2) = z
 
@@ -1591,38 +721,6 @@
 
   ! ------------------------------------------------------------------
 
-<<<<<<< HEAD
-  elemental pure function special_value_dp(x, ieee)
-
-#ifndef GFORTRAN
-    use, intrinsic :: ieee_arithmetic, only: ieee_value, &
-         IEEE_SIGNALING_NAN, &
-         IEEE_QUIET_NAN, &
-         IEEE_NEGATIVE_INF, &
-         IEEE_POSITIVE_INF, &
-         IEEE_NEGATIVE_DENORMAL, &
-         IEEE_POSITIVE_DENORMAL, &
-         IEEE_NEGATIVE_NORMAL, &
-         IEEE_POSITIVE_NORMAL, &
-         IEEE_NEGATIVE_ZERO, &
-         IEEE_POSITIVE_ZERO
-#endif
-
-    implicit none
-    
-    real(dp),         intent(in) :: x
-    character(len=*), intent(in) :: ieee
-    real(dp)                     :: special_value_dp
-
-    ! local
-    character(len=len(ieee)) :: ieee_up
-#ifdef GFORTRAN
-    real(dp) :: tmp
-#endif
-
-    ieee_up = itoupper(ieee)
-#ifndef GFORTRAN
-=======
   function special_value_dp(x, ieee)
 
     use, intrinsic :: ieee_arithmetic, only : ieee_value, &
@@ -1658,91 +756,33 @@
   real(dp) :: tmp
 
   ieee_up = toupper(ieee)
->>>>>>> 8951ca11
     select case(trim(ieee_up))
-    case('IEEE_SIGNALING_NAN')
-       special_value_dp = ieee_value(x, IEEE_SIGNALING_NAN)
-    case('IEEE_QUIET_NAN')
-       special_value_dp = ieee_value(x, IEEE_QUIET_NAN)
-    case('IEEE_NEGATIVE_INF')
-       special_value_dp = ieee_value(x, IEEE_NEGATIVE_INF)
-    case('IEEE_POSITIVE_INF')
-       special_value_dp = ieee_value(x, IEEE_POSITIVE_INF)
-    case('IEEE_NEGATIVE_DENORMAL')
-       special_value_dp = ieee_value(x, IEEE_NEGATIVE_DENORMAL)
-    case('IEEE_POSITIVE_DENORMAL')
-       special_value_dp = ieee_value(x, IEEE_POSITIVE_DENORMAL)
-    case('IEEE_NEGATIVE_NORMAL')
-       special_value_dp = ieee_value(x, IEEE_NEGATIVE_NORMAL)
-    case('IEEE_POSITIVE_NORMAL')
-       special_value_dp = ieee_value(x, IEEE_POSITIVE_NORMAL)
-    case('IEEE_NEGATIVE_ZERO')
-       special_value_dp = ieee_value(x, IEEE_NEGATIVE_ZERO)
-    case('IEEE_POSITIVE_ZERO')
-       special_value_dp = ieee_value(x, IEEE_POSITIVE_ZERO)
-    case default
-       special_value_dp = 0.0_dp
-    end select
-#else
-    select case(ieee_up)
-    case('IEEE_SIGNALING_NAN')
-       tmp = 0.0_dp
-       special_value_dp = tmp/tmp
-    case('IEEE_QUIET_NAN')
-       tmp = 0.0_dp
-       special_value_dp = tmp/tmp
-    case('IEEE_NEGATIVE_INF')
-       tmp = huge(x)
-       special_value_dp = -tmp*tmp
-    case('IEEE_POSITIVE_INF')
-       tmp = huge(x)
-       special_value_dp = tmp*tmp
-    case('IEEE_NEGATIVE_DENORMAL')
-       special_value_dp = -0.0_dp
-    case('IEEE_POSITIVE_DENORMAL')
-       special_value_dp = 0.0_dp
-    case('IEEE_NEGATIVE_NORMAL')
-       special_value_dp = -1.0_dp
-    case('IEEE_POSITIVE_NORMAL')
-       special_value_dp = 1.0_dp
-    case('IEEE_NEGATIVE_ZERO')
-       special_value_dp = -0.0_dp
-    case('IEEE_POSITIVE_ZERO')
-       special_value_dp = 0.0_dp
-    case default
-       special_value_dp = 0.0_dp
-    end select
-#endif
+  case('IEEE_SIGNALING_NAN')
+    special_value_dp = ieee_value(x, IEEE_SIGNALING_NAN)
+  case('IEEE_QUIET_NAN')
+    special_value_dp = ieee_value(x, IEEE_QUIET_NAN)
+  case('IEEE_NEGATIVE_INF')
+    special_value_dp = ieee_value(x, IEEE_NEGATIVE_INF)
+  case('IEEE_POSITIVE_INF')
+    special_value_dp = ieee_value(x, IEEE_POSITIVE_INF)
+  case('IEEE_NEGATIVE_DENORMAL')
+    special_value_dp = ieee_value(x, IEEE_NEGATIVE_DENORMAL)
+  case('IEEE_POSITIVE_DENORMAL')
+    special_value_dp = ieee_value(x, IEEE_POSITIVE_DENORMAL)
+  case('IEEE_NEGATIVE_NORMAL')
+    special_value_dp = ieee_value(x, IEEE_NEGATIVE_NORMAL)
+  case('IEEE_POSITIVE_NORMAL')
+    special_value_dp = ieee_value(x, IEEE_POSITIVE_NORMAL)
+  case('IEEE_NEGATIVE_ZERO')
+    special_value_dp = ieee_value(x, IEEE_NEGATIVE_ZERO)
+  case('IEEE_POSITIVE_ZERO')
+    special_value_dp = ieee_value(x, IEEE_POSITIVE_ZERO)
+  case default
+    special_value_dp = 0.0_dp
+  end select
 
   end function special_value_dp
 
-<<<<<<< HEAD
-  elemental pure function special_value_sp(x, ieee)
-
-#ifndef GFORTRAN
-    use, intrinsic :: ieee_arithmetic, only: ieee_value, &
-         IEEE_SIGNALING_NAN, &
-         IEEE_QUIET_NAN, &
-         IEEE_NEGATIVE_INF, &
-         IEEE_POSITIVE_INF, &
-         IEEE_NEGATIVE_DENORMAL, &
-         IEEE_POSITIVE_DENORMAL, &
-         IEEE_NEGATIVE_NORMAL, &
-         IEEE_POSITIVE_NORMAL, &
-         IEEE_NEGATIVE_ZERO, &
-         IEEE_POSITIVE_ZERO
-#endif
-
-    implicit none
-    
-    real(sp),         intent(in) :: x
-    character(len=*), intent(in) :: ieee
-    real(sp)                     :: special_value_sp
-
-    ! local
-    character(len=len(ieee)) :: ieee_up
-#ifdef GFORTRAN
-=======
   function special_value_sp(x, ieee)
 
     use, intrinsic :: ieee_arithmetic, only : ieee_value, &
@@ -1775,82 +815,51 @@
 
   ! local
   character(len = 21) :: ieee_up
->>>>>>> 8951ca11
     real(sp) :: tmp
-#endif
-
-    ieee_up = itoupper(ieee)
-#ifndef GFORTRAN
+
+  ieee_up = toupper(ieee)
     select case(trim(ieee_up))
-    case('IEEE_SIGNALING_NAN')
-       special_value_sp = ieee_value(x, IEEE_SIGNALING_NAN)
-    case('IEEE_QUIET_NAN')
-       special_value_sp = ieee_value(x, IEEE_QUIET_NAN)
-    case('IEEE_NEGATIVE_INF')
-       special_value_sp = ieee_value(x, IEEE_NEGATIVE_INF)
-    case('IEEE_POSITIVE_INF')
-       special_value_sp = ieee_value(x, IEEE_POSITIVE_INF)
-    case('IEEE_NEGATIVE_DENORMAL')
-       special_value_sp = ieee_value(x, IEEE_NEGATIVE_DENORMAL)
-    case('IEEE_POSITIVE_DENORMAL')
-       special_value_sp = ieee_value(x, IEEE_POSITIVE_DENORMAL)
-    case('IEEE_NEGATIVE_NORMAL')
-       special_value_sp = ieee_value(x, IEEE_NEGATIVE_NORMAL)
-    case('IEEE_POSITIVE_NORMAL')
-       special_value_sp = ieee_value(x, IEEE_POSITIVE_NORMAL)
-    case('IEEE_NEGATIVE_ZERO')
-       special_value_sp = ieee_value(x, IEEE_NEGATIVE_ZERO)
-    case('IEEE_POSITIVE_ZERO')
-       special_value_sp = ieee_value(x, IEEE_POSITIVE_ZERO)
-    case default
-       special_value_sp = 0.0_sp
-    end select
-#else
-    select case(ieee_up)
-    case('IEEE_SIGNALING_NAN')
-       tmp = 0.0_sp
-       special_value_sp = tmp/tmp
-    case('IEEE_QUIET_NAN')
-       tmp = 0.0_sp
-       special_value_sp = tmp/tmp
-    case('IEEE_NEGATIVE_INF')
-       tmp = huge(x)
-       special_value_sp = -tmp*tmp
-    case('IEEE_POSITIVE_INF')
-       tmp = huge(x)
-       special_value_sp = tmp*tmp
-    case('IEEE_NEGATIVE_DENORMAL')
-       special_value_sp = -0.0_sp
-    case('IEEE_POSITIVE_DENORMAL')
-       special_value_sp = 0.0_sp
-    case('IEEE_NEGATIVE_NORMAL')
-       special_value_sp = -1.0_sp
-    case('IEEE_POSITIVE_NORMAL')
-       special_value_sp = 1.0_sp
-    case('IEEE_NEGATIVE_ZERO')
-       special_value_sp = -0.0_sp
-    case('IEEE_POSITIVE_ZERO')
-       special_value_sp = 0.0_sp
-    case default
-       special_value_sp = 0.0_sp
-    end select
-#endif
+  case('IEEE_SIGNALING_NAN')
+    special_value_sp = ieee_value(x, IEEE_SIGNALING_NAN)
+  case('IEEE_QUIET_NAN')
+    special_value_sp = ieee_value(x, IEEE_QUIET_NAN)
+  case('IEEE_NEGATIVE_INF')
+    special_value_sp = ieee_value(x, IEEE_NEGATIVE_INF)
+  case('IEEE_POSITIVE_INF')
+    special_value_sp = ieee_value(x, IEEE_POSITIVE_INF)
+  case('IEEE_NEGATIVE_DENORMAL')
+    special_value_sp = ieee_value(x, IEEE_NEGATIVE_DENORMAL)
+  case('IEEE_POSITIVE_DENORMAL')
+    special_value_sp = ieee_value(x, IEEE_POSITIVE_DENORMAL)
+  case('IEEE_NEGATIVE_NORMAL')
+    special_value_sp = ieee_value(x, IEEE_NEGATIVE_NORMAL)
+  case('IEEE_POSITIVE_NORMAL')
+    special_value_sp = ieee_value(x, IEEE_POSITIVE_NORMAL)
+  case('IEEE_NEGATIVE_ZERO')
+    special_value_sp = ieee_value(x, IEEE_NEGATIVE_ZERO)
+  case('IEEE_POSITIVE_ZERO')
+    special_value_sp = ieee_value(x, IEEE_POSITIVE_ZERO)
+  case default
+    special_value_sp = 0.0_sp
+  end select
 
   end function special_value_sp
 
-  ! -----------------------------------------------------------
-  ! PRIVATE ROUTINES
-  ! -----------------------------------------------------------
-
-  ! ------------------------------------------------------------------
-
-  !     NAME
-  !         itoupper
-
-<<<<<<< HEAD
-  !     PURPOSE
-  !         \brief Convert to upper case
-=======
+  subroutine flip_1D_dp(data, iDim)
+    use mo_string_utils, only: compress, num2str
+    use mo_message, only: message
+    real(dp), dimension(:), allocatable, intent(inout) :: data
+    integer(i4), intent(in) :: iDim
+
+    real(dp), dimension(:), allocatable :: temp_data
+    integer(i4) :: iDim1
+
+    if (iDim > 1_i4) then
+      call message('Cannot flip 1D-array at dimension ', compress(trim(num2str(iDim))))
+      stop 1
+    end if
+    allocate(temp_data(size(data, 1)))
+
     do iDim1 = 1, size(data, 1)
       temp_data(size(data, 1) - iDim1 + 1) = data(iDim1)
     end do
@@ -2157,13 +1166,9 @@
       currentCounts = currentCounts + counts
       i = i + 1_i8
     end do
->>>>>>> 8951ca11
-
-  !         \details Convert all lower case letters in string to upper case letters.
-
-<<<<<<< HEAD
-  !         Copy of toupper of mo_string_utils, making mo_utils only dependent on mo_kind.
-=======
+
+  end function unpack_chunkwise_dp
+
   function unpack_chunkwise_i1(vector, mask, field, chunksizeArg) result(unpacked)
   !< this is a chunkwise application of the intrinsic unpack function
   !! it has the following restrictions:\n
@@ -2175,24 +1180,9 @@
     integer(i1), intent(in) :: field
     integer(i1), dimension(size(mask, kind=i8)) :: unpacked
     integer(i8), intent(in), optional :: chunksizeArg
->>>>>>> 8951ca11
-
-  !     CALLING SEQUENCE
-  !         up = itoupper(lower)
-
-<<<<<<< HEAD
-  !     INTENT(IN)
-  !         \param[in] "character(len=*) :: lower"    String
-
-  !     INTENT(INOUT)
-  !         None
-
-  !     INTENT(OUT)
-  !         None
-
-  !     INTENT(IN), OPTIONAL
-  !         None
-=======
+
+    integer(i8) :: i, chunksize, indexMin, indexMax, currentCounts, counts
+
     if (present(chunksizeArg)) then
       chunksize = chunksizeArg
     else
@@ -2216,50 +1206,8 @@
       currentCounts = currentCounts + counts
       i = i + 1_i8
     end do
->>>>>>> 8951ca11
-
-  !     INTENT(INOUT), OPTIONAL
-  !         None
-
-  !     INTENT(OUT), OPTIONAL
-  !         None
-
-  !     RETURN
-  !         \return character(len=len_trim(lower)) :: up  &mdash;  String where all lowercase in input is converted to uppercase
-
-  !     RESTRICTIONS
-  !         None
-
-  !     EXAMPLE
-  !         ! Returns 'HALLO'
-  !         up = itoupper('Hallo')
-
-  !     LITERATURE
-  !         None
-
-  !     HISTORY
-  !         \author Matthias Cuntz - modified from Echam5, (C) MPI-MET, Hamburg, Germany
-  !         \date Dec 2011
-
-  pure function itoupper (lower)
-
-    implicit none
-
-    character(len=*)              ,intent(in) :: lower
-    character(len=len_trim(lower))            :: itoupper
-
-    integer            :: i
-    integer, parameter :: idel = ichar('A')-ichar('a')
-
-    do i=1, len_trim(lower)
-       if (ichar(lower(i:i)) >= ichar('a') .and. &
-            ichar(lower(i:i)) <= ichar('z')) then
-          itoupper(i:i) = char( ichar(lower(i:i)) + idel )
-       else
-          itoupper(i:i) = lower(i:i)
-       end if
-    end do
-
-  end function itoupper
+
+  end function unpack_chunkwise_i1
+
 
 END MODULE mo_utils