list(APPEND CMAKE_MODULE_PATH ${CMAKE_CURRENT_SOURCE_DIR}/../cmake/cmake-modules)

set (LIB_NAME forces)

# add sources
file(GLOB sources ./mo_*.f90 ./mo_*.F90)
<<<<<<< HEAD

=======
>>>>>>> 81e6f2f0
# find preprocessor (fypp)
include(fortranpreprocessor)
find_program(FYPP fypp)
if(NOT FYPP)
  message(WARNING "Preprocessor fypp not found!")
else()
  message(STATUS "Preprocessor fypp found!")
  # Create a list of the files to be preprocessed
  set(fppFiles mo_netcdf.fypp mo_poly.fypp)
  # Custom preprocessor flags
  if(DEFINED CMAKE_MAXIMUM_RANK)
    set(fyppFlags "-DMAXRANK=${CMAKE_MAXIMUM_RANK}")
  elseif(f03rank)
    set(fyppFlags)
  else()
    set(fyppFlags "-DVERSION90")
  endif()
  # Pre-process: .fpp -> .f90 via Fypp
  fypp_f90("${fyppFlags}" "${fppFiles}" fyppOutFiles)
  list(FILTER sources EXCLUDE REGEX ".*mo_netcdf.f90$")
  list(FILTER sources EXCLUDE REGEX ".*mo_poly.f90$")
endif()

<<<<<<< HEAD
=======
# create library
>>>>>>> 81e6f2f0
add_library(${LIB_NAME} ${sources} ${fyppOutFiles})
target_include_directories(${LIB_NAME} PUBLIC ${CMAKE_CURRENT_BINARY_DIR})

# control mo_kind
option(FORCES_WITH_ISO_FORTRAN_ENV "build the module with kind definitions of ISO_FORTRAN_ENV instead of ISO_C_BINDING" OFF)
if (FORCES_WITH_ISO_FORTRAN_ENV)
  message(STATUS "FORCES: use ISO_FORTRAN_ENV for mo_kind")
  target_compile_definitions(${LIB_NAME} PRIVATE FORCES_WITH_ISO_FORTRAN_ENV)
else()
  message(STATUS "FORCES: use ISO_C_BINDING for mo_kind")
endif()

# find the netcdf and netcdf-fortran libraries quietly, taken from ecmwf project
find_package(NetCDF COMPONENTS Fortran QUIET)
# Sometimes NetCDF_INCLUDE_DIRS can't be found but NetCDF_Fortran is still usable
if(NOT NetCDF_Fortran_FOUND)
  message(FATAL_ERROR "FORCES: NetCDF-Fortran not usable")
else()
  message(STATUS "FORCES: NetCDF-Fortran usable: ${NetCDF_Fortran_LIBRARY}")
endif()
target_link_libraries(${LIB_NAME} PUBLIC NetCDF::NetCDF_Fortran)

# add all compile options (MPI, OpenMP, Lapack, Coverage)
include(compileoptions)
if (CMAKE_WITH_MPI)
  target_compile_definitions(${LIB_NAME} PRIVATE MPI)
  target_link_libraries(${LIB_NAME} PUBLIC MPI::MPI_Fortran)
endif()
if (CMAKE_WITH_OpenMP)
  target_link_libraries(${LIB_NAME} PUBLIC OpenMP::OpenMP_Fortran)
endif()

# set compiling flags for debug and relese version
if(CMAKE_Fortran_COMPILER_ID MATCHES "GNU")
  # set the preprocessor
  target_compile_definitions(${LIB_NAME} PRIVATE "GFORTRAN")
  target_compile_options(${LIB_NAME} PRIVATE
    -ffree-form -ffixed-line-length-132
    $<$<CONFIG:DEBUG>:-Og -g -Wall -Wextra -fimplicit-none -fbacktrace -fcheck=all -ffpe-trap=zero,overflow,underflow -finit-real=snan -pedantic-errors>
    $<$<CONFIG:RELEASE>:-O3 -fno-peel-loops>
  )
endif()
if(CMAKE_Fortran_COMPILER_ID MATCHES "Intel")
  target_compile_definitions(${LIB_NAME} PRIVATE "INTEL")
  target_compile_options(${LIB_NAME} PRIVATE
    -nofixed "SHELL:-assume byterecl" "SHELL:-fp-model source" -m64 "SHELL:-assume realloc-lhs"
    # -fstack-protector-all -fstack-security-check were previously on in debug mode, still needed?
    $<$<CONFIG:DEBUG>:-g "SHELL:-warn all" "SHELL:-check all" -debug -traceback -fp-stack-check -O0>
    $<$<CONFIG:RELEASE>:-O3 -qoverride-limits>
  )
endif()
if(CMAKE_Fortran_COMPILER_ID MATCHES "NAG")
  target_compile_definitions(${LIB_NAME} PRIVATE "NAG")
  target_compile_options(${LIB_NAME} PRIVATE
    -fpp -colour -unsharedf95 -ideclient
    # "-C=all" is not set, only "-C -C=alias -C=dangling" and "-ieee=full" instead of "-ieee=stop" because
    # this effectively omits the -C=intovf flag which checks for integer overflow
    # we need to exclude that as the random number generator relies on that technique
    # -ieee=full is needed for mo_utils (is_nan, is_finite etc. fails with -ieee=stop)
    $<$<CONFIG:DEBUG>:-gline -g -nan -O0 -C -C=alias -C=dangling -strict95 -ieee=full>
    $<$<CONFIG:RELEASE>:-O4 -ieee=full>
  )
endif()<|MERGE_RESOLUTION|>--- conflicted
+++ resolved
@@ -4,10 +4,6 @@
 
 # add sources
 file(GLOB sources ./mo_*.f90 ./mo_*.F90)
-<<<<<<< HEAD
-
-=======
->>>>>>> 81e6f2f0
 # find preprocessor (fypp)
 include(fortranpreprocessor)
 find_program(FYPP fypp)
@@ -31,10 +27,6 @@
   list(FILTER sources EXCLUDE REGEX ".*mo_poly.f90$")
 endif()
 
-<<<<<<< HEAD
-=======
-# create library
->>>>>>> 81e6f2f0
 add_library(${LIB_NAME} ${sources} ${fyppOutFiles})
 target_include_directories(${LIB_NAME} PUBLIC ${CMAKE_CURRENT_BINARY_DIR})
 
