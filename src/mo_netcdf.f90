!> \file mo_netcdf.f90

!> \brief NetCDF Fortran 90 interface wrapper

!> \details A wrapper around the NetCDF Fortran 90 interface.
!
!> \authors David Schaefer
!> \date Jun 2015



module mo_netcdf

  ! This module provides a thin wrapper around the NetCDF Fortran 90 interface,
  ! following a object-oriented approach.

  ! Written  David Schaefer, Jun 2015
  ! Modified Matthias Cuntz, Jan 2016 - compiled with PGI Fortran rev 15.9 - no automatic allocation of left-hand-side
  ! Modified Ricardo Torres, Feb 2017 - add derived type NcGroup and NcAttributable. NcAttributable is the base derived type,
  !                                     NcGroup and NcVariable are extended from it. NcDataset is extended from NcGroup. No more
  !                                     duplicated routines to set attributes.

  ! License
  ! -------
  ! GNU Lesser General Public License http://www.gnu.org/licenses/

  use mo_kind, only: sp, dp, i1, i2, i4, i8
<<<<<<< HEAD
  use mo_utils, only: gt, lt, ne
=======
  use mo_utils, only: ne
>>>>>>> ef1514c9
  use ieee_arithmetic, only : ieee_is_nan

  use netcdf, only : &
          nf90_open, nf90_close, nf90_strerror, nf90_def_dim, nf90_def_var, &
          nf90_put_var, nf90_get_var, nf90_put_att, nf90_get_att, &
          nf90_inquire, nf90_inq_dimid, nf90_inquire_dimension, &
          nf90_inq_varid, nf90_inq_varids, nf90_inquire_variable, nf90_inquire_attribute, &
          nf90_inq_ncid, nf90_inq_grp_parent, nf90_inq_grpname, nf90_def_grp, &
          nf90_rename_dim, nf90_rename_var, nf90_rename_att, nf90_sync, &
          NF90_OPEN, NF90_NETCDF4, NF90_CREATE, NF90_WRITE, NF90_NOWRITE, &
          NF90_BYTE, NF90_SHORT, NF90_INT, NF90_INT64, NF90_FLOAT, NF90_DOUBLE,           &
          NF90_FILL_BYTE, NF90_FILL_SHORT, NF90_FILL_INT, NF90_FILL_FLOAT, NF90_FILL_DOUBLE, &
          NF90_NOERR, NF90_UNLIMITED, NF90_GLOBAL, NF90_SHARE, NF90_HDF5, &
          NF90_64BIT_OFFSET, NF90_CLASSIC_MODEL

  implicit none

  ! --------------------------------------------------------------------------------------
  character(10), parameter :: CF_FILL_VALUE = '_FillValue'
  character(11), parameter :: CF_VALID_RANGE = 'valid_range'
  character(9), parameter :: CF_VALID_MIN = 'valid_min'
  character(9), parameter :: CF_VALID_MAX = 'valid_max'
  integer(i4), parameter :: CF_USE_FILL_VALUE = 1_i4
  integer(i4), parameter :: CF_USE_VALID_MIN = 2_i4
  integer(i4), parameter :: CF_USE_VALID_MAX = 3_i4
  integer(i4), parameter :: CF_USE_VALID_RANGE = 4_i4
  integer(i4), parameter :: CF_USE_NAN = 5_i4

  type, abstract :: NcBase

    integer(i4) :: id

  contains

    procedure(getNameInterface), deferred :: getName
    procedure(getParentInterface), deferred :: getParent

  end type NcBase

  type, abstract, extends(NcBase) :: NcAttributable

  contains

    procedure, public :: hasAttribute
    procedure, public :: renameAttribute
    procedure, private :: getAttributableIds

    procedure, private :: setAttribute_0d_sp
    generic, public :: setAttribute => setAttribute_0d_sp
    procedure, private :: getAttribute_0d_sp
    generic, public :: getAttribute => getAttribute_0d_sp
    procedure, private :: setAttribute_1d_sp
    generic, public :: setAttribute => setAttribute_1d_sp
    procedure, private :: getAttribute_1d_sp
    generic, public :: getAttribute => getAttribute_1d_sp
    procedure, private :: setAttribute_0d_dp
    generic, public :: setAttribute => setAttribute_0d_dp
    procedure, private :: getAttribute_0d_dp
    generic, public :: getAttribute => getAttribute_0d_dp
    procedure, private :: setAttribute_1d_dp
    generic, public :: setAttribute => setAttribute_1d_dp
    procedure, private :: getAttribute_1d_dp
    generic, public :: getAttribute => getAttribute_1d_dp
    procedure, private :: setAttribute_0d_i1
    generic, public :: setAttribute => setAttribute_0d_i1
    procedure, private :: getAttribute_0d_i1
    generic, public :: getAttribute => getAttribute_0d_i1
    procedure, private :: setAttribute_1d_i1
    generic, public :: setAttribute => setAttribute_1d_i1
    procedure, private :: getAttribute_1d_i1
    generic, public :: getAttribute => getAttribute_1d_i1
    procedure, private :: setAttribute_0d_i2
    generic, public :: setAttribute => setAttribute_0d_i2
    procedure, private :: getAttribute_0d_i2
    generic, public :: getAttribute => getAttribute_0d_i2
    procedure, private :: setAttribute_1d_i2
    generic, public :: setAttribute => setAttribute_1d_i2
    procedure, private :: getAttribute_1d_i2
    generic, public :: getAttribute => getAttribute_1d_i2
    procedure, private :: setAttribute_0d_i4
    generic, public :: setAttribute => setAttribute_0d_i4
    procedure, private :: getAttribute_0d_i4
    generic, public :: getAttribute => getAttribute_0d_i4
    procedure, private :: setAttribute_1d_i4
    generic, public :: setAttribute => setAttribute_1d_i4
    procedure, private :: getAttribute_1d_i4
    generic, public :: getAttribute => getAttribute_1d_i4
    procedure, private :: setAttribute_0d_i8
    generic, public :: setAttribute => setAttribute_0d_i8
    procedure, private :: getAttribute_0d_i8
    generic, public :: getAttribute => getAttribute_0d_i8
    procedure, private :: setAttribute_1d_i8
    generic, public :: setAttribute => setAttribute_1d_i8
    procedure, private :: getAttribute_1d_i8
    generic, public :: getAttribute => getAttribute_1d_i8
    procedure, private :: setAttribute_0d_char
    generic, public :: setAttribute => setAttribute_0d_char
    procedure, private :: getAttribute_0d_char
    generic, public :: getAttribute => getAttribute_0d_char

  end type NcAttributable

  ! --------------------------------------------------------------------------------------

  type, extends(NcAttributable) :: NcGroup

  contains

    ! getter
    procedure, private :: getVariableIds
    procedure, public :: getVariables
    procedure, public :: getUnlimitedDimension
    procedure, public :: getNoVariables

    procedure, private :: getDimensionByName
    procedure, private :: getDimensionById

    procedure, public :: getParent => getGroupParent
    procedure, public :: getName => getGroupName
    procedure, public :: getGroup => getGroupByName
    procedure, public :: getVariable => getVariableByName
    generic, public :: getDimension => &
            getDimensionById, &
            getDimensionByName

    ! checker
    procedure, public :: hasVariable
    procedure, public :: hasDimension
    procedure, public :: hasGroup
    procedure, public :: isUnlimited => isDatasetUnlimited

    ! setter
    procedure, public  :: setGroup
    procedure, public  :: setDimension
    procedure, public  :: setCoordinate
    procedure, private :: set_scrip_dimension
    procedure, private :: set_1d_coordinate_variable
    procedure, private :: setVariableWithTypes
    procedure, private :: setVariableWithNames
    procedure, private :: setVariableWithIds

    generic, public :: setVariable => &
            setVariableWithNames, &
            setVariableWithTypes, &
            setVariableWithIds

  end type NcGroup

  interface NcGroup
    procedure newNcGroup
  end interface NcGroup

  ! --------------------------------------------------------------------------------------

  type, extends(NcGroup) :: NcDataset

    character(256) :: fname !> Filename of the opened dataset
    character(1) :: mode  !> File open mode

  contains

    procedure, public :: sync
    procedure, public :: close

  end type NcDataset

  interface NcDataset
    procedure newNcDataset
  end interface NcDataset

  ! --------------------------------------------------------------------------------------

  type, extends(NcBase) :: NcDimension

    type(NcGroup) :: parent  !> The dimension's parent
  contains
    procedure, public :: renameDimension
    procedure, public :: getParent => getDimensionParent
    procedure, public :: getName => getDimensionName
    procedure, public :: getLength => getDimensionLength
    procedure, public :: isUnlimited => isUnlimitedDimension
  end type NcDimension

  interface NcDimension
    procedure newNcDimension
  end interface NcDimension
  ! --------------------------------------------------------------------------------------

  type, extends(NcAttributable) :: NcVariable
    type(NcGroup) :: parent   !> The variables's parent

  contains

    procedure, public :: renameVariable
    procedure, public :: getParent => getVariableParent
    procedure, public :: getName => getVariableName
    procedure, private :: getSlicingShape

    procedure, private :: setData_0d_sp
    generic, public :: setData => setData_0d_sp
    procedure, private :: getData_0d_sp
    generic, public :: getData => getData_0d_sp
    procedure, private :: setData_1d_sp
    generic, public :: setData => setData_1d_sp
    procedure, private :: getData_1d_sp
    generic, public :: getData => getData_1d_sp
    procedure, private :: setData_2d_sp
    generic, public :: setData => setData_2d_sp
    procedure, private :: getData_2d_sp
    generic, public :: getData => getData_2d_sp
    procedure, private :: setData_3d_sp
    generic, public :: setData => setData_3d_sp
    procedure, private :: getData_3d_sp
    generic, public :: getData => getData_3d_sp
    procedure, private :: setData_4d_sp
    generic, public :: setData => setData_4d_sp
    procedure, private :: getData_4d_sp
    generic, public :: getData => getData_4d_sp
    procedure, private :: setData_5d_sp
    generic, public :: setData => setData_5d_sp
    procedure, private :: getData_5d_sp
    generic, public :: getData => getData_5d_sp
    procedure, private :: setData_6d_sp
    generic, public :: setData => setData_6d_sp
    procedure, private :: getData_6d_sp
    generic, public :: getData => getData_6d_sp
    procedure, private :: setData_7d_sp
    generic, public :: setData => setData_7d_sp
    procedure, private :: getData_7d_sp
    generic, public :: getData => getData_7d_sp
    procedure, private :: setData_8d_sp
    generic, public :: setData => setData_8d_sp
    procedure, private :: getData_8d_sp
    generic, public :: getData => getData_8d_sp
    procedure, private :: setData_9d_sp
    generic, public :: setData => setData_9d_sp
    procedure, private :: getData_9d_sp
    generic, public :: getData => getData_9d_sp
    procedure, private :: setData_10d_sp
    generic, public :: setData => setData_10d_sp
    procedure, private :: getData_10d_sp
    generic, public :: getData => getData_10d_sp
    procedure, private :: setData_11d_sp
    generic, public :: setData => setData_11d_sp
    procedure, private :: getData_11d_sp
    generic, public :: getData => getData_11d_sp
    procedure, private :: setData_12d_sp
    generic, public :: setData => setData_12d_sp
    procedure, private :: getData_12d_sp
    generic, public :: getData => getData_12d_sp
    procedure, private :: setData_13d_sp
    generic, public :: setData => setData_13d_sp
    procedure, private :: getData_13d_sp
    generic, public :: getData => getData_13d_sp
    procedure, private :: setData_14d_sp
    generic, public :: setData => setData_14d_sp
    procedure, private :: getData_14d_sp
    generic, public :: getData => getData_14d_sp
    procedure, private :: getCFAttributes_sp
    generic, public :: getCFAttributes => getCFAttributes_sp
    procedure, private :: setVariableFillValue_sp
    generic, public :: setFillValue => setVariableFillValue_sp
    procedure, private :: getVariableFillValue_sp
    generic, public :: getFillValue => getVariableFillValue_sp
    procedure, private :: setData_0d_dp
    generic, public :: setData => setData_0d_dp
    procedure, private :: getData_0d_dp
    generic, public :: getData => getData_0d_dp
    procedure, private :: setData_1d_dp
    generic, public :: setData => setData_1d_dp
    procedure, private :: getData_1d_dp
    generic, public :: getData => getData_1d_dp
    procedure, private :: setData_2d_dp
    generic, public :: setData => setData_2d_dp
    procedure, private :: getData_2d_dp
    generic, public :: getData => getData_2d_dp
    procedure, private :: setData_3d_dp
    generic, public :: setData => setData_3d_dp
    procedure, private :: getData_3d_dp
    generic, public :: getData => getData_3d_dp
    procedure, private :: setData_4d_dp
    generic, public :: setData => setData_4d_dp
    procedure, private :: getData_4d_dp
    generic, public :: getData => getData_4d_dp
    procedure, private :: setData_5d_dp
    generic, public :: setData => setData_5d_dp
    procedure, private :: getData_5d_dp
    generic, public :: getData => getData_5d_dp
    procedure, private :: setData_6d_dp
    generic, public :: setData => setData_6d_dp
    procedure, private :: getData_6d_dp
    generic, public :: getData => getData_6d_dp
    procedure, private :: setData_7d_dp
    generic, public :: setData => setData_7d_dp
    procedure, private :: getData_7d_dp
    generic, public :: getData => getData_7d_dp
    procedure, private :: setData_8d_dp
    generic, public :: setData => setData_8d_dp
    procedure, private :: getData_8d_dp
    generic, public :: getData => getData_8d_dp
    procedure, private :: setData_9d_dp
    generic, public :: setData => setData_9d_dp
    procedure, private :: getData_9d_dp
    generic, public :: getData => getData_9d_dp
    procedure, private :: setData_10d_dp
    generic, public :: setData => setData_10d_dp
    procedure, private :: getData_10d_dp
    generic, public :: getData => getData_10d_dp
    procedure, private :: setData_11d_dp
    generic, public :: setData => setData_11d_dp
    procedure, private :: getData_11d_dp
    generic, public :: getData => getData_11d_dp
    procedure, private :: setData_12d_dp
    generic, public :: setData => setData_12d_dp
    procedure, private :: getData_12d_dp
    generic, public :: getData => getData_12d_dp
    procedure, private :: setData_13d_dp
    generic, public :: setData => setData_13d_dp
    procedure, private :: getData_13d_dp
    generic, public :: getData => getData_13d_dp
    procedure, private :: setData_14d_dp
    generic, public :: setData => setData_14d_dp
    procedure, private :: getData_14d_dp
    generic, public :: getData => getData_14d_dp
    procedure, private :: getCFAttributes_dp
    generic, public :: getCFAttributes => getCFAttributes_dp
    procedure, private :: setVariableFillValue_dp
    generic, public :: setFillValue => setVariableFillValue_dp
    procedure, private :: getVariableFillValue_dp
    generic, public :: getFillValue => getVariableFillValue_dp
    procedure, private :: setData_0d_i1
    generic, public :: setData => setData_0d_i1
    procedure, private :: getData_0d_i1
    generic, public :: getData => getData_0d_i1
    procedure, private :: setData_1d_i1
    generic, public :: setData => setData_1d_i1
    procedure, private :: getData_1d_i1
    generic, public :: getData => getData_1d_i1
    procedure, private :: setData_2d_i1
    generic, public :: setData => setData_2d_i1
    procedure, private :: getData_2d_i1
    generic, public :: getData => getData_2d_i1
    procedure, private :: setData_3d_i1
    generic, public :: setData => setData_3d_i1
    procedure, private :: getData_3d_i1
    generic, public :: getData => getData_3d_i1
    procedure, private :: setData_4d_i1
    generic, public :: setData => setData_4d_i1
    procedure, private :: getData_4d_i1
    generic, public :: getData => getData_4d_i1
    procedure, private :: setData_5d_i1
    generic, public :: setData => setData_5d_i1
    procedure, private :: getData_5d_i1
    generic, public :: getData => getData_5d_i1
    procedure, private :: setData_6d_i1
    generic, public :: setData => setData_6d_i1
    procedure, private :: getData_6d_i1
    generic, public :: getData => getData_6d_i1
    procedure, private :: setData_7d_i1
    generic, public :: setData => setData_7d_i1
    procedure, private :: getData_7d_i1
    generic, public :: getData => getData_7d_i1
    procedure, private :: setData_8d_i1
    generic, public :: setData => setData_8d_i1
    procedure, private :: getData_8d_i1
    generic, public :: getData => getData_8d_i1
    procedure, private :: setData_9d_i1
    generic, public :: setData => setData_9d_i1
    procedure, private :: getData_9d_i1
    generic, public :: getData => getData_9d_i1
    procedure, private :: setData_10d_i1
    generic, public :: setData => setData_10d_i1
    procedure, private :: getData_10d_i1
    generic, public :: getData => getData_10d_i1
    procedure, private :: setData_11d_i1
    generic, public :: setData => setData_11d_i1
    procedure, private :: getData_11d_i1
    generic, public :: getData => getData_11d_i1
    procedure, private :: setData_12d_i1
    generic, public :: setData => setData_12d_i1
    procedure, private :: getData_12d_i1
    generic, public :: getData => getData_12d_i1
    procedure, private :: setData_13d_i1
    generic, public :: setData => setData_13d_i1
    procedure, private :: getData_13d_i1
    generic, public :: getData => getData_13d_i1
    procedure, private :: setData_14d_i1
    generic, public :: setData => setData_14d_i1
    procedure, private :: getData_14d_i1
    generic, public :: getData => getData_14d_i1
    procedure, private :: getCFAttributes_i1
    generic, public :: getCFAttributes => getCFAttributes_i1
    procedure, private :: setVariableFillValue_i1
    generic, public :: setFillValue => setVariableFillValue_i1
    procedure, private :: getVariableFillValue_i1
    generic, public :: getFillValue => getVariableFillValue_i1
    procedure, private :: setData_0d_i2
    generic, public :: setData => setData_0d_i2
    procedure, private :: getData_0d_i2
    generic, public :: getData => getData_0d_i2
    procedure, private :: setData_1d_i2
    generic, public :: setData => setData_1d_i2
    procedure, private :: getData_1d_i2
    generic, public :: getData => getData_1d_i2
    procedure, private :: setData_2d_i2
    generic, public :: setData => setData_2d_i2
    procedure, private :: getData_2d_i2
    generic, public :: getData => getData_2d_i2
    procedure, private :: setData_3d_i2
    generic, public :: setData => setData_3d_i2
    procedure, private :: getData_3d_i2
    generic, public :: getData => getData_3d_i2
    procedure, private :: setData_4d_i2
    generic, public :: setData => setData_4d_i2
    procedure, private :: getData_4d_i2
    generic, public :: getData => getData_4d_i2
    procedure, private :: setData_5d_i2
    generic, public :: setData => setData_5d_i2
    procedure, private :: getData_5d_i2
    generic, public :: getData => getData_5d_i2
    procedure, private :: setData_6d_i2
    generic, public :: setData => setData_6d_i2
    procedure, private :: getData_6d_i2
    generic, public :: getData => getData_6d_i2
    procedure, private :: setData_7d_i2
    generic, public :: setData => setData_7d_i2
    procedure, private :: getData_7d_i2
    generic, public :: getData => getData_7d_i2
    procedure, private :: setData_8d_i2
    generic, public :: setData => setData_8d_i2
    procedure, private :: getData_8d_i2
    generic, public :: getData => getData_8d_i2
    procedure, private :: setData_9d_i2
    generic, public :: setData => setData_9d_i2
    procedure, private :: getData_9d_i2
    generic, public :: getData => getData_9d_i2
    procedure, private :: setData_10d_i2
    generic, public :: setData => setData_10d_i2
    procedure, private :: getData_10d_i2
    generic, public :: getData => getData_10d_i2
    procedure, private :: setData_11d_i2
    generic, public :: setData => setData_11d_i2
    procedure, private :: getData_11d_i2
    generic, public :: getData => getData_11d_i2
    procedure, private :: setData_12d_i2
    generic, public :: setData => setData_12d_i2
    procedure, private :: getData_12d_i2
    generic, public :: getData => getData_12d_i2
    procedure, private :: setData_13d_i2
    generic, public :: setData => setData_13d_i2
    procedure, private :: getData_13d_i2
    generic, public :: getData => getData_13d_i2
    procedure, private :: setData_14d_i2
    generic, public :: setData => setData_14d_i2
    procedure, private :: getData_14d_i2
    generic, public :: getData => getData_14d_i2
    procedure, private :: getCFAttributes_i2
    generic, public :: getCFAttributes => getCFAttributes_i2
    procedure, private :: setVariableFillValue_i2
    generic, public :: setFillValue => setVariableFillValue_i2
    procedure, private :: getVariableFillValue_i2
    generic, public :: getFillValue => getVariableFillValue_i2
    procedure, private :: setData_0d_i4
    generic, public :: setData => setData_0d_i4
    procedure, private :: getData_0d_i4
    generic, public :: getData => getData_0d_i4
    procedure, private :: setData_1d_i4
    generic, public :: setData => setData_1d_i4
    procedure, private :: getData_1d_i4
    generic, public :: getData => getData_1d_i4
    procedure, private :: setData_2d_i4
    generic, public :: setData => setData_2d_i4
    procedure, private :: getData_2d_i4
    generic, public :: getData => getData_2d_i4
    procedure, private :: setData_3d_i4
    generic, public :: setData => setData_3d_i4
    procedure, private :: getData_3d_i4
    generic, public :: getData => getData_3d_i4
    procedure, private :: setData_4d_i4
    generic, public :: setData => setData_4d_i4
    procedure, private :: getData_4d_i4
    generic, public :: getData => getData_4d_i4
    procedure, private :: setData_5d_i4
    generic, public :: setData => setData_5d_i4
    procedure, private :: getData_5d_i4
    generic, public :: getData => getData_5d_i4
    procedure, private :: setData_6d_i4
    generic, public :: setData => setData_6d_i4
    procedure, private :: getData_6d_i4
    generic, public :: getData => getData_6d_i4
    procedure, private :: setData_7d_i4
    generic, public :: setData => setData_7d_i4
    procedure, private :: getData_7d_i4
    generic, public :: getData => getData_7d_i4
    procedure, private :: setData_8d_i4
    generic, public :: setData => setData_8d_i4
    procedure, private :: getData_8d_i4
    generic, public :: getData => getData_8d_i4
    procedure, private :: setData_9d_i4
    generic, public :: setData => setData_9d_i4
    procedure, private :: getData_9d_i4
    generic, public :: getData => getData_9d_i4
    procedure, private :: setData_10d_i4
    generic, public :: setData => setData_10d_i4
    procedure, private :: getData_10d_i4
    generic, public :: getData => getData_10d_i4
    procedure, private :: setData_11d_i4
    generic, public :: setData => setData_11d_i4
    procedure, private :: getData_11d_i4
    generic, public :: getData => getData_11d_i4
    procedure, private :: setData_12d_i4
    generic, public :: setData => setData_12d_i4
    procedure, private :: getData_12d_i4
    generic, public :: getData => getData_12d_i4
    procedure, private :: setData_13d_i4
    generic, public :: setData => setData_13d_i4
    procedure, private :: getData_13d_i4
    generic, public :: getData => getData_13d_i4
    procedure, private :: setData_14d_i4
    generic, public :: setData => setData_14d_i4
    procedure, private :: getData_14d_i4
    generic, public :: getData => getData_14d_i4
    procedure, private :: getCFAttributes_i4
    generic, public :: getCFAttributes => getCFAttributes_i4
    procedure, private :: setVariableFillValue_i4
    generic, public :: setFillValue => setVariableFillValue_i4
    procedure, private :: getVariableFillValue_i4
    generic, public :: getFillValue => getVariableFillValue_i4
    procedure, private :: setData_0d_i8
    generic, public :: setData => setData_0d_i8
    procedure, private :: getData_0d_i8
    generic, public :: getData => getData_0d_i8
    procedure, private :: setData_1d_i8
    generic, public :: setData => setData_1d_i8
    procedure, private :: getData_1d_i8
    generic, public :: getData => getData_1d_i8
    procedure, private :: setData_2d_i8
    generic, public :: setData => setData_2d_i8
    procedure, private :: getData_2d_i8
    generic, public :: getData => getData_2d_i8
    procedure, private :: setData_3d_i8
    generic, public :: setData => setData_3d_i8
    procedure, private :: getData_3d_i8
    generic, public :: getData => getData_3d_i8
    procedure, private :: setData_4d_i8
    generic, public :: setData => setData_4d_i8
    procedure, private :: getData_4d_i8
    generic, public :: getData => getData_4d_i8
    procedure, private :: setData_5d_i8
    generic, public :: setData => setData_5d_i8
    procedure, private :: getData_5d_i8
    generic, public :: getData => getData_5d_i8
    procedure, private :: setData_6d_i8
    generic, public :: setData => setData_6d_i8
    procedure, private :: getData_6d_i8
    generic, public :: getData => getData_6d_i8
    procedure, private :: setData_7d_i8
    generic, public :: setData => setData_7d_i8
    procedure, private :: getData_7d_i8
    generic, public :: getData => getData_7d_i8
    procedure, private :: setData_8d_i8
    generic, public :: setData => setData_8d_i8
    procedure, private :: getData_8d_i8
    generic, public :: getData => getData_8d_i8
    procedure, private :: setData_9d_i8
    generic, public :: setData => setData_9d_i8
    procedure, private :: getData_9d_i8
    generic, public :: getData => getData_9d_i8
    procedure, private :: setData_10d_i8
    generic, public :: setData => setData_10d_i8
    procedure, private :: getData_10d_i8
    generic, public :: getData => getData_10d_i8
    procedure, private :: setData_11d_i8
    generic, public :: setData => setData_11d_i8
    procedure, private :: getData_11d_i8
    generic, public :: getData => getData_11d_i8
    procedure, private :: setData_12d_i8
    generic, public :: setData => setData_12d_i8
    procedure, private :: getData_12d_i8
    generic, public :: getData => getData_12d_i8
    procedure, private :: setData_13d_i8
    generic, public :: setData => setData_13d_i8
    procedure, private :: getData_13d_i8
    generic, public :: getData => getData_13d_i8
    procedure, private :: setData_14d_i8
    generic, public :: setData => setData_14d_i8
    procedure, private :: getData_14d_i8
    generic, public :: getData => getData_14d_i8
    procedure, private :: getCFAttributes_i8
    generic, public :: getCFAttributes => getCFAttributes_i8
    procedure, private :: setVariableFillValue_i8
    generic, public :: setFillValue => setVariableFillValue_i8
    procedure, private :: getVariableFillValue_i8
    generic, public :: getFillValue => getVariableFillValue_i8

    procedure, public :: getNoDimensions

    procedure, public :: getDimensions => getVariableDimensions

    procedure, public :: getRank => getVariableRank

    procedure, public :: getShape => getVariableShape

    procedure, public :: getDtype => getVariableDtype

    procedure, public :: isUnlimited => isUnlimitedVariable


  end type NcVariable

  interface NcVariable
    procedure newNcVariable
  end interface NcVariable
  ! --------------------------------------------------------------------------------------

  ! abstract interfaces
  interface
    function getNameInterface(self)
      import NcBase
      class(NcBase), intent(in) :: self
      character(len = 256) :: getNameInterface
    end function getNameInterface

    function getParentInterface(self)
      import NcBase, NcGroup
      class(NcBase), intent(in) :: self
      type(NcGroup) :: getParentInterface
    end function getParentInterface
  end interface

  interface operator (==)
    procedure equalNcBases
  end interface operator (==)

contains

  function newNcDataset(fname, fmode, cmode) result(out)
    character(*), intent(in) :: fname
    character(1), intent(in) :: fmode
    character(*), intent(inout), optional :: cmode
    integer(i4) :: status
    type(NcDataset) :: out

    select case(fmode)
    case("w")
      status = nf90_create(trim(fname), getCreationMode(cmode), out%id)
    case("r")
      status = nf90_open(trim(fname), NF90_NOWRITE, out%id)
    case("a")
      status = nf90_open(trim(fname), NF90_WRITE, out%id)
    case default
      write(*, *) "Mode argument must be in 'w','r','a' ! "
      stop 1
    end select
    call check(status, "Failed to open file: " // fname)

    out%fname = fname
    out%mode = fmode
  end function newNcDataset

  function newNcVariable(id, parent) result(out)
    integer(i4), intent(in) :: id
    type(NcGroup), intent(in) :: parent
    type(NcVariable) :: out

    out%id = id
    out%parent = parent
  end function newNcVariable

  function newNcDimension(id, parent) result(out)
    integer(i4), intent(in) :: id
    type(NcGroup), intent(in) :: parent
    type(NcDimension) :: out

    out%id = id
    out%parent = parent
  end function newNcDimension

  function newNcGroup(id) result(out)
    integer(i4), intent(in) :: id
    type(NcGroup) :: out

    out%id = id
  end function newNcGroup

  subroutine sync(self)
    class(NcDataset) :: self

    call check(nf90_sync(self%id), "Failed to sync file: " // self%fname)
  end subroutine sync

  subroutine close(self)
    class(NcDataset) :: self

    call check(nf90_close(self%id), "Failed to close file: " // self%fname)
  end subroutine close

  function setGroup(self, name)
    class(NcGroup), intent(inout) :: self
    character(*), intent(in) :: name
    integer(i4) :: id
    type(NcGroup) :: setGroup

    call check(nf90_def_grp(self%id, name, id), "Failed to create new group: " // name)
    setGroup = NcGroup(id)
  end function setGroup

  function getGroupParent(self)
    class(NcGroup), intent(in) :: self
    integer(i4) :: id
    type(NcGroup) :: getGroupParent

    call check(nf90_inq_grp_parent(self%id, id), "Failed to get parent group of: " // self%getName())
    getGroupParent = NcGroup(id)
  end function getGroupParent

  function getGroupName(self)
    class(NcGroup), intent(in) :: self
    character(256) :: getGroupName

    call check(nf90_inq_grpname(self%id, getGroupName), "Failed to inquire group name")
  end function getGroupName

  function getNoVariables(self)
    class(NcGroup), intent(in) :: self
    integer(i4) :: getNoVariables

    call check(nf90_inquire(self%id, nvariables = getNoVariables), "Failed inquire number of variables")
  end function getNoVariables

  function getDimensionParent(self)
    class(NcDimension), intent(in) :: self
    type(NcGroup) :: getDimensionParent

    getDimensionParent = self%parent
  end function getDimensionParent

  function getVariableParent(self)
    class(NcVariable), intent(in) :: self
    type(NcGroup) :: getVariableParent

    getVariableParent = self%parent
  end function getVariableParent

  function getVariableIds(self)
    class(NcGroup), intent(in) :: self
    integer(i4), dimension(:), allocatable :: getVariableIds
    integer(i4) :: tmp

    allocate(getVariableIds(self%getNoVariables()))
    call check(nf90_inq_varids(self%id, tmp, getVariableIds), "Failed to inquire variable ids")
  end function getVariableIds

  function getVariables(self)
    class(NcGroup), intent(in) :: self
    type(NcVariable), dimension(:), allocatable :: getVariables
    integer(i4), dimension(:), allocatable :: varids
    integer(i4) :: i, nvars

    nvars = self%getNoVariables()
    allocate(getVariables(nvars), varids(nvars))

    varids = self%getVariableIds()
    do i = 1, size(varids)
      getVariables(i) = NcVariable(varids(i), self)
    end do

  end function getVariables

  function getDimensionName(self)
    class(NcDimension), intent(in) :: self
    character(len = 256) :: getDimensionName

    call check(nf90_inquire_dimension(self%parent%id, self%id, name = getDimensionName), &
            "Failed to inquire dimension name")
  end function getDimensionName

  function getDimensionLength(self)
    class(NcDimension), intent(in) :: self
    integer(i4) :: getDimensionLength

    call check(nf90_inquire_dimension(self%parent%id, self%id, len = getDimensionLength), &
            "Failed to inquire dimension: " // self%getName())
  end function getDimensionLength

  function isDatasetUnlimited(self)
    class(NcGroup), intent(in) :: self
    logical :: isDatasetUnlimited
    integer(i4) :: dimid

    call check(nf90_inquire(self%id, unlimitedDimId = dimid), &
            "Failed to inquire group " // self%getName())
    isDatasetUnlimited = (dimid /= -1)
  end function isDatasetUnlimited

  function getUnlimitedDimension(self)
    class(NcGroup), intent(in) :: self
    type(NcDimension) :: getUnlimitedDimension
    integer(i4) :: dimid

    call check(nf90_inquire(self%id, unlimitedDimId = dimid), &
            "Failed to inquire group " // self%getName())

    if (dimid == -1) then
      write(*, *) "Dataset has no unlimited dimension"
      stop 1
    end if

    getUnlimitedDimension = self%getDimension(dimid)
  end function getUnlimitedDimension

  function equalNcBases(left, right) result(out)
    class(NcBase), intent(in) :: left, right
    logical :: out

    out = (left%id == right%id)
  end function equalNcBases

  function isUnlimitedDimension(self)
    class(NcDimension), intent(in) :: self
    logical :: isUnlimitedDimension

    isUnlimitedDimension = .false.
    if (self%parent%isUnlimited()) then
      isUnlimitedDimension = (self == self%parent%getUnlimitedDimension())
    end if
  end function isUnlimitedDimension

  function set_scrip_dimension(self, centersDim1, centersDim2, cornersDim1, cornersDim2, subDimSizes, units) &
          result(ncDim)
    class(NcGroup), intent(in) :: self
    real(dp)      , intent(in), dimension(:) :: centersDim1
    real(dp)      , intent(in), dimension(:) :: centersDim2
    real(dp)      , intent(in), dimension(:,:) :: cornersDim1
    real(dp)      , intent(in), dimension(:,:) :: cornersDim2
    integer(i4)   , intent(in), dimension(:) :: subDimSizes
    character(256), intent(in) :: units
    type(NcDimension) :: ncDim

    type(NcDimension)          :: cornerDim, rankDim
    type(NcVariable)           :: ncVar
    integer(i4), allocatable, dimension(:) :: imask_data

    ! set the new ncDimension (integer values and name)
    ncDim = self%setDimension('grid_size', size(centersDim1))
    cornerDim = self%setDimension('grid_corners', size(cornersDim1, 1))
    rankDim = self%setDimension('grid_rank', size(subDimSizes))
    ! here we set the reference to ncDimension for labelled ncDimension which in fact is a variable
    ncVar = self%setVariable('grid_center_lon', "f64", [ncDim])
    call ncVar%setData(centersDim1)
    call ncVar%setAttribute('units', trim(units))
    ncVar = self%setVariable('grid_center_lat', "f64", [ncDim])
    call ncVar%setData(centersDim2)
    call ncVar%setAttribute('units', trim(units))
    ncVar = self%setVariable('grid_corner_lon', "f64", [cornerDim, ncDim])
    call ncVar%setData(cornersDim1)
    call ncVar%setAttribute('units', trim(units))
    ncVar = self%setVariable('grid_corner_lat', "f64", [cornerDim, ncDim])
    call ncVar%setData(cornersDim2)
    call ncVar%setAttribute('units', trim(units))
    ncVar = self%setVariable('grid_dims', "i32", [rankDim])
    call ncVar%setData(subDimSizes)
    ! set all values to 1 (True) for mask
    ncVar = self%setVariable('grid_imask', "i32", [ncDim])
    allocate(imask_data(size(centersDim1)))
    imask_data = 1_i4
    call ncVar%setData(imask_data)
    deallocate(imask_data)
    call ncVar%setAttribute('units', 'unitless')

  end function set_scrip_dimension

  subroutine set_1D_coordinate_variable(self, name, ncDim, bounds, referenceArg, ncVar)
    class(NcGroup), intent(in) :: self
    character(*)  , intent(in) :: name
    type(NcDimension), intent(in) :: ncDim
    real(dp)      , intent(in), dimension(:) :: bounds
    integer(i4)   , intent(in), optional :: referenceArg
    type(NcVariable):: ncVar

    type(NcDimension) :: bndsDim
    integer(i8) :: dimLength, iBound
    integer(i4) :: reference, iAtt
    character(256) :: dimBoundName
    real(dp), allocatable, dimension(:, :) :: boundData

    ! init
    dimLength = size(bounds, kind=i8)
    reference = 1_i4
    if (present(referenceArg)) then
      reference = referenceArg
    end if
    ! here we set the reference to ncDimension for labelled ncDimension which in fact is a variable
    ncVar = self%setVariable(name, "f64", [ncDim])
    ! write the data based on the type of reference
    select case(reference)
    case(0_i4)
      ! set the start values
      call ncVar%setData(bounds(1_i8:dimLength - 1_i8))
    case(1_i4)
      ! set the center values
      call ncVar%setData((bounds(2_i8:dimLength) + bounds(1_i8:dimLength-1_i8)) / 2.0_dp)
    case(2_4)
      ! set the end values
      call ncVar%setData(bounds(2_i8:dimLength))
    case default
      write(*,*) "reference id for set_Dimension is ", reference, ", must be 0, 1 or 2."
      stop 1
    end select

    ! --- bounds ---
    ! create dimension name for bounds
    dimBoundName = trim(name) // "_bnds"
    ! set the attribute
    call ncVar%setAttribute('bounds', trim(dimBoundName))
    ! set the dimensions used for the bounds array
    if (self%hasDimension("bnds")) then
      ! add it to our bounds of ncDimensions for the current array
      bndsDim = self%getDimension("bnds")
    else
      bndsDim = self%setDimension("bnds", 2_i4)
    end if
    ncVar = self%setVariable(dimBoundName, "f64", [bndsDim, ncDim])

    ! allocate array for data
    allocate(boundData(2_i8, dimLength-1_i8))
    do iBound = 1_i8, dimLength-1_i8
      boundData(1_i8, iBound) = bounds(iBound)
      boundData(2_i8, iBound) = bounds(iBound + 1_i8)
    end do
    call ncVar%setData(boundData)
    deallocate(boundData)

  end subroutine set_1D_coordinate_variable

  function setDimension(self, name, length) result(ncDim)
    class(NcGroup), intent(in) :: self
    character(*)  , intent(in) :: name
    integer(i4), intent(in), optional :: length

    type(NcDimension) :: ncDim
    integer(i4) :: dimLength
    integer(i4) :: id

    dimLength = NF90_UNLIMITED
    if (present(length)) then
      if (length > 0_i4) then
        dimLength = length
      end if
    end if

    call check(nf90_def_dim(self%id, name, dimLength, id), &
         "Failed to create dimension: " // name)

    ncDim = NcDimension(id, self)

  end function setDimension

  function setCoordinate(self, name, length, bounds, reference, attribute_names, attribute_values, &
                        centersDim1, centersDim2, cornersDim1, cornersDim2, subDimSizes, units) result(ncDim)
    class(NcGroup), intent(in) :: self
    character(*)  , intent(in) :: name
    integer(i4), intent(in), optional :: length
    real(dp)      , intent(in), optional, dimension(:) :: bounds
    integer(i4)   , intent(in), optional :: reference
    character(*) , intent(in), optional, dimension(:) :: attribute_names
    character(*) , intent(in), optional, dimension(:) :: attribute_values
    real(dp)      , intent(in), optional, dimension(:) :: centersDim1
    real(dp)      , intent(in), optional, dimension(:) :: centersDim2
    real(dp)      , intent(in), optional, dimension(:,:) :: cornersDim1
    real(dp)      , intent(in), optional, dimension(:,:) :: cornersDim2
    integer(i4)   , intent(in), optional, dimension(:) :: subDimSizes
    character(*), intent(in), optional :: units

    type(NcDimension) :: ncDim
    type(NcVariable) :: ncVar
    integer(i4) :: iAtt

    if (present(centersDim1) .and. present(centersDim2) .and. present(cornersDim1) .and. present(cornersDim2) &
             .and. present(subDimSizes) .and. present(units)) then
      ncDim = self%set_scrip_dimension(centersDim1, centersDim2, cornersDim1, cornersDim2, subDimSizes, units)
    else
      ! set the new ncDimension (integer values and name)
      ncDim = self%setDimension(name, length)

      if (present(bounds)) then
        call self%set_1D_coordinate_variable(name, ncDim, bounds, reference, ncVar)
        ! set attributes
        ! already set attributes
        if (present(attribute_names) .and. present(attribute_values)) then
          do iAtt = 1, size(attribute_names)
            call ncVar%setAttribute(trim(attribute_names(iAtt)), &
                    trim(attribute_values(iAtt)))
          end do
        end if
      end if
    end if

  end function setCoordinate

  function hasVariable(self, name)
    class(NcGroup), intent(in) :: self
    character(*), intent(in) :: name
    logical :: hasVariable
    integer(i4) :: tmpid

    hasVariable = (nf90_inq_varid(self%id, name, tmpid) == NF90_NOERR)
  end function hasVariable

  function hasDimension(self, name)
    class(NcGroup), intent(in) :: self
    character(*), intent(in) :: name
    logical :: hasDimension
    integer(i4) :: tmpid

    hasDimension = (nf90_inq_dimid(self%id, name, tmpid) == NF90_NOERR)
  end function hasDimension

  function hasGroup(self, name)
    class(NcGroup), intent(in) :: self
    character(*), intent(in) :: name
    logical :: hasGroup
    integer(i4) :: tmpid

    hasGroup = (nf90_inq_ncid(self%id, name, tmpid) == NF90_NOERR)
  end function hasGroup

  function setVariableWithIds(self, name, dtype, dimensions, contiguous, &
          chunksizes, deflate_level, shuffle, fletcher32, endianness, &
          cache_size, cache_nelems, cache_preemption)
    class(NcGroup), intent(in) :: self
    character(*), intent(in) :: name
    character(*), intent(in) :: dtype
    integer(i4), intent(in) :: dimensions(:)
    logical, intent(in), optional :: contiguous, shuffle, fletcher32
    integer(i4), intent(in), optional :: endianness, deflate_level, cache_size, &
            cache_nelems, cache_preemption, chunksizes(:)
    type(NcVariable) :: setVariableWithIds
    integer(i4) :: varid, status

    status = nf90_def_var(self%id, name, getDtypeFromString(dtype), dimensions, varid, contiguous, &
            chunksizes, deflate_level, shuffle, fletcher32, endianness, &
            cache_size, cache_nelems, cache_preemption)
    call check(status, "Failed to create variable: " // name)
    setVariableWithIds = NcVariable(varid, self)
  end function setVariableWithIds

  function setVariableWithNames(self, name, dtype, dimensions, contiguous, &
          chunksizes, deflate_level, shuffle, fletcher32, endianness, &
          cache_size, cache_nelems, cache_preemption)

    class(NcGroup), intent(in) :: self
    character(*), intent(in) :: name
    character(*), intent(in) :: dtype
    character(*), intent(in) :: dimensions(:)
    logical, intent(in), optional :: contiguous, shuffle, fletcher32
    integer(i4), intent(in), optional :: endianness, deflate_level, cache_size, &
            cache_nelems, cache_preemption, chunksizes(:)
    type(NcVariable) :: setVariableWithNames
    type(NcDimension) :: dim
    integer(i4) :: i, dimids(size(dimensions))

    do i = 1, size(dimensions)
      dim = self%getDimension(dimensions(i))
      dimids(i) = dim%id
    end do

    setVariableWithNames = setVariableWithIds(self, name, dtype, dimids, contiguous, &
            chunksizes, deflate_level, shuffle, fletcher32, endianness, &
            cache_size, cache_nelems, cache_preemption)
  end function setVariableWithNames

  function setVariableWithTypes(self, name, dtype, dimensions, contiguous, &
          chunksizes, deflate_level, shuffle, fletcher32, endianness, &
          cache_size, cache_nelems, cache_preemption)
    class(NcGroup), intent(in) :: self
    character(*), intent(in) :: name
    character(*), intent(in) :: dtype
    type(NcDimension), intent(in) :: dimensions(:)
    logical, intent(in), optional :: contiguous, shuffle, fletcher32
    integer(i4), intent(in), optional :: endianness, deflate_level, cache_size, &
            cache_nelems, cache_preemption, chunksizes(:)
    type(NcVariable) :: setVariableWithTypes
    type(NcDimension) :: dim
    integer(i4) :: i, dimids(size(dimensions))

    do i = 1, size(dimensions)
      dim = dimensions(i)
      dimids(i) = dim%id
    end do

    setVariableWithTypes = setVariableWithIds(self, name, dtype, dimids, contiguous, &
            chunksizes, deflate_level, shuffle, fletcher32, endianness, &
            cache_size, cache_nelems, cache_preemption)
  end function setVariableWithTypes

  function getDimensionById(self, id)
    class(NcGroup), intent(in) :: self
    integer(i4) :: id
    type(NcDimension) :: getDimensionById
    character(32) :: msg, name

    write(msg, *) id
    call check(nf90_inquire_dimension(self%id, id, name), &
            "Could not inquire dimension: " // msg)
    getDimensionById = NcDimension(id, self)
  end function getDimensionById

  function getDimensionByName(self, name)
    class(NcGroup), intent(in) :: self
    character(*) :: name
    type(NcDimension) :: getDimensionByName
    integer(i4) :: id

    call check(nf90_inq_dimid(self%id, name, id), &
            "Could not inquire dimension: " // name)
    getDimensionByName = self%getDimensionById(id)
  end function getDimensionByName

  function getGroupByName(self, name)
    class(NcGroup), intent(in) :: self
    character(*), intent(in) :: name
    type(NcGroup) :: getGroupByName
    integer(i4) :: id

    call check(nf90_inq_ncid(self%id, name, id), &
            "Could not inquire variable: " // name)
    getGroupByName = NcGroup(id)
  end function getGroupByName

  function getVariableByName(self, name)
    class(NcGroup), intent(in) :: self
    character(*), intent(in) :: name
    type(NcVariable) :: getVariableByName
    integer(i4) :: id

    call check(nf90_inq_varid(self%id, name, id), &
            "Could not inquire variable: " // name)
    getVariableByName = NcVariable(id, self)

  end function getVariableByName

  function getVariableName(self)
    class(NcVariable), intent(in) :: self
    character(len = 256) :: getVariableName

    call check(nf90_inquire_variable(self%parent%id, self%id, name = getVariableName), &
            "Could not inquire variable name")
  end function getVariableName

  function getNoDimensions(self)
    class(NcVariable), intent(in) :: self
    integer(i4) :: getNoDimensions

    call check(nf90_inquire_variable(self%parent%id, self%id, ndims = getNoDimensions), &
            "Could not inquire variable: " // self%getName())
  end function getNoDimensions

  function getVariableDimensions(self)
    class(NcVariable), intent(in) :: self
    type(NcDimension), allocatable :: getVariableDimensions(:)
    integer(i4), allocatable :: dimids(:)
    integer(i4) :: ii, ndims

    ndims = self%getNoDimensions()
    allocate(dimids(ndims), getVariableDimensions(ndims))
    call check(nf90_inquire_variable(self%parent%id, self%id, dimids = dimids), &
            "Could not inquire variable: " // self%getName())

    do ii = 1, ndims
      getVariableDimensions (ii) = self%parent%getDimension(dimids(ii))
    end do
  end function getVariableDimensions

  function getVariableShape(self)
    class(NcVariable), intent(in) :: self
    integer(i4), allocatable :: getVariableShape(:)
    type(NcDimension), allocatable :: dims(:)
    integer(i4) :: ii, ndims

    ndims = self%getNoDimensions()
    allocate(getVariableShape(ndims), dims(ndims))

    dims = self%getDimensions()
    do ii = 1, size(dims)
      getVariableShape(ii) = dims(ii)%getLength()
    end do
  end function getVariableShape

  function getVariableRank(self)
    class(NcVariable), intent(in) :: self
    integer(i4) :: getVariableRank

    getVariableRank = size(self%getDimensions())
  end function getVariableRank

  function getVariableDtype(self)
    class(NcVariable), intent(in) :: self
    integer(i4) :: dtype
    character(3) :: getVariableDtype

    call check(nf90_inquire_variable(self%parent%id, self%id, xtype = dtype), &
            "Could not inquire variable: " // self%getName())
    getVariableDtype = getDtypeFromInteger(dtype)
  end function getVariableDtype

  function isUnlimitedVariable(self)
    class(NcVariable), intent(in) :: self
    logical :: isUnlimitedVariable
    type(NcDimension), allocatable :: dims(:)
    type(NcDimension) :: dim
    integer(i4) :: ii

    allocate(dims(self%getNoDimensions()))

    isUnlimitedVariable = .false.
    dims = self%getDimensions()

    do ii = 1, size(dims)
      dim = dims(ii)
      if (dim%isUnlimited()) then
        isUnlimitedVariable = .true.
      end if
    end do
  end function isUnlimitedVariable

  logical function hasAttribute(self, name)
    class(NcAttributable), intent(in) :: self
    character(*), intent(in) :: name
    integer(i4) :: status

    select type (self)
    class is (NcGroup)
      status = nf90_inquire_attribute(self%id, NF90_GLOBAL, name)
    class is (NcVariable)
      status = nf90_inquire_attribute(self%parent%id, self%id, name)
    end select

    hasAttribute = (status == NF90_NOERR)
  end function hasAttribute



  subroutine setAttribute_0d_sp(self, name, data)
    class(NcAttributable), intent(in) :: self
    character(len=*), intent(in) :: name
    real(sp), intent(in) :: data
    integer(i4) :: ids(2)

    ids = self%getAttributableIds()
    call check(nf90_put_att(ids(1), ids(2), name, data), &
            "Failed to write attribute: " // name)

  end subroutine setAttribute_0d_sp

  subroutine getAttribute_0d_sp(self, name, avalue)
    class(NcAttributable), intent(in) :: self
    character(len=*), intent(in) :: name
    real(sp), intent(out) :: avalue
    integer(i4) :: length, ids(2)

    ids = self%getAttributableIds()
    call check(nf90_inquire_attribute(ids(1), ids(2), name, len = length), &
            "Could not inquire attribute " // name)
    call check(nf90_get_att(ids(1), ids(2), name, avalue), &
            "Could not read attribute " // name)

  end subroutine getAttribute_0d_sp

  subroutine setAttribute_1d_sp(self, name, data)
    class(NcAttributable), intent(in) :: self
    character(len=*), intent(in) :: name
    real(sp), intent(in) :: data(:)
    integer(i4) :: ids(2)

    ids = self%getAttributableIds()
    call check(nf90_put_att(ids(1), ids(2), name, data), &
            "Failed to write attribute: " // name)

  end subroutine setAttribute_1d_sp

  subroutine getAttribute_1d_sp(self, name, avalue)
    class(NcAttributable), intent(in) :: self
    character(len=*), intent(in) :: name
    real(sp), intent(out) :: avalue(:)
    integer(i4) :: length, ids(2)

    ids = self%getAttributableIds()
    call check(nf90_inquire_attribute(ids(1), ids(2), name, len = length), &
            "Could not inquire attribute " // name)
    call check(nf90_get_att(ids(1), ids(2), name, avalue), &
            "Could not read attribute " // name)

  end subroutine getAttribute_1d_sp

  subroutine setAttribute_0d_dp(self, name, data)
    class(NcAttributable), intent(in) :: self
    character(len=*), intent(in) :: name
    real(dp), intent(in) :: data
    integer(i4) :: ids(2)

    ids = self%getAttributableIds()
    call check(nf90_put_att(ids(1), ids(2), name, data), &
            "Failed to write attribute: " // name)

  end subroutine setAttribute_0d_dp

  subroutine getAttribute_0d_dp(self, name, avalue)
    class(NcAttributable), intent(in) :: self
    character(len=*), intent(in) :: name
    real(dp), intent(out) :: avalue
    integer(i4) :: length, ids(2)

    ids = self%getAttributableIds()
    call check(nf90_inquire_attribute(ids(1), ids(2), name, len = length), &
            "Could not inquire attribute " // name)
    call check(nf90_get_att(ids(1), ids(2), name, avalue), &
            "Could not read attribute " // name)

  end subroutine getAttribute_0d_dp

  subroutine setAttribute_1d_dp(self, name, data)
    class(NcAttributable), intent(in) :: self
    character(len=*), intent(in) :: name
    real(dp), intent(in) :: data(:)
    integer(i4) :: ids(2)

    ids = self%getAttributableIds()
    call check(nf90_put_att(ids(1), ids(2), name, data), &
            "Failed to write attribute: " // name)

  end subroutine setAttribute_1d_dp

  subroutine getAttribute_1d_dp(self, name, avalue)
    class(NcAttributable), intent(in) :: self
    character(len=*), intent(in) :: name
    real(dp), intent(out) :: avalue(:)
    integer(i4) :: length, ids(2)

    ids = self%getAttributableIds()
    call check(nf90_inquire_attribute(ids(1), ids(2), name, len = length), &
            "Could not inquire attribute " // name)
    call check(nf90_get_att(ids(1), ids(2), name, avalue), &
            "Could not read attribute " // name)

  end subroutine getAttribute_1d_dp

  subroutine setAttribute_0d_i1(self, name, data)
    class(NcAttributable), intent(in) :: self
    character(len=*), intent(in) :: name
    integer(i1), intent(in) :: data
    integer(i4) :: ids(2)

    ids = self%getAttributableIds()
    call check(nf90_put_att(ids(1), ids(2), name, data), &
            "Failed to write attribute: " // name)

  end subroutine setAttribute_0d_i1

  subroutine getAttribute_0d_i1(self, name, avalue)
    class(NcAttributable), intent(in) :: self
    character(len=*), intent(in) :: name
    integer(i1), intent(out) :: avalue
    integer(i4) :: length, ids(2)

    ids = self%getAttributableIds()
    call check(nf90_inquire_attribute(ids(1), ids(2), name, len = length), &
            "Could not inquire attribute " // name)
    call check(nf90_get_att(ids(1), ids(2), name, avalue), &
            "Could not read attribute " // name)

  end subroutine getAttribute_0d_i1

  subroutine setAttribute_1d_i1(self, name, data)
    class(NcAttributable), intent(in) :: self
    character(len=*), intent(in) :: name
    integer(i1), intent(in) :: data(:)
    integer(i4) :: ids(2)

    ids = self%getAttributableIds()
    call check(nf90_put_att(ids(1), ids(2), name, data), &
            "Failed to write attribute: " // name)

  end subroutine setAttribute_1d_i1

  subroutine getAttribute_1d_i1(self, name, avalue)
    class(NcAttributable), intent(in) :: self
    character(len=*), intent(in) :: name
    integer(i1), intent(out) :: avalue(:)
    integer(i4) :: length, ids(2)

    ids = self%getAttributableIds()
    call check(nf90_inquire_attribute(ids(1), ids(2), name, len = length), &
            "Could not inquire attribute " // name)
    call check(nf90_get_att(ids(1), ids(2), name, avalue), &
            "Could not read attribute " // name)

  end subroutine getAttribute_1d_i1

  subroutine setAttribute_0d_i2(self, name, data)
    class(NcAttributable), intent(in) :: self
    character(len=*), intent(in) :: name
    integer(i2), intent(in) :: data
    integer(i4) :: ids(2)

    ids = self%getAttributableIds()
    call check(nf90_put_att(ids(1), ids(2), name, data), &
            "Failed to write attribute: " // name)

  end subroutine setAttribute_0d_i2

  subroutine getAttribute_0d_i2(self, name, avalue)
    class(NcAttributable), intent(in) :: self
    character(len=*), intent(in) :: name
    integer(i2), intent(out) :: avalue
    integer(i4) :: length, ids(2)

    ids = self%getAttributableIds()
    call check(nf90_inquire_attribute(ids(1), ids(2), name, len = length), &
            "Could not inquire attribute " // name)
    call check(nf90_get_att(ids(1), ids(2), name, avalue), &
            "Could not read attribute " // name)

  end subroutine getAttribute_0d_i2

  subroutine setAttribute_1d_i2(self, name, data)
    class(NcAttributable), intent(in) :: self
    character(len=*), intent(in) :: name
    integer(i2), intent(in) :: data(:)
    integer(i4) :: ids(2)

    ids = self%getAttributableIds()
    call check(nf90_put_att(ids(1), ids(2), name, data), &
            "Failed to write attribute: " // name)

  end subroutine setAttribute_1d_i2

  subroutine getAttribute_1d_i2(self, name, avalue)
    class(NcAttributable), intent(in) :: self
    character(len=*), intent(in) :: name
    integer(i2), intent(out) :: avalue(:)
    integer(i4) :: length, ids(2)

    ids = self%getAttributableIds()
    call check(nf90_inquire_attribute(ids(1), ids(2), name, len = length), &
            "Could not inquire attribute " // name)
    call check(nf90_get_att(ids(1), ids(2), name, avalue), &
            "Could not read attribute " // name)

  end subroutine getAttribute_1d_i2

  subroutine setAttribute_0d_i4(self, name, data)
    class(NcAttributable), intent(in) :: self
    character(len=*), intent(in) :: name
    integer(i4), intent(in) :: data
    integer(i4) :: ids(2)

    ids = self%getAttributableIds()
    call check(nf90_put_att(ids(1), ids(2), name, data), &
            "Failed to write attribute: " // name)

  end subroutine setAttribute_0d_i4

  subroutine getAttribute_0d_i4(self, name, avalue)
    class(NcAttributable), intent(in) :: self
    character(len=*), intent(in) :: name
    integer(i4), intent(out) :: avalue
    integer(i4) :: length, ids(2)

    ids = self%getAttributableIds()
    call check(nf90_inquire_attribute(ids(1), ids(2), name, len = length), &
            "Could not inquire attribute " // name)
    call check(nf90_get_att(ids(1), ids(2), name, avalue), &
            "Could not read attribute " // name)

  end subroutine getAttribute_0d_i4

  subroutine setAttribute_1d_i4(self, name, data)
    class(NcAttributable), intent(in) :: self
    character(len=*), intent(in) :: name
    integer(i4), intent(in) :: data(:)
    integer(i4) :: ids(2)

    ids = self%getAttributableIds()
    call check(nf90_put_att(ids(1), ids(2), name, data), &
            "Failed to write attribute: " // name)

  end subroutine setAttribute_1d_i4

  subroutine getAttribute_1d_i4(self, name, avalue)
    class(NcAttributable), intent(in) :: self
    character(len=*), intent(in) :: name
    integer(i4), intent(out) :: avalue(:)
    integer(i4) :: length, ids(2)

    ids = self%getAttributableIds()
    call check(nf90_inquire_attribute(ids(1), ids(2), name, len = length), &
            "Could not inquire attribute " // name)
    call check(nf90_get_att(ids(1), ids(2), name, avalue), &
            "Could not read attribute " // name)

  end subroutine getAttribute_1d_i4

  subroutine setAttribute_0d_i8(self, name, data)
    class(NcAttributable), intent(in) :: self
    character(len=*), intent(in) :: name
    integer(i8), intent(in) :: data
    integer(i4) :: ids(2)

    ids = self%getAttributableIds()
    call check(nf90_put_att(ids(1), ids(2), name, data), &
            "Failed to write attribute: " // name)

  end subroutine setAttribute_0d_i8

  subroutine getAttribute_0d_i8(self, name, avalue)
    class(NcAttributable), intent(in) :: self
    character(len=*), intent(in) :: name
    integer(i8), intent(out) :: avalue
    integer(i4) :: length, ids(2)

    ids = self%getAttributableIds()
    call check(nf90_inquire_attribute(ids(1), ids(2), name, len = length), &
            "Could not inquire attribute " // name)
    call check(nf90_get_att(ids(1), ids(2), name, avalue), &
            "Could not read attribute " // name)

  end subroutine getAttribute_0d_i8

  subroutine setAttribute_1d_i8(self, name, data)
    class(NcAttributable), intent(in) :: self
    character(len=*), intent(in) :: name
    integer(i8), intent(in) :: data(:)
    integer(i4) :: ids(2)

    ids = self%getAttributableIds()
    call check(nf90_put_att(ids(1), ids(2), name, data), &
            "Failed to write attribute: " // name)

  end subroutine setAttribute_1d_i8

  subroutine getAttribute_1d_i8(self, name, avalue)
    class(NcAttributable), intent(in) :: self
    character(len=*), intent(in) :: name
    integer(i8), intent(out) :: avalue(:)
    integer(i4) :: length, ids(2)

    ids = self%getAttributableIds()
    call check(nf90_inquire_attribute(ids(1), ids(2), name, len = length), &
            "Could not inquire attribute " // name)
    call check(nf90_get_att(ids(1), ids(2), name, avalue), &
            "Could not read attribute " // name)

  end subroutine getAttribute_1d_i8

  subroutine setAttribute_0d_char(self, name, data)
    class(NcAttributable), intent(in) :: self
    character(len=*), intent(in) :: name
    character(len=*), intent(in) :: data
    integer(i4) :: ids(2)

    ids = self%getAttributableIds()
    call check(nf90_put_att(ids(1), ids(2), name, data), &
            "Failed to write attribute: " // name)

  end subroutine setAttribute_0d_char

  subroutine getAttribute_0d_char(self, name, avalue)
    class(NcAttributable), intent(in) :: self
    character(len=*), intent(in) :: name
    character(len=*), intent(out) :: avalue
    integer(i4) :: length, ids(2)

    ids = self%getAttributableIds()
    call check(nf90_inquire_attribute(ids(1), ids(2), name, len = length), &
            "Could not inquire attribute " // name)
    call check(nf90_get_att(ids(1), ids(2), name, avalue), &
            "Could not read attribute " // name)

  end subroutine getAttribute_0d_char


  function getAttributableIds(self)
    class(NcAttributable), intent(in) :: self
    integer(i4) :: getAttributableIds(2)
    select type(self)
    class is (NcGroup)
      getAttributableIds(1) = self%id
      getAttributableIds(2) = NF90_GLOBAL
    class is (NcVariable)
      getAttributableIds(1) = self%parent%id
      getAttributableIds(2) = self%id
    end select
  end function getAttributableIds

  subroutine renameAttribute(self, oldname, newname)
    class(NcAttributable), intent(inout) :: self
    character(len = *), intent(in) :: oldname, newname
    integer(i4) :: ids(2)
    ids = self%getAttributableIds()
    call check(nf90_rename_att(ids(1), ids(2), oldname, newname), "Failed to rename attribute: " // oldname)
  end subroutine renameAttribute

  subroutine renameVariable(self, name)
    class(NcVariable), intent(inout) :: self
    character(len = *), intent(in) :: name
    call check(nf90_rename_var(self%parent%id, self%id, name), "Failed to rename variable: " // self%getName())
  end subroutine renameVariable

  subroutine renameDimension(self, name)
    class(NcDimension), intent(inout) :: self
    character(len = *), intent(in) :: name
    call check(nf90_rename_dim(self%parent%id, self%id, name), "Failed to rename dimension: " // self%getName())
  end subroutine renameDimension






  subroutine getData_0d_sp(self, data, start, cnt, stride, map, mask)
    class(NcVariable), intent(in) :: self
    real(sp), intent(out), allocatable :: data
    integer(i4), intent(in), optional :: start(:), cnt(:), stride(:), map(:)
    logical, intent(out), allocatable, optional :: mask

    integer(i4) :: flagMissing
    real(sp) :: fillValue, minValue, maxValue
    real(sp) :: tmp(1)

    call check (nf90_get_var(self%parent%id, self%id, tmp, start, cnt, stride, map), &
            "Could not read data from variable: " // trim(self%getName()))
    data = tmp(1)
    if (present(mask)) then
      mask =.true.
      call self%getCFAttributes(minValue, maxValue, fillValue, flagMissing)
      select case(flagMissing)
      case(CF_USE_FILL_VALUE)
        mask = ne(data, fillValue)
      case(CF_USE_NAN)
        mask = .not. ieee_is_nan(data)
      case(CF_USE_VALID_MIN)
        mask = data > minValue
      case(CF_USE_VALID_MAX)
        mask = data < maxValue
      case(CF_USE_VALID_RANGE)
        mask = (data < maxValue) .and. (data > minValue)
      end select
    end if

  end subroutine getData_0d_sp

  subroutine setData_0d_sp(self, values, start, cnt, stride, map)
    class(NcVariable), intent(in) :: self
    real(sp), intent(in) :: values
    integer(i4), intent(in), optional :: start(:), cnt(:), stride(:), map(:)
    call check(nf90_put_var(self%parent%id, self%id, values, start), &
            "Failed to write data into variable: " // trim(self%getName()))

  end subroutine setData_0d_sp

  subroutine getData_1d_sp(self, data, start, cnt, stride, map, mask)
    class(NcVariable), intent(in) :: self
    real(sp), intent(out), allocatable :: data(:)
    integer(i4), intent(in), optional :: start(:), cnt(:), stride(:), map(:)
    logical, intent(out), allocatable, optional :: mask(:)

    integer(i4) :: flagMissing
    real(sp) :: fillValue, minValue, maxValue
    integer(i4), allocatable :: slcshape(:), datashape(:)

    slcshape = self%getSlicingShape(start, cnt, stride)
    datashape = getReadShape(slcshape, size(shape(data)))
      allocate(data(datashape(1)))
    call check (nf90_get_var(self%parent%id, self%id, data, start, cnt, stride, map), &
            "Could not read data from variable: " // trim(self%getName()))
    if (present(mask)) then
      allocate(mask(datashape(1)))
      mask =.true.
      call self%getCFAttributes(minValue, maxValue, fillValue, flagMissing)
      select case(flagMissing)
      case(CF_USE_FILL_VALUE)
        mask = ne(data, fillValue)
      case(CF_USE_NAN)
        mask = .not. ieee_is_nan(data)
      case(CF_USE_VALID_MIN)
        mask = data > minValue
      case(CF_USE_VALID_MAX)
        mask = data < maxValue
      case(CF_USE_VALID_RANGE)
        mask = (data < maxValue) .and. (data > minValue)
      end select
    end if

  end subroutine getData_1d_sp

  subroutine setData_1d_sp(self, values, start, cnt, stride, map)
    class(NcVariable), intent(in) :: self
    real(sp), intent(in) :: values(:)
    integer(i4), intent(in), optional :: start(:), cnt(:), stride(:), map(:)
    call check(nf90_put_var(self%parent%id, self%id, values, start, cnt, stride, map), &
            "Failed to write data into variable: " // trim(self%getName()))

  end subroutine setData_1d_sp

  subroutine getData_2d_sp(self, data, start, cnt, stride, map, mask)
    class(NcVariable), intent(in) :: self
    real(sp), intent(out), allocatable :: data(:,:)
    integer(i4), intent(in), optional :: start(:), cnt(:), stride(:), map(:)
    logical, intent(out), allocatable, optional :: mask(:,:)

    integer(i4) :: flagMissing
    real(sp) :: fillValue, minValue, maxValue
    integer(i4), allocatable :: slcshape(:), datashape(:)

    slcshape = self%getSlicingShape(start, cnt, stride)
    datashape = getReadShape(slcshape, size(shape(data)))
      allocate(data(datashape(1), datashape(2)))
    call check (nf90_get_var(self%parent%id, self%id, data, start, cnt, stride, map), &
            "Could not read data from variable: " // trim(self%getName()))
    if (present(mask)) then
      allocate(mask(datashape(1), datashape(2)))
      mask =.true.
      call self%getCFAttributes(minValue, maxValue, fillValue, flagMissing)
      select case(flagMissing)
      case(CF_USE_FILL_VALUE)
        mask = ne(data, fillValue)
      case(CF_USE_NAN)
        mask = .not. ieee_is_nan(data)
      case(CF_USE_VALID_MIN)
        mask = data > minValue
      case(CF_USE_VALID_MAX)
        mask = data < maxValue
      case(CF_USE_VALID_RANGE)
        mask = (data < maxValue) .and. (data > minValue)
      end select
    end if

  end subroutine getData_2d_sp

  subroutine setData_2d_sp(self, values, start, cnt, stride, map)
    class(NcVariable), intent(in) :: self
    real(sp), intent(in) :: values(:,:)
    integer(i4), intent(in), optional :: start(:), cnt(:), stride(:), map(:)
    call check(nf90_put_var(self%parent%id, self%id, values, start, cnt, stride, map), &
            "Failed to write data into variable: " // trim(self%getName()))

  end subroutine setData_2d_sp

  subroutine getData_3d_sp(self, data, start, cnt, stride, map, mask)
    class(NcVariable), intent(in) :: self
    real(sp), intent(out), allocatable :: data(:,:,:)
    integer(i4), intent(in), optional :: start(:), cnt(:), stride(:), map(:)
    logical, intent(out), allocatable, optional :: mask(:,:,:)

    integer(i4) :: flagMissing
    real(sp) :: fillValue, minValue, maxValue
    integer(i4), allocatable :: slcshape(:), datashape(:)

    slcshape = self%getSlicingShape(start, cnt, stride)
    datashape = getReadShape(slcshape, size(shape(data)))
      allocate(data(datashape(1), datashape(2), datashape(3)))
    call check (nf90_get_var(self%parent%id, self%id, data, start, cnt, stride, map), &
            "Could not read data from variable: " // trim(self%getName()))
    if (present(mask)) then
      allocate(mask(datashape(1), datashape(2), datashape(3)))
      mask =.true.
      call self%getCFAttributes(minValue, maxValue, fillValue, flagMissing)
      select case(flagMissing)
      case(CF_USE_FILL_VALUE)
        mask = ne(data, fillValue)
      case(CF_USE_NAN)
        mask = .not. ieee_is_nan(data)
      case(CF_USE_VALID_MIN)
        mask = data > minValue
      case(CF_USE_VALID_MAX)
        mask = data < maxValue
      case(CF_USE_VALID_RANGE)
        mask = (data < maxValue) .and. (data > minValue)
      end select
    end if

  end subroutine getData_3d_sp

  subroutine setData_3d_sp(self, values, start, cnt, stride, map)
    class(NcVariable), intent(in) :: self
    real(sp), intent(in) :: values(:,:,:)
    integer(i4), intent(in), optional :: start(:), cnt(:), stride(:), map(:)
    call check(nf90_put_var(self%parent%id, self%id, values, start, cnt, stride, map), &
            "Failed to write data into variable: " // trim(self%getName()))

  end subroutine setData_3d_sp

  subroutine getData_4d_sp(self, data, start, cnt, stride, map, mask)
    class(NcVariable), intent(in) :: self
    real(sp), intent(out), allocatable :: data(:,:,:,:)
    integer(i4), intent(in), optional :: start(:), cnt(:), stride(:), map(:)
    logical, intent(out), allocatable, optional :: mask(:,:,:,:)

    integer(i4) :: flagMissing
    real(sp) :: fillValue, minValue, maxValue
    integer(i4), allocatable :: slcshape(:), datashape(:)

    slcshape = self%getSlicingShape(start, cnt, stride)
    datashape = getReadShape(slcshape, size(shape(data)))
      allocate(data(datashape(1), datashape(2), datashape(3), datashape(4)))
    call check (nf90_get_var(self%parent%id, self%id, data, start, cnt, stride, map), &
            "Could not read data from variable: " // trim(self%getName()))
    if (present(mask)) then
      allocate(mask(datashape(1), datashape(2), datashape(3), datashape(4)))
      mask =.true.
      call self%getCFAttributes(minValue, maxValue, fillValue, flagMissing)
      select case(flagMissing)
      case(CF_USE_FILL_VALUE)
        mask = ne(data, fillValue)
      case(CF_USE_NAN)
        mask = .not. ieee_is_nan(data)
      case(CF_USE_VALID_MIN)
        mask = data > minValue
      case(CF_USE_VALID_MAX)
        mask = data < maxValue
      case(CF_USE_VALID_RANGE)
        mask = (data < maxValue) .and. (data > minValue)
      end select
    end if

  end subroutine getData_4d_sp

  subroutine setData_4d_sp(self, values, start, cnt, stride, map)
    class(NcVariable), intent(in) :: self
    real(sp), intent(in) :: values(:,:,:,:)
    integer(i4), intent(in), optional :: start(:), cnt(:), stride(:), map(:)
    call check(nf90_put_var(self%parent%id, self%id, values, start, cnt, stride, map), &
            "Failed to write data into variable: " // trim(self%getName()))

  end subroutine setData_4d_sp

  subroutine getData_5d_sp(self, data, start, cnt, stride, map, mask)
    class(NcVariable), intent(in) :: self
    real(sp), intent(out), allocatable :: data(:,:,:,:,:)
    integer(i4), intent(in), optional :: start(:), cnt(:), stride(:), map(:)
    logical, intent(out), allocatable, optional :: mask(:,:,:,:,:)

    integer(i4) :: flagMissing
    real(sp) :: fillValue, minValue, maxValue
    integer(i4), allocatable :: slcshape(:), datashape(:)

    slcshape = self%getSlicingShape(start, cnt, stride)
    datashape = getReadShape(slcshape, size(shape(data)))
      allocate(data(datashape(1), datashape(2), datashape(3), datashape(4), datashape(5)))
    call check (nf90_get_var(self%parent%id, self%id, data, start, cnt, stride, map), &
            "Could not read data from variable: " // trim(self%getName()))
    if (present(mask)) then
      allocate(mask(datashape(1), datashape(2), datashape(3), datashape(4), datashape(5)))
      mask =.true.
      call self%getCFAttributes(minValue, maxValue, fillValue, flagMissing)
      select case(flagMissing)
      case(CF_USE_FILL_VALUE)
        mask = ne(data, fillValue)
      case(CF_USE_NAN)
        mask = .not. ieee_is_nan(data)
      case(CF_USE_VALID_MIN)
        mask = data > minValue
      case(CF_USE_VALID_MAX)
        mask = data < maxValue
      case(CF_USE_VALID_RANGE)
        mask = (data < maxValue) .and. (data > minValue)
      end select
    end if

  end subroutine getData_5d_sp

  subroutine setData_5d_sp(self, values, start, cnt, stride, map)
    class(NcVariable), intent(in) :: self
    real(sp), intent(in) :: values(:,:,:,:,:)
    integer(i4), intent(in), optional :: start(:), cnt(:), stride(:), map(:)
    call check(nf90_put_var(self%parent%id, self%id, values, start, cnt, stride, map), &
            "Failed to write data into variable: " // trim(self%getName()))

  end subroutine setData_5d_sp

  subroutine getData_6d_sp(self, data, start, cnt, stride, map, mask)
    class(NcVariable), intent(in) :: self
    real(sp), intent(out), allocatable :: data(:,:,:,:,:,:)
    integer(i4), intent(in), optional :: start(:), cnt(:), stride(:), map(:)
    logical, intent(out), allocatable, optional :: mask(:,:,:,:,:,:)

    integer(i4) :: flagMissing
    real(sp) :: fillValue, minValue, maxValue
    integer(i4), allocatable :: slcshape(:), datashape(:)

    slcshape = self%getSlicingShape(start, cnt, stride)
    datashape = getReadShape(slcshape, size(shape(data)))
      allocate(data(datashape(1), datashape(2), datashape(3), datashape(4), datashape(5), datashape(6)))
    call check (nf90_get_var(self%parent%id, self%id, data, start, cnt, stride, map), &
            "Could not read data from variable: " // trim(self%getName()))
    if (present(mask)) then
      allocate(mask(datashape(1), datashape(2), datashape(3), datashape(4), datashape(5), datashape(6)))
      mask =.true.
      call self%getCFAttributes(minValue, maxValue, fillValue, flagMissing)
      select case(flagMissing)
      case(CF_USE_FILL_VALUE)
        mask = ne(data, fillValue)
      case(CF_USE_NAN)
        mask = .not. ieee_is_nan(data)
      case(CF_USE_VALID_MIN)
        mask = data > minValue
      case(CF_USE_VALID_MAX)
        mask = data < maxValue
      case(CF_USE_VALID_RANGE)
        mask = (data < maxValue) .and. (data > minValue)
      end select
    end if

  end subroutine getData_6d_sp

  subroutine setData_6d_sp(self, values, start, cnt, stride, map)
    class(NcVariable), intent(in) :: self
    real(sp), intent(in) :: values(:,:,:,:,:,:)
    integer(i4), intent(in), optional :: start(:), cnt(:), stride(:), map(:)
    call check(nf90_put_var(self%parent%id, self%id, values, start, cnt, stride, map), &
            "Failed to write data into variable: " // trim(self%getName()))

  end subroutine setData_6d_sp

  subroutine getData_7d_sp(self, data, start, cnt, stride, map, mask)
    class(NcVariable), intent(in) :: self
    real(sp), intent(out), allocatable :: data(:,:,:,:,:,:,:)
    integer(i4), intent(in), optional :: start(:), cnt(:), stride(:), map(:)
    logical, intent(out), allocatable, optional :: mask(:,:,:,:,:,:,:)

    integer(i4) :: flagMissing
    real(sp) :: fillValue, minValue, maxValue
    integer(i4), allocatable :: slcshape(:), datashape(:)

    slcshape = self%getSlicingShape(start, cnt, stride)
    datashape = getReadShape(slcshape, size(shape(data)))
      allocate(data(datashape(1), datashape(2), datashape(3), datashape(4), datashape(5), datashape(6), datashape(7)))
    call check (nf90_get_var(self%parent%id, self%id, data, start, cnt, stride, map), &
            "Could not read data from variable: " // trim(self%getName()))
    if (present(mask)) then
      allocate(mask(datashape(1), datashape(2), datashape(3), datashape(4), datashape(5), datashape(6), datashape(7)))
      mask =.true.
      call self%getCFAttributes(minValue, maxValue, fillValue, flagMissing)
      select case(flagMissing)
      case(CF_USE_FILL_VALUE)
        mask = ne(data, fillValue)
      case(CF_USE_NAN)
        mask = .not. ieee_is_nan(data)
      case(CF_USE_VALID_MIN)
        mask = data > minValue
      case(CF_USE_VALID_MAX)
        mask = data < maxValue
      case(CF_USE_VALID_RANGE)
        mask = (data < maxValue) .and. (data > minValue)
      end select
    end if

  end subroutine getData_7d_sp

  subroutine setData_7d_sp(self, values, start, cnt, stride, map)
    class(NcVariable), intent(in) :: self
    real(sp), intent(in) :: values(:,:,:,:,:,:,:)
    integer(i4), intent(in), optional :: start(:), cnt(:), stride(:), map(:)
    call check(nf90_put_var(self%parent%id, self%id, values, start, cnt, stride, map), &
            "Failed to write data into variable: " // trim(self%getName()))

  end subroutine setData_7d_sp

  subroutine getData_8d_sp(self, data, start, cnt, stride, map, mask)
    class(NcVariable), intent(in) :: self
    real(sp), intent(out), allocatable :: data(:,:,:,:,:,:,:,:)
    integer(i4), intent(in), optional :: start(:), cnt(:), stride(:), map(:)
    logical, intent(out), allocatable, optional :: mask(:,:,:,:,:,:,:,:)

    integer(i4) :: flagMissing
    real(sp) :: fillValue, minValue, maxValue
    integer(i4), allocatable :: slcshape(:), datashape(:)

    slcshape = self%getSlicingShape(start, cnt, stride)
    datashape = getReadShape(slcshape, size(shape(data)))
      allocate(data(datashape(1), datashape(2), datashape(3), datashape(4), datashape(5), datashape(6), datashape(7), datashape(8)))
    call check (nf90_get_var(self%parent%id, self%id, data, start, cnt, stride, map), &
            "Could not read data from variable: " // trim(self%getName()))
    if (present(mask)) then
      allocate(mask(datashape(1), datashape(2), datashape(3), datashape(4), datashape(5), datashape(6), datashape(7), datashape(8)))
      mask =.true.
      call self%getCFAttributes(minValue, maxValue, fillValue, flagMissing)
      select case(flagMissing)
      case(CF_USE_FILL_VALUE)
        mask = ne(data, fillValue)
      case(CF_USE_NAN)
        mask = .not. ieee_is_nan(data)
      case(CF_USE_VALID_MIN)
        mask = data > minValue
      case(CF_USE_VALID_MAX)
        mask = data < maxValue
      case(CF_USE_VALID_RANGE)
        mask = (data < maxValue) .and. (data > minValue)
      end select
    end if

  end subroutine getData_8d_sp

  subroutine setData_8d_sp(self, values, start, cnt, stride, map)
    class(NcVariable), intent(in) :: self
    real(sp), intent(in) :: values(:,:,:,:,:,:,:,:)
    integer(i4), intent(in), optional :: start(:), cnt(:), stride(:), map(:)
    call check(nf90_put_var(self%parent%id, self%id, values, start, cnt, stride, map), &
            "Failed to write data into variable: " // trim(self%getName()))

  end subroutine setData_8d_sp

  subroutine getData_9d_sp(self, data, start, cnt, stride, map, mask)
    class(NcVariable), intent(in) :: self
    real(sp), intent(out), allocatable :: data(:,:,:,:,:,:,:,:,:)
    integer(i4), intent(in), optional :: start(:), cnt(:), stride(:), map(:)
    logical, intent(out), allocatable, optional :: mask(:,:,:,:,:,:,:,:,:)

    integer(i4) :: flagMissing
    real(sp) :: fillValue, minValue, maxValue
    integer(i4), allocatable :: slcshape(:), datashape(:)

    slcshape = self%getSlicingShape(start, cnt, stride)
    datashape = getReadShape(slcshape, size(shape(data)))
      allocate(data(datashape(1), datashape(2), datashape(3), datashape(4), datashape(5), datashape(6), datashape(7),&
          & datashape(8), datashape(9)))
    call check (nf90_get_var(self%parent%id, self%id, data, start, cnt, stride, map), &
            "Could not read data from variable: " // trim(self%getName()))
    if (present(mask)) then
      allocate(mask(datashape(1), datashape(2), datashape(3), datashape(4), datashape(5), datashape(6), datashape(7),&
          & datashape(8), datashape(9)))
      mask =.true.
      call self%getCFAttributes(minValue, maxValue, fillValue, flagMissing)
      select case(flagMissing)
      case(CF_USE_FILL_VALUE)
        mask = ne(data, fillValue)
      case(CF_USE_NAN)
        mask = .not. ieee_is_nan(data)
      case(CF_USE_VALID_MIN)
        mask = data > minValue
      case(CF_USE_VALID_MAX)
        mask = data < maxValue
      case(CF_USE_VALID_RANGE)
        mask = (data < maxValue) .and. (data > minValue)
      end select
    end if

  end subroutine getData_9d_sp

  subroutine setData_9d_sp(self, values, start, cnt, stride, map)
    class(NcVariable), intent(in) :: self
    real(sp), intent(in) :: values(:,:,:,:,:,:,:,:,:)
    integer(i4), intent(in), optional :: start(:), cnt(:), stride(:), map(:)
    call check(nf90_put_var(self%parent%id, self%id, values, start, cnt, stride, map), &
            "Failed to write data into variable: " // trim(self%getName()))

  end subroutine setData_9d_sp

  subroutine getData_10d_sp(self, data, start, cnt, stride, map, mask)
    class(NcVariable), intent(in) :: self
    real(sp), intent(out), allocatable :: data(:,:,:,:,:,:,:,:,:,:)
    integer(i4), intent(in), optional :: start(:), cnt(:), stride(:), map(:)
    logical, intent(out), allocatable, optional :: mask(:,:,:,:,:,:,:,:,:,:)

    integer(i4) :: flagMissing
    real(sp) :: fillValue, minValue, maxValue
    integer(i4), allocatable :: slcshape(:), datashape(:)

    slcshape = self%getSlicingShape(start, cnt, stride)
    datashape = getReadShape(slcshape, size(shape(data)))
      allocate(data(datashape(1), datashape(2), datashape(3), datashape(4), datashape(5), datashape(6), datashape(7),&
          & datashape(8), datashape(9), datashape(10)))
    call check (nf90_get_var(self%parent%id, self%id, data, start, cnt, stride, map), &
            "Could not read data from variable: " // trim(self%getName()))
    if (present(mask)) then
      allocate(mask(datashape(1), datashape(2), datashape(3), datashape(4), datashape(5), datashape(6), datashape(7),&
          & datashape(8), datashape(9), datashape(10)))
      mask =.true.
      call self%getCFAttributes(minValue, maxValue, fillValue, flagMissing)
      select case(flagMissing)
      case(CF_USE_FILL_VALUE)
        mask = ne(data, fillValue)
      case(CF_USE_NAN)
        mask = .not. ieee_is_nan(data)
      case(CF_USE_VALID_MIN)
        mask = data > minValue
      case(CF_USE_VALID_MAX)
        mask = data < maxValue
      case(CF_USE_VALID_RANGE)
        mask = (data < maxValue) .and. (data > minValue)
      end select
    end if

  end subroutine getData_10d_sp

  subroutine setData_10d_sp(self, values, start, cnt, stride, map)
    class(NcVariable), intent(in) :: self
    real(sp), intent(in) :: values(:,:,:,:,:,:,:,:,:,:)
    integer(i4), intent(in), optional :: start(:), cnt(:), stride(:), map(:)
    call check(nf90_put_var(self%parent%id, self%id, values, start, cnt, stride, map), &
            "Failed to write data into variable: " // trim(self%getName()))

  end subroutine setData_10d_sp

  subroutine getData_11d_sp(self, data, start, cnt, stride, map, mask)
    class(NcVariable), intent(in) :: self
    real(sp), intent(out), allocatable :: data(:,:,:,:,:,:,:,:,:,:,:)
    integer(i4), intent(in), optional :: start(:), cnt(:), stride(:), map(:)
    logical, intent(out), allocatable, optional :: mask(:,:,:,:,:,:,:,:,:,:,:)

    integer(i4) :: flagMissing
    real(sp) :: fillValue, minValue, maxValue
    integer(i4), allocatable :: slcshape(:), datashape(:)

    slcshape = self%getSlicingShape(start, cnt, stride)
    datashape = getReadShape(slcshape, size(shape(data)))
      allocate(data(datashape(1), datashape(2), datashape(3), datashape(4), datashape(5), datashape(6), datashape(7),&
          & datashape(8), datashape(9), datashape(10), datashape(11)))
    call check (nf90_get_var(self%parent%id, self%id, data, start, cnt, stride, map), &
            "Could not read data from variable: " // trim(self%getName()))
    if (present(mask)) then
      allocate(mask(datashape(1), datashape(2), datashape(3), datashape(4), datashape(5), datashape(6), datashape(7),&
          & datashape(8), datashape(9), datashape(10), datashape(11)))
      mask =.true.
      call self%getCFAttributes(minValue, maxValue, fillValue, flagMissing)
      select case(flagMissing)
      case(CF_USE_FILL_VALUE)
        mask = ne(data, fillValue)
      case(CF_USE_NAN)
        mask = .not. ieee_is_nan(data)
      case(CF_USE_VALID_MIN)
        mask = data > minValue
      case(CF_USE_VALID_MAX)
        mask = data < maxValue
      case(CF_USE_VALID_RANGE)
        mask = (data < maxValue) .and. (data > minValue)
      end select
    end if

  end subroutine getData_11d_sp

  subroutine setData_11d_sp(self, values, start, cnt, stride, map)
    class(NcVariable), intent(in) :: self
    real(sp), intent(in) :: values(:,:,:,:,:,:,:,:,:,:,:)
    integer(i4), intent(in), optional :: start(:), cnt(:), stride(:), map(:)
    call check(nf90_put_var(self%parent%id, self%id, values, start, cnt, stride, map), &
            "Failed to write data into variable: " // trim(self%getName()))

  end subroutine setData_11d_sp

  subroutine getData_12d_sp(self, data, start, cnt, stride, map, mask)
    class(NcVariable), intent(in) :: self
    real(sp), intent(out), allocatable :: data(:,:,:,:,:,:,:,:,:,:,:,:)
    integer(i4), intent(in), optional :: start(:), cnt(:), stride(:), map(:)
    logical, intent(out), allocatable, optional :: mask(:,:,:,:,:,:,:,:,:,:,:,:)

    integer(i4) :: flagMissing
    real(sp) :: fillValue, minValue, maxValue
    integer(i4), allocatable :: slcshape(:), datashape(:)

    slcshape = self%getSlicingShape(start, cnt, stride)
    datashape = getReadShape(slcshape, size(shape(data)))
      allocate(data(datashape(1), datashape(2), datashape(3), datashape(4), datashape(5), datashape(6), datashape(7),&
          & datashape(8), datashape(9), datashape(10), datashape(11), datashape(12)))
    call check (nf90_get_var(self%parent%id, self%id, data, start, cnt, stride, map), &
            "Could not read data from variable: " // trim(self%getName()))
    if (present(mask)) then
      allocate(mask(datashape(1), datashape(2), datashape(3), datashape(4), datashape(5), datashape(6), datashape(7),&
          & datashape(8), datashape(9), datashape(10), datashape(11), datashape(12)))
      mask =.true.
      call self%getCFAttributes(minValue, maxValue, fillValue, flagMissing)
      select case(flagMissing)
      case(CF_USE_FILL_VALUE)
        mask = ne(data, fillValue)
      case(CF_USE_NAN)
        mask = .not. ieee_is_nan(data)
      case(CF_USE_VALID_MIN)
        mask = data > minValue
      case(CF_USE_VALID_MAX)
        mask = data < maxValue
      case(CF_USE_VALID_RANGE)
        mask = (data < maxValue) .and. (data > minValue)
      end select
    end if

  end subroutine getData_12d_sp

  subroutine setData_12d_sp(self, values, start, cnt, stride, map)
    class(NcVariable), intent(in) :: self
    real(sp), intent(in) :: values(:,:,:,:,:,:,:,:,:,:,:,:)
    integer(i4), intent(in), optional :: start(:), cnt(:), stride(:), map(:)
    call check(nf90_put_var(self%parent%id, self%id, values, start, cnt, stride, map), &
            "Failed to write data into variable: " // trim(self%getName()))

  end subroutine setData_12d_sp

  subroutine getData_13d_sp(self, data, start, cnt, stride, map, mask)
    class(NcVariable), intent(in) :: self
    real(sp), intent(out), allocatable :: data(:,:,:,:,:,:,:,:,:,:,:,:,:)
    integer(i4), intent(in), optional :: start(:), cnt(:), stride(:), map(:)
    logical, intent(out), allocatable, optional :: mask(:,:,:,:,:,:,:,:,:,:,:,:,:)

    integer(i4) :: flagMissing
    real(sp) :: fillValue, minValue, maxValue
    integer(i4), allocatable :: slcshape(:), datashape(:)

    slcshape = self%getSlicingShape(start, cnt, stride)
    datashape = getReadShape(slcshape, size(shape(data)))
      allocate(data(datashape(1), datashape(2), datashape(3), datashape(4), datashape(5), datashape(6), datashape(7),&
          & datashape(8), datashape(9), datashape(10), datashape(11), datashape(12), datashape(13)))
    call check (nf90_get_var(self%parent%id, self%id, data, start, cnt, stride, map), &
            "Could not read data from variable: " // trim(self%getName()))
    if (present(mask)) then
      allocate(mask(datashape(1), datashape(2), datashape(3), datashape(4), datashape(5), datashape(6), datashape(7),&
          & datashape(8), datashape(9), datashape(10), datashape(11), datashape(12), datashape(13)))
      mask =.true.
      call self%getCFAttributes(minValue, maxValue, fillValue, flagMissing)
      select case(flagMissing)
      case(CF_USE_FILL_VALUE)
        mask = ne(data, fillValue)
      case(CF_USE_NAN)
        mask = .not. ieee_is_nan(data)
      case(CF_USE_VALID_MIN)
        mask = data > minValue
      case(CF_USE_VALID_MAX)
        mask = data < maxValue
      case(CF_USE_VALID_RANGE)
        mask = (data < maxValue) .and. (data > minValue)
      end select
    end if

  end subroutine getData_13d_sp

  subroutine setData_13d_sp(self, values, start, cnt, stride, map)
    class(NcVariable), intent(in) :: self
    real(sp), intent(in) :: values(:,:,:,:,:,:,:,:,:,:,:,:,:)
    integer(i4), intent(in), optional :: start(:), cnt(:), stride(:), map(:)
    call check(nf90_put_var(self%parent%id, self%id, values, start, cnt, stride, map), &
            "Failed to write data into variable: " // trim(self%getName()))

  end subroutine setData_13d_sp

  subroutine getData_14d_sp(self, data, start, cnt, stride, map, mask)
    class(NcVariable), intent(in) :: self
    real(sp), intent(out), allocatable :: data(:,:,:,:,:,:,:,:,:,:,:,:,:,:)
    integer(i4), intent(in), optional :: start(:), cnt(:), stride(:), map(:)
    logical, intent(out), allocatable, optional :: mask(:,:,:,:,:,:,:,:,:,:,:,:,:,:)

    integer(i4) :: flagMissing
    real(sp) :: fillValue, minValue, maxValue
    integer(i4), allocatable :: slcshape(:), datashape(:)

    slcshape = self%getSlicingShape(start, cnt, stride)
    datashape = getReadShape(slcshape, size(shape(data)))
      allocate(data(datashape(1), datashape(2), datashape(3), datashape(4), datashape(5), datashape(6), datashape(7),&
          & datashape(8), datashape(9), datashape(10), datashape(11), datashape(12), datashape(13), datashape(14)))
    call check (nf90_get_var(self%parent%id, self%id, data, start, cnt, stride, map), &
            "Could not read data from variable: " // trim(self%getName()))
    if (present(mask)) then
      allocate(mask(datashape(1), datashape(2), datashape(3), datashape(4), datashape(5), datashape(6), datashape(7),&
          & datashape(8), datashape(9), datashape(10), datashape(11), datashape(12), datashape(13), datashape(14)))
      mask =.true.
      call self%getCFAttributes(minValue, maxValue, fillValue, flagMissing)
      select case(flagMissing)
      case(CF_USE_FILL_VALUE)
        mask = ne(data, fillValue)
      case(CF_USE_NAN)
        mask = .not. ieee_is_nan(data)
      case(CF_USE_VALID_MIN)
        mask = data > minValue
      case(CF_USE_VALID_MAX)
        mask = data < maxValue
      case(CF_USE_VALID_RANGE)
        mask = (data < maxValue) .and. (data > minValue)
      end select
    end if

  end subroutine getData_14d_sp

  subroutine setData_14d_sp(self, values, start, cnt, stride, map)
    class(NcVariable), intent(in) :: self
    real(sp), intent(in) :: values(:,:,:,:,:,:,:,:,:,:,:,:,:,:)
    integer(i4), intent(in), optional :: start(:), cnt(:), stride(:), map(:)
    call check(nf90_put_var(self%parent%id, self%id, values, start, cnt, stride, map), &
            "Failed to write data into variable: " // trim(self%getName()))

  end subroutine setData_14d_sp

  subroutine getVariableFillValue_sp(self, fvalue)
    class(NcVariable), intent(in) :: self
    real(sp), intent(out) :: fvalue

    if (self%hasAttribute(CF_FILL_VALUE)) then
      call self%getAttribute(CF_FILL_VALUE, fvalue)
    else
      fvalue = NF90_FILL_FLOAT
    end if

  end subroutine getVariableFillValue_sp

  subroutine getCFAttributes_sp(self, minValue, maxValue, fillValue, flagMissing)
    class(NcVariable), intent(in) :: self
    real(sp), intent(out) :: minValue, maxValue, fillValue
    integer(i4), intent(out) :: flagMissing

    real(sp) :: valid_range(2)

    flagMissing = CF_USE_FILL_VALUE
    call self%getFillValue(fillValue)
    if (ieee_is_nan(fillValue)) then
      flagMissing = CF_USE_NAN
    end if
    if (self%hasAttribute(CF_VALID_RANGE)) then
      flagMissing = CF_USE_VALID_RANGE
      call self%getAttribute(CF_VALID_RANGE, valid_range)
      minValue = valid_range(1)
      maxValue = valid_range(2)
    else if (self%hasAttribute(CF_VALID_MIN)) then
      flagMissing = CF_USE_VALID_MIN
      call self%getAttribute(CF_VALID_MIN, minValue)
    else if (self%hasAttribute(CF_VALID_MAX)) then
      flagMissing = CF_USE_VALID_MAX
      call self%getAttribute(CF_VALID_MAX, maxValue)
    end if

  end subroutine getCFAttributes_sp

  subroutine setVariableFillValue_sp(self, fvalue)
    class(NcVariable), intent(inout) :: self
    real(sp), intent(in) :: fvalue

    if (.not. self%hasAttribute(CF_FILL_VALUE)) then
      call self%setAttribute(CF_FILL_VALUE, fvalue)
    end if

  end subroutine setVariableFillValue_sp

  subroutine getData_0d_dp(self, data, start, cnt, stride, map, mask)
    class(NcVariable), intent(in) :: self
    real(dp), intent(out), allocatable :: data
    integer(i4), intent(in), optional :: start(:), cnt(:), stride(:), map(:)
    logical, intent(out), allocatable, optional :: mask

    integer(i4) :: flagMissing
    real(dp) :: fillValue, minValue, maxValue
    real(dp) :: tmp(1)

    call check (nf90_get_var(self%parent%id, self%id, tmp, start, cnt, stride, map), &
            "Could not read data from variable: " // trim(self%getName()))
    data = tmp(1)
    if (present(mask)) then
      mask =.true.
      call self%getCFAttributes(minValue, maxValue, fillValue, flagMissing)
      select case(flagMissing)
      case(CF_USE_FILL_VALUE)
        mask = ne(data, fillValue)
      case(CF_USE_NAN)
        mask = .not. ieee_is_nan(data)
      case(CF_USE_VALID_MIN)
        mask = data > minValue
      case(CF_USE_VALID_MAX)
        mask = data < maxValue
      case(CF_USE_VALID_RANGE)
        mask = (data < maxValue) .and. (data > minValue)
      end select
    end if

  end subroutine getData_0d_dp

  subroutine setData_0d_dp(self, values, start, cnt, stride, map)
    class(NcVariable), intent(in) :: self
    real(dp), intent(in) :: values
    integer(i4), intent(in), optional :: start(:), cnt(:), stride(:), map(:)
    call check(nf90_put_var(self%parent%id, self%id, values, start), &
            "Failed to write data into variable: " // trim(self%getName()))

  end subroutine setData_0d_dp

  subroutine getData_1d_dp(self, data, start, cnt, stride, map, mask)
    class(NcVariable), intent(in) :: self
    real(dp), intent(out), allocatable :: data(:)
    integer(i4), intent(in), optional :: start(:), cnt(:), stride(:), map(:)
    logical, intent(out), allocatable, optional :: mask(:)

    integer(i4) :: flagMissing
    real(dp) :: fillValue, minValue, maxValue
    integer(i4), allocatable :: slcshape(:), datashape(:)

    slcshape = self%getSlicingShape(start, cnt, stride)
    datashape = getReadShape(slcshape, size(shape(data)))
      allocate(data(datashape(1)))
    call check (nf90_get_var(self%parent%id, self%id, data, start, cnt, stride, map), &
            "Could not read data from variable: " // trim(self%getName()))
    if (present(mask)) then
      allocate(mask(datashape(1)))
      mask =.true.
      call self%getCFAttributes(minValue, maxValue, fillValue, flagMissing)
      select case(flagMissing)
      case(CF_USE_FILL_VALUE)
        mask = ne(data, fillValue)
      case(CF_USE_NAN)
        mask = .not. ieee_is_nan(data)
      case(CF_USE_VALID_MIN)
        mask = data > minValue
      case(CF_USE_VALID_MAX)
        mask = data < maxValue
      case(CF_USE_VALID_RANGE)
        mask = (data < maxValue) .and. (data > minValue)
      end select
    end if

  end subroutine getData_1d_dp

  subroutine setData_1d_dp(self, values, start, cnt, stride, map)
    class(NcVariable), intent(in) :: self
    real(dp), intent(in) :: values(:)
    integer(i4), intent(in), optional :: start(:), cnt(:), stride(:), map(:)
    call check(nf90_put_var(self%parent%id, self%id, values, start, cnt, stride, map), &
            "Failed to write data into variable: " // trim(self%getName()))

  end subroutine setData_1d_dp

  subroutine getData_2d_dp(self, data, start, cnt, stride, map, mask)
    class(NcVariable), intent(in) :: self
    real(dp), intent(out), allocatable :: data(:,:)
    integer(i4), intent(in), optional :: start(:), cnt(:), stride(:), map(:)
    logical, intent(out), allocatable, optional :: mask(:,:)

    integer(i4) :: flagMissing
    real(dp) :: fillValue, minValue, maxValue
    integer(i4), allocatable :: slcshape(:), datashape(:)

    slcshape = self%getSlicingShape(start, cnt, stride)
    datashape = getReadShape(slcshape, size(shape(data)))
      allocate(data(datashape(1), datashape(2)))
    call check (nf90_get_var(self%parent%id, self%id, data, start, cnt, stride, map), &
            "Could not read data from variable: " // trim(self%getName()))
    if (present(mask)) then
      allocate(mask(datashape(1), datashape(2)))
      mask =.true.
      call self%getCFAttributes(minValue, maxValue, fillValue, flagMissing)
      select case(flagMissing)
      case(CF_USE_FILL_VALUE)
        mask = ne(data, fillValue)
      case(CF_USE_NAN)
        mask = .not. ieee_is_nan(data)
      case(CF_USE_VALID_MIN)
        mask = data > minValue
      case(CF_USE_VALID_MAX)
        mask = data < maxValue
      case(CF_USE_VALID_RANGE)
        mask = (data < maxValue) .and. (data > minValue)
      end select
    end if

  end subroutine getData_2d_dp

  subroutine setData_2d_dp(self, values, start, cnt, stride, map)
    class(NcVariable), intent(in) :: self
    real(dp), intent(in) :: values(:,:)
    integer(i4), intent(in), optional :: start(:), cnt(:), stride(:), map(:)
    call check(nf90_put_var(self%parent%id, self%id, values, start, cnt, stride, map), &
            "Failed to write data into variable: " // trim(self%getName()))

  end subroutine setData_2d_dp

  subroutine getData_3d_dp(self, data, start, cnt, stride, map, mask)
    class(NcVariable), intent(in) :: self
    real(dp), intent(out), allocatable :: data(:,:,:)
    integer(i4), intent(in), optional :: start(:), cnt(:), stride(:), map(:)
    logical, intent(out), allocatable, optional :: mask(:,:,:)

    integer(i4) :: flagMissing
    real(dp) :: fillValue, minValue, maxValue
    integer(i4), allocatable :: slcshape(:), datashape(:)

    slcshape = self%getSlicingShape(start, cnt, stride)
    datashape = getReadShape(slcshape, size(shape(data)))
      allocate(data(datashape(1), datashape(2), datashape(3)))
    call check (nf90_get_var(self%parent%id, self%id, data, start, cnt, stride, map), &
            "Could not read data from variable: " // trim(self%getName()))
    if (present(mask)) then
      allocate(mask(datashape(1), datashape(2), datashape(3)))
      mask =.true.
      call self%getCFAttributes(minValue, maxValue, fillValue, flagMissing)
      select case(flagMissing)
      case(CF_USE_FILL_VALUE)
        mask = ne(data, fillValue)
      case(CF_USE_NAN)
        mask = .not. ieee_is_nan(data)
      case(CF_USE_VALID_MIN)
        mask = data > minValue
      case(CF_USE_VALID_MAX)
        mask = data < maxValue
      case(CF_USE_VALID_RANGE)
        mask = (data < maxValue) .and. (data > minValue)
      end select
    end if

  end subroutine getData_3d_dp

  subroutine setData_3d_dp(self, values, start, cnt, stride, map)
    class(NcVariable), intent(in) :: self
    real(dp), intent(in) :: values(:,:,:)
    integer(i4), intent(in), optional :: start(:), cnt(:), stride(:), map(:)
    call check(nf90_put_var(self%parent%id, self%id, values, start, cnt, stride, map), &
            "Failed to write data into variable: " // trim(self%getName()))

  end subroutine setData_3d_dp

  subroutine getData_4d_dp(self, data, start, cnt, stride, map, mask)
    class(NcVariable), intent(in) :: self
    real(dp), intent(out), allocatable :: data(:,:,:,:)
    integer(i4), intent(in), optional :: start(:), cnt(:), stride(:), map(:)
    logical, intent(out), allocatable, optional :: mask(:,:,:,:)

    integer(i4) :: flagMissing
    real(dp) :: fillValue, minValue, maxValue
    integer(i4), allocatable :: slcshape(:), datashape(:)

    slcshape = self%getSlicingShape(start, cnt, stride)
    datashape = getReadShape(slcshape, size(shape(data)))
      allocate(data(datashape(1), datashape(2), datashape(3), datashape(4)))
    call check (nf90_get_var(self%parent%id, self%id, data, start, cnt, stride, map), &
            "Could not read data from variable: " // trim(self%getName()))
    if (present(mask)) then
      allocate(mask(datashape(1), datashape(2), datashape(3), datashape(4)))
      mask =.true.
      call self%getCFAttributes(minValue, maxValue, fillValue, flagMissing)
      select case(flagMissing)
      case(CF_USE_FILL_VALUE)
        mask = ne(data, fillValue)
      case(CF_USE_NAN)
        mask = .not. ieee_is_nan(data)
      case(CF_USE_VALID_MIN)
        mask = data > minValue
      case(CF_USE_VALID_MAX)
        mask = data < maxValue
      case(CF_USE_VALID_RANGE)
        mask = (data < maxValue) .and. (data > minValue)
      end select
    end if

  end subroutine getData_4d_dp

  subroutine setData_4d_dp(self, values, start, cnt, stride, map)
    class(NcVariable), intent(in) :: self
    real(dp), intent(in) :: values(:,:,:,:)
    integer(i4), intent(in), optional :: start(:), cnt(:), stride(:), map(:)
    call check(nf90_put_var(self%parent%id, self%id, values, start, cnt, stride, map), &
            "Failed to write data into variable: " // trim(self%getName()))

  end subroutine setData_4d_dp

  subroutine getData_5d_dp(self, data, start, cnt, stride, map, mask)
    class(NcVariable), intent(in) :: self
    real(dp), intent(out), allocatable :: data(:,:,:,:,:)
    integer(i4), intent(in), optional :: start(:), cnt(:), stride(:), map(:)
    logical, intent(out), allocatable, optional :: mask(:,:,:,:,:)

    integer(i4) :: flagMissing
    real(dp) :: fillValue, minValue, maxValue
    integer(i4), allocatable :: slcshape(:), datashape(:)

    slcshape = self%getSlicingShape(start, cnt, stride)
    datashape = getReadShape(slcshape, size(shape(data)))
      allocate(data(datashape(1), datashape(2), datashape(3), datashape(4), datashape(5)))
    call check (nf90_get_var(self%parent%id, self%id, data, start, cnt, stride, map), &
            "Could not read data from variable: " // trim(self%getName()))
    if (present(mask)) then
      allocate(mask(datashape(1), datashape(2), datashape(3), datashape(4), datashape(5)))
      mask =.true.
      call self%getCFAttributes(minValue, maxValue, fillValue, flagMissing)
      select case(flagMissing)
      case(CF_USE_FILL_VALUE)
        mask = ne(data, fillValue)
      case(CF_USE_NAN)
        mask = .not. ieee_is_nan(data)
      case(CF_USE_VALID_MIN)
        mask = data > minValue
      case(CF_USE_VALID_MAX)
        mask = data < maxValue
      case(CF_USE_VALID_RANGE)
        mask = (data < maxValue) .and. (data > minValue)
      end select
    end if

  end subroutine getData_5d_dp

  subroutine setData_5d_dp(self, values, start, cnt, stride, map)
    class(NcVariable), intent(in) :: self
    real(dp), intent(in) :: values(:,:,:,:,:)
    integer(i4), intent(in), optional :: start(:), cnt(:), stride(:), map(:)
    call check(nf90_put_var(self%parent%id, self%id, values, start, cnt, stride, map), &
            "Failed to write data into variable: " // trim(self%getName()))

  end subroutine setData_5d_dp

  subroutine getData_6d_dp(self, data, start, cnt, stride, map, mask)
    class(NcVariable), intent(in) :: self
    real(dp), intent(out), allocatable :: data(:,:,:,:,:,:)
    integer(i4), intent(in), optional :: start(:), cnt(:), stride(:), map(:)
    logical, intent(out), allocatable, optional :: mask(:,:,:,:,:,:)

    integer(i4) :: flagMissing
    real(dp) :: fillValue, minValue, maxValue
    integer(i4), allocatable :: slcshape(:), datashape(:)

    slcshape = self%getSlicingShape(start, cnt, stride)
    datashape = getReadShape(slcshape, size(shape(data)))
      allocate(data(datashape(1), datashape(2), datashape(3), datashape(4), datashape(5), datashape(6)))
    call check (nf90_get_var(self%parent%id, self%id, data, start, cnt, stride, map), &
            "Could not read data from variable: " // trim(self%getName()))
    if (present(mask)) then
      allocate(mask(datashape(1), datashape(2), datashape(3), datashape(4), datashape(5), datashape(6)))
      mask =.true.
      call self%getCFAttributes(minValue, maxValue, fillValue, flagMissing)
      select case(flagMissing)
      case(CF_USE_FILL_VALUE)
        mask = ne(data, fillValue)
      case(CF_USE_NAN)
        mask = .not. ieee_is_nan(data)
      case(CF_USE_VALID_MIN)
        mask = data > minValue
      case(CF_USE_VALID_MAX)
        mask = data < maxValue
      case(CF_USE_VALID_RANGE)
        mask = (data < maxValue) .and. (data > minValue)
      end select
    end if

  end subroutine getData_6d_dp

  subroutine setData_6d_dp(self, values, start, cnt, stride, map)
    class(NcVariable), intent(in) :: self
    real(dp), intent(in) :: values(:,:,:,:,:,:)
    integer(i4), intent(in), optional :: start(:), cnt(:), stride(:), map(:)
    call check(nf90_put_var(self%parent%id, self%id, values, start, cnt, stride, map), &
            "Failed to write data into variable: " // trim(self%getName()))

  end subroutine setData_6d_dp

  subroutine getData_7d_dp(self, data, start, cnt, stride, map, mask)
    class(NcVariable), intent(in) :: self
    real(dp), intent(out), allocatable :: data(:,:,:,:,:,:,:)
    integer(i4), intent(in), optional :: start(:), cnt(:), stride(:), map(:)
    logical, intent(out), allocatable, optional :: mask(:,:,:,:,:,:,:)

    integer(i4) :: flagMissing
    real(dp) :: fillValue, minValue, maxValue
    integer(i4), allocatable :: slcshape(:), datashape(:)

    slcshape = self%getSlicingShape(start, cnt, stride)
    datashape = getReadShape(slcshape, size(shape(data)))
      allocate(data(datashape(1), datashape(2), datashape(3), datashape(4), datashape(5), datashape(6), datashape(7)))
    call check (nf90_get_var(self%parent%id, self%id, data, start, cnt, stride, map), &
            "Could not read data from variable: " // trim(self%getName()))
    if (present(mask)) then
      allocate(mask(datashape(1), datashape(2), datashape(3), datashape(4), datashape(5), datashape(6), datashape(7)))
      mask =.true.
      call self%getCFAttributes(minValue, maxValue, fillValue, flagMissing)
      select case(flagMissing)
      case(CF_USE_FILL_VALUE)
        mask = ne(data, fillValue)
      case(CF_USE_NAN)
        mask = .not. ieee_is_nan(data)
      case(CF_USE_VALID_MIN)
        mask = data > minValue
      case(CF_USE_VALID_MAX)
        mask = data < maxValue
      case(CF_USE_VALID_RANGE)
        mask = (data < maxValue) .and. (data > minValue)
      end select
    end if

  end subroutine getData_7d_dp

  subroutine setData_7d_dp(self, values, start, cnt, stride, map)
    class(NcVariable), intent(in) :: self
    real(dp), intent(in) :: values(:,:,:,:,:,:,:)
    integer(i4), intent(in), optional :: start(:), cnt(:), stride(:), map(:)
    call check(nf90_put_var(self%parent%id, self%id, values, start, cnt, stride, map), &
            "Failed to write data into variable: " // trim(self%getName()))

  end subroutine setData_7d_dp

  subroutine getData_8d_dp(self, data, start, cnt, stride, map, mask)
    class(NcVariable), intent(in) :: self
    real(dp), intent(out), allocatable :: data(:,:,:,:,:,:,:,:)
    integer(i4), intent(in), optional :: start(:), cnt(:), stride(:), map(:)
    logical, intent(out), allocatable, optional :: mask(:,:,:,:,:,:,:,:)

    integer(i4) :: flagMissing
    real(dp) :: fillValue, minValue, maxValue
    integer(i4), allocatable :: slcshape(:), datashape(:)

    slcshape = self%getSlicingShape(start, cnt, stride)
    datashape = getReadShape(slcshape, size(shape(data)))
      allocate(data(datashape(1), datashape(2), datashape(3), datashape(4), datashape(5), datashape(6), datashape(7), datashape(8)))
    call check (nf90_get_var(self%parent%id, self%id, data, start, cnt, stride, map), &
            "Could not read data from variable: " // trim(self%getName()))
    if (present(mask)) then
      allocate(mask(datashape(1), datashape(2), datashape(3), datashape(4), datashape(5), datashape(6), datashape(7), datashape(8)))
      mask =.true.
      call self%getCFAttributes(minValue, maxValue, fillValue, flagMissing)
      select case(flagMissing)
      case(CF_USE_FILL_VALUE)
        mask = ne(data, fillValue)
      case(CF_USE_NAN)
        mask = .not. ieee_is_nan(data)
      case(CF_USE_VALID_MIN)
        mask = data > minValue
      case(CF_USE_VALID_MAX)
        mask = data < maxValue
      case(CF_USE_VALID_RANGE)
        mask = (data < maxValue) .and. (data > minValue)
      end select
    end if

  end subroutine getData_8d_dp

  subroutine setData_8d_dp(self, values, start, cnt, stride, map)
    class(NcVariable), intent(in) :: self
    real(dp), intent(in) :: values(:,:,:,:,:,:,:,:)
    integer(i4), intent(in), optional :: start(:), cnt(:), stride(:), map(:)
    call check(nf90_put_var(self%parent%id, self%id, values, start, cnt, stride, map), &
            "Failed to write data into variable: " // trim(self%getName()))

  end subroutine setData_8d_dp

  subroutine getData_9d_dp(self, data, start, cnt, stride, map, mask)
    class(NcVariable), intent(in) :: self
    real(dp), intent(out), allocatable :: data(:,:,:,:,:,:,:,:,:)
    integer(i4), intent(in), optional :: start(:), cnt(:), stride(:), map(:)
    logical, intent(out), allocatable, optional :: mask(:,:,:,:,:,:,:,:,:)

    integer(i4) :: flagMissing
    real(dp) :: fillValue, minValue, maxValue
    integer(i4), allocatable :: slcshape(:), datashape(:)

    slcshape = self%getSlicingShape(start, cnt, stride)
    datashape = getReadShape(slcshape, size(shape(data)))
      allocate(data(datashape(1), datashape(2), datashape(3), datashape(4), datashape(5), datashape(6), datashape(7),&
          & datashape(8), datashape(9)))
    call check (nf90_get_var(self%parent%id, self%id, data, start, cnt, stride, map), &
            "Could not read data from variable: " // trim(self%getName()))
    if (present(mask)) then
      allocate(mask(datashape(1), datashape(2), datashape(3), datashape(4), datashape(5), datashape(6), datashape(7),&
          & datashape(8), datashape(9)))
      mask =.true.
      call self%getCFAttributes(minValue, maxValue, fillValue, flagMissing)
      select case(flagMissing)
      case(CF_USE_FILL_VALUE)
        mask = ne(data, fillValue)
      case(CF_USE_NAN)
        mask = .not. ieee_is_nan(data)
      case(CF_USE_VALID_MIN)
        mask = data > minValue
      case(CF_USE_VALID_MAX)
        mask = data < maxValue
      case(CF_USE_VALID_RANGE)
        mask = (data < maxValue) .and. (data > minValue)
      end select
    end if

  end subroutine getData_9d_dp

  subroutine setData_9d_dp(self, values, start, cnt, stride, map)
    class(NcVariable), intent(in) :: self
    real(dp), intent(in) :: values(:,:,:,:,:,:,:,:,:)
    integer(i4), intent(in), optional :: start(:), cnt(:), stride(:), map(:)
    call check(nf90_put_var(self%parent%id, self%id, values, start, cnt, stride, map), &
            "Failed to write data into variable: " // trim(self%getName()))

  end subroutine setData_9d_dp

  subroutine getData_10d_dp(self, data, start, cnt, stride, map, mask)
    class(NcVariable), intent(in) :: self
    real(dp), intent(out), allocatable :: data(:,:,:,:,:,:,:,:,:,:)
    integer(i4), intent(in), optional :: start(:), cnt(:), stride(:), map(:)
    logical, intent(out), allocatable, optional :: mask(:,:,:,:,:,:,:,:,:,:)

    integer(i4) :: flagMissing
    real(dp) :: fillValue, minValue, maxValue
    integer(i4), allocatable :: slcshape(:), datashape(:)

    slcshape = self%getSlicingShape(start, cnt, stride)
    datashape = getReadShape(slcshape, size(shape(data)))
      allocate(data(datashape(1), datashape(2), datashape(3), datashape(4), datashape(5), datashape(6), datashape(7),&
          & datashape(8), datashape(9), datashape(10)))
    call check (nf90_get_var(self%parent%id, self%id, data, start, cnt, stride, map), &
            "Could not read data from variable: " // trim(self%getName()))
    if (present(mask)) then
      allocate(mask(datashape(1), datashape(2), datashape(3), datashape(4), datashape(5), datashape(6), datashape(7),&
          & datashape(8), datashape(9), datashape(10)))
      mask =.true.
      call self%getCFAttributes(minValue, maxValue, fillValue, flagMissing)
      select case(flagMissing)
      case(CF_USE_FILL_VALUE)
        mask = ne(data, fillValue)
      case(CF_USE_NAN)
        mask = .not. ieee_is_nan(data)
      case(CF_USE_VALID_MIN)
        mask = data > minValue
      case(CF_USE_VALID_MAX)
        mask = data < maxValue
      case(CF_USE_VALID_RANGE)
        mask = (data < maxValue) .and. (data > minValue)
      end select
    end if

  end subroutine getData_10d_dp

  subroutine setData_10d_dp(self, values, start, cnt, stride, map)
    class(NcVariable), intent(in) :: self
    real(dp), intent(in) :: values(:,:,:,:,:,:,:,:,:,:)
    integer(i4), intent(in), optional :: start(:), cnt(:), stride(:), map(:)
    call check(nf90_put_var(self%parent%id, self%id, values, start, cnt, stride, map), &
            "Failed to write data into variable: " // trim(self%getName()))

  end subroutine setData_10d_dp

  subroutine getData_11d_dp(self, data, start, cnt, stride, map, mask)
    class(NcVariable), intent(in) :: self
    real(dp), intent(out), allocatable :: data(:,:,:,:,:,:,:,:,:,:,:)
    integer(i4), intent(in), optional :: start(:), cnt(:), stride(:), map(:)
    logical, intent(out), allocatable, optional :: mask(:,:,:,:,:,:,:,:,:,:,:)

    integer(i4) :: flagMissing
    real(dp) :: fillValue, minValue, maxValue
    integer(i4), allocatable :: slcshape(:), datashape(:)

    slcshape = self%getSlicingShape(start, cnt, stride)
    datashape = getReadShape(slcshape, size(shape(data)))
      allocate(data(datashape(1), datashape(2), datashape(3), datashape(4), datashape(5), datashape(6), datashape(7),&
          & datashape(8), datashape(9), datashape(10), datashape(11)))
    call check (nf90_get_var(self%parent%id, self%id, data, start, cnt, stride, map), &
            "Could not read data from variable: " // trim(self%getName()))
    if (present(mask)) then
      allocate(mask(datashape(1), datashape(2), datashape(3), datashape(4), datashape(5), datashape(6), datashape(7),&
          & datashape(8), datashape(9), datashape(10), datashape(11)))
      mask =.true.
      call self%getCFAttributes(minValue, maxValue, fillValue, flagMissing)
      select case(flagMissing)
      case(CF_USE_FILL_VALUE)
        mask = ne(data, fillValue)
      case(CF_USE_NAN)
        mask = .not. ieee_is_nan(data)
      case(CF_USE_VALID_MIN)
        mask = data > minValue
      case(CF_USE_VALID_MAX)
        mask = data < maxValue
      case(CF_USE_VALID_RANGE)
        mask = (data < maxValue) .and. (data > minValue)
      end select
    end if

  end subroutine getData_11d_dp

  subroutine setData_11d_dp(self, values, start, cnt, stride, map)
    class(NcVariable), intent(in) :: self
    real(dp), intent(in) :: values(:,:,:,:,:,:,:,:,:,:,:)
    integer(i4), intent(in), optional :: start(:), cnt(:), stride(:), map(:)
    call check(nf90_put_var(self%parent%id, self%id, values, start, cnt, stride, map), &
            "Failed to write data into variable: " // trim(self%getName()))

  end subroutine setData_11d_dp

  subroutine getData_12d_dp(self, data, start, cnt, stride, map, mask)
    class(NcVariable), intent(in) :: self
    real(dp), intent(out), allocatable :: data(:,:,:,:,:,:,:,:,:,:,:,:)
    integer(i4), intent(in), optional :: start(:), cnt(:), stride(:), map(:)
    logical, intent(out), allocatable, optional :: mask(:,:,:,:,:,:,:,:,:,:,:,:)

    integer(i4) :: flagMissing
    real(dp) :: fillValue, minValue, maxValue
    integer(i4), allocatable :: slcshape(:), datashape(:)

    slcshape = self%getSlicingShape(start, cnt, stride)
    datashape = getReadShape(slcshape, size(shape(data)))
      allocate(data(datashape(1), datashape(2), datashape(3), datashape(4), datashape(5), datashape(6), datashape(7),&
          & datashape(8), datashape(9), datashape(10), datashape(11), datashape(12)))
    call check (nf90_get_var(self%parent%id, self%id, data, start, cnt, stride, map), &
            "Could not read data from variable: " // trim(self%getName()))
    if (present(mask)) then
      allocate(mask(datashape(1), datashape(2), datashape(3), datashape(4), datashape(5), datashape(6), datashape(7),&
          & datashape(8), datashape(9), datashape(10), datashape(11), datashape(12)))
      mask =.true.
      call self%getCFAttributes(minValue, maxValue, fillValue, flagMissing)
      select case(flagMissing)
      case(CF_USE_FILL_VALUE)
        mask = ne(data, fillValue)
      case(CF_USE_NAN)
        mask = .not. ieee_is_nan(data)
      case(CF_USE_VALID_MIN)
        mask = data > minValue
      case(CF_USE_VALID_MAX)
        mask = data < maxValue
      case(CF_USE_VALID_RANGE)
        mask = (data < maxValue) .and. (data > minValue)
      end select
    end if

  end subroutine getData_12d_dp

  subroutine setData_12d_dp(self, values, start, cnt, stride, map)
    class(NcVariable), intent(in) :: self
    real(dp), intent(in) :: values(:,:,:,:,:,:,:,:,:,:,:,:)
    integer(i4), intent(in), optional :: start(:), cnt(:), stride(:), map(:)
    call check(nf90_put_var(self%parent%id, self%id, values, start, cnt, stride, map), &
            "Failed to write data into variable: " // trim(self%getName()))

  end subroutine setData_12d_dp

  subroutine getData_13d_dp(self, data, start, cnt, stride, map, mask)
    class(NcVariable), intent(in) :: self
    real(dp), intent(out), allocatable :: data(:,:,:,:,:,:,:,:,:,:,:,:,:)
    integer(i4), intent(in), optional :: start(:), cnt(:), stride(:), map(:)
    logical, intent(out), allocatable, optional :: mask(:,:,:,:,:,:,:,:,:,:,:,:,:)

    integer(i4) :: flagMissing
    real(dp) :: fillValue, minValue, maxValue
    integer(i4), allocatable :: slcshape(:), datashape(:)

    slcshape = self%getSlicingShape(start, cnt, stride)
    datashape = getReadShape(slcshape, size(shape(data)))
      allocate(data(datashape(1), datashape(2), datashape(3), datashape(4), datashape(5), datashape(6), datashape(7),&
          & datashape(8), datashape(9), datashape(10), datashape(11), datashape(12), datashape(13)))
    call check (nf90_get_var(self%parent%id, self%id, data, start, cnt, stride, map), &
            "Could not read data from variable: " // trim(self%getName()))
    if (present(mask)) then
      allocate(mask(datashape(1), datashape(2), datashape(3), datashape(4), datashape(5), datashape(6), datashape(7),&
          & datashape(8), datashape(9), datashape(10), datashape(11), datashape(12), datashape(13)))
      mask =.true.
      call self%getCFAttributes(minValue, maxValue, fillValue, flagMissing)
      select case(flagMissing)
      case(CF_USE_FILL_VALUE)
        mask = ne(data, fillValue)
      case(CF_USE_NAN)
        mask = .not. ieee_is_nan(data)
      case(CF_USE_VALID_MIN)
        mask = data > minValue
      case(CF_USE_VALID_MAX)
        mask = data < maxValue
      case(CF_USE_VALID_RANGE)
        mask = (data < maxValue) .and. (data > minValue)
      end select
    end if

  end subroutine getData_13d_dp

  subroutine setData_13d_dp(self, values, start, cnt, stride, map)
    class(NcVariable), intent(in) :: self
    real(dp), intent(in) :: values(:,:,:,:,:,:,:,:,:,:,:,:,:)
    integer(i4), intent(in), optional :: start(:), cnt(:), stride(:), map(:)
    call check(nf90_put_var(self%parent%id, self%id, values, start, cnt, stride, map), &
            "Failed to write data into variable: " // trim(self%getName()))

  end subroutine setData_13d_dp

  subroutine getData_14d_dp(self, data, start, cnt, stride, map, mask)
    class(NcVariable), intent(in) :: self
    real(dp), intent(out), allocatable :: data(:,:,:,:,:,:,:,:,:,:,:,:,:,:)
    integer(i4), intent(in), optional :: start(:), cnt(:), stride(:), map(:)
    logical, intent(out), allocatable, optional :: mask(:,:,:,:,:,:,:,:,:,:,:,:,:,:)

    integer(i4) :: flagMissing
    real(dp) :: fillValue, minValue, maxValue
    integer(i4), allocatable :: slcshape(:), datashape(:)

    slcshape = self%getSlicingShape(start, cnt, stride)
    datashape = getReadShape(slcshape, size(shape(data)))
      allocate(data(datashape(1), datashape(2), datashape(3), datashape(4), datashape(5), datashape(6), datashape(7),&
          & datashape(8), datashape(9), datashape(10), datashape(11), datashape(12), datashape(13), datashape(14)))
    call check (nf90_get_var(self%parent%id, self%id, data, start, cnt, stride, map), &
            "Could not read data from variable: " // trim(self%getName()))
    if (present(mask)) then
      allocate(mask(datashape(1), datashape(2), datashape(3), datashape(4), datashape(5), datashape(6), datashape(7),&
          & datashape(8), datashape(9), datashape(10), datashape(11), datashape(12), datashape(13), datashape(14)))
      mask =.true.
      call self%getCFAttributes(minValue, maxValue, fillValue, flagMissing)
      select case(flagMissing)
      case(CF_USE_FILL_VALUE)
        mask = ne(data, fillValue)
      case(CF_USE_NAN)
        mask = .not. ieee_is_nan(data)
      case(CF_USE_VALID_MIN)
        mask = data > minValue
      case(CF_USE_VALID_MAX)
        mask = data < maxValue
      case(CF_USE_VALID_RANGE)
        mask = (data < maxValue) .and. (data > minValue)
      end select
    end if

  end subroutine getData_14d_dp

  subroutine setData_14d_dp(self, values, start, cnt, stride, map)
    class(NcVariable), intent(in) :: self
    real(dp), intent(in) :: values(:,:,:,:,:,:,:,:,:,:,:,:,:,:)
    integer(i4), intent(in), optional :: start(:), cnt(:), stride(:), map(:)
    call check(nf90_put_var(self%parent%id, self%id, values, start, cnt, stride, map), &
            "Failed to write data into variable: " // trim(self%getName()))

  end subroutine setData_14d_dp

  subroutine getVariableFillValue_dp(self, fvalue)
    class(NcVariable), intent(in) :: self
    real(dp), intent(out) :: fvalue

    if (self%hasAttribute(CF_FILL_VALUE)) then
      call self%getAttribute(CF_FILL_VALUE, fvalue)
    else
      fvalue = NF90_FILL_DOUBLE
    end if

  end subroutine getVariableFillValue_dp

  subroutine getCFAttributes_dp(self, minValue, maxValue, fillValue, flagMissing)
    class(NcVariable), intent(in) :: self
    real(dp), intent(out) :: minValue, maxValue, fillValue
    integer(i4), intent(out) :: flagMissing

    real(dp) :: valid_range(2)

    flagMissing = CF_USE_FILL_VALUE
    call self%getFillValue(fillValue)
    if (ieee_is_nan(fillValue)) then
      flagMissing = CF_USE_NAN
    end if
    if (self%hasAttribute(CF_VALID_RANGE)) then
      flagMissing = CF_USE_VALID_RANGE
      call self%getAttribute(CF_VALID_RANGE, valid_range)
      minValue = valid_range(1)
      maxValue = valid_range(2)
    else if (self%hasAttribute(CF_VALID_MIN)) then
      flagMissing = CF_USE_VALID_MIN
      call self%getAttribute(CF_VALID_MIN, minValue)
    else if (self%hasAttribute(CF_VALID_MAX)) then
      flagMissing = CF_USE_VALID_MAX
      call self%getAttribute(CF_VALID_MAX, maxValue)
    end if

  end subroutine getCFAttributes_dp

  subroutine setVariableFillValue_dp(self, fvalue)
    class(NcVariable), intent(inout) :: self
    real(dp), intent(in) :: fvalue

    if (.not. self%hasAttribute(CF_FILL_VALUE)) then
      call self%setAttribute(CF_FILL_VALUE, fvalue)
    end if

  end subroutine setVariableFillValue_dp

  subroutine getData_0d_i1(self, data, start, cnt, stride, map, mask)
    class(NcVariable), intent(in) :: self
    integer(i1), intent(out), allocatable :: data
    integer(i4), intent(in), optional :: start(:), cnt(:), stride(:), map(:)
    logical, intent(out), allocatable, optional :: mask

    integer(i4) :: flagMissing
    integer(i1) :: fillValue, minValue, maxValue
    integer(i1) :: tmp(1)

    call check (nf90_get_var(self%parent%id, self%id, tmp, start, cnt, stride, map), &
            "Could not read data from variable: " // trim(self%getName()))
    data = tmp(1)
    if (present(mask)) then
      mask =.true.
      call self%getCFAttributes(minValue, maxValue, fillValue, flagMissing)
      select case(flagMissing)
      case(CF_USE_FILL_VALUE)
        mask = .not. (data == fillValue)
      case(CF_USE_VALID_MIN)
        mask = data >= minValue
      case(CF_USE_VALID_MAX)
        mask = data <= maxValue
      case(CF_USE_VALID_RANGE)
        mask = (data <= maxValue) .and. (data >= minValue)
      end select
    end if

  end subroutine getData_0d_i1

  subroutine setData_0d_i1(self, values, start, cnt, stride, map)
    class(NcVariable), intent(in) :: self
    integer(i1), intent(in) :: values
    integer(i4), intent(in), optional :: start(:), cnt(:), stride(:), map(:)
    call check(nf90_put_var(self%parent%id, self%id, values, start), &
            "Failed to write data into variable: " // trim(self%getName()))

  end subroutine setData_0d_i1

  subroutine getData_1d_i1(self, data, start, cnt, stride, map, mask)
    class(NcVariable), intent(in) :: self
    integer(i1), intent(out), allocatable :: data(:)
    integer(i4), intent(in), optional :: start(:), cnt(:), stride(:), map(:)
    logical, intent(out), allocatable, optional :: mask(:)

    integer(i4) :: flagMissing
    integer(i1) :: fillValue, minValue, maxValue
    integer(i4), allocatable :: slcshape(:), datashape(:)

    slcshape = self%getSlicingShape(start, cnt, stride)
    datashape = getReadShape(slcshape, size(shape(data)))
      allocate(data(datashape(1)))
    call check (nf90_get_var(self%parent%id, self%id, data, start, cnt, stride, map), &
            "Could not read data from variable: " // trim(self%getName()))
    if (present(mask)) then
      allocate(mask(datashape(1)))
      mask =.true.
      call self%getCFAttributes(minValue, maxValue, fillValue, flagMissing)
      select case(flagMissing)
      case(CF_USE_FILL_VALUE)
        mask = .not. (data == fillValue)
      case(CF_USE_VALID_MIN)
        mask = data >= minValue
      case(CF_USE_VALID_MAX)
        mask = data <= maxValue
      case(CF_USE_VALID_RANGE)
        mask = (data <= maxValue) .and. (data >= minValue)
      end select
    end if

  end subroutine getData_1d_i1

  subroutine setData_1d_i1(self, values, start, cnt, stride, map)
    class(NcVariable), intent(in) :: self
    integer(i1), intent(in) :: values(:)
    integer(i4), intent(in), optional :: start(:), cnt(:), stride(:), map(:)
    call check(nf90_put_var(self%parent%id, self%id, values, start, cnt, stride, map), &
            "Failed to write data into variable: " // trim(self%getName()))

  end subroutine setData_1d_i1

  subroutine getData_2d_i1(self, data, start, cnt, stride, map, mask)
    class(NcVariable), intent(in) :: self
    integer(i1), intent(out), allocatable :: data(:,:)
    integer(i4), intent(in), optional :: start(:), cnt(:), stride(:), map(:)
    logical, intent(out), allocatable, optional :: mask(:,:)

    integer(i4) :: flagMissing
    integer(i1) :: fillValue, minValue, maxValue
    integer(i4), allocatable :: slcshape(:), datashape(:)

    slcshape = self%getSlicingShape(start, cnt, stride)
    datashape = getReadShape(slcshape, size(shape(data)))
      allocate(data(datashape(1), datashape(2)))
    call check (nf90_get_var(self%parent%id, self%id, data, start, cnt, stride, map), &
            "Could not read data from variable: " // trim(self%getName()))
    if (present(mask)) then
      allocate(mask(datashape(1), datashape(2)))
      mask =.true.
      call self%getCFAttributes(minValue, maxValue, fillValue, flagMissing)
      select case(flagMissing)
      case(CF_USE_FILL_VALUE)
        mask = .not. (data == fillValue)
      case(CF_USE_VALID_MIN)
        mask = data >= minValue
      case(CF_USE_VALID_MAX)
        mask = data <= maxValue
      case(CF_USE_VALID_RANGE)
        mask = (data <= maxValue) .and. (data >= minValue)
      end select
    end if

  end subroutine getData_2d_i1

  subroutine setData_2d_i1(self, values, start, cnt, stride, map)
    class(NcVariable), intent(in) :: self
    integer(i1), intent(in) :: values(:,:)
    integer(i4), intent(in), optional :: start(:), cnt(:), stride(:), map(:)
    call check(nf90_put_var(self%parent%id, self%id, values, start, cnt, stride, map), &
            "Failed to write data into variable: " // trim(self%getName()))

  end subroutine setData_2d_i1

  subroutine getData_3d_i1(self, data, start, cnt, stride, map, mask)
    class(NcVariable), intent(in) :: self
    integer(i1), intent(out), allocatable :: data(:,:,:)
    integer(i4), intent(in), optional :: start(:), cnt(:), stride(:), map(:)
    logical, intent(out), allocatable, optional :: mask(:,:,:)

    integer(i4) :: flagMissing
    integer(i1) :: fillValue, minValue, maxValue
    integer(i4), allocatable :: slcshape(:), datashape(:)

    slcshape = self%getSlicingShape(start, cnt, stride)
    datashape = getReadShape(slcshape, size(shape(data)))
      allocate(data(datashape(1), datashape(2), datashape(3)))
    call check (nf90_get_var(self%parent%id, self%id, data, start, cnt, stride, map), &
            "Could not read data from variable: " // trim(self%getName()))
    if (present(mask)) then
      allocate(mask(datashape(1), datashape(2), datashape(3)))
      mask =.true.
      call self%getCFAttributes(minValue, maxValue, fillValue, flagMissing)
      select case(flagMissing)
      case(CF_USE_FILL_VALUE)
        mask = .not. (data == fillValue)
      case(CF_USE_VALID_MIN)
        mask = data >= minValue
      case(CF_USE_VALID_MAX)
        mask = data <= maxValue
      case(CF_USE_VALID_RANGE)
        mask = (data <= maxValue) .and. (data >= minValue)
      end select
    end if

  end subroutine getData_3d_i1

  subroutine setData_3d_i1(self, values, start, cnt, stride, map)
    class(NcVariable), intent(in) :: self
    integer(i1), intent(in) :: values(:,:,:)
    integer(i4), intent(in), optional :: start(:), cnt(:), stride(:), map(:)
    call check(nf90_put_var(self%parent%id, self%id, values, start, cnt, stride, map), &
            "Failed to write data into variable: " // trim(self%getName()))

  end subroutine setData_3d_i1

  subroutine getData_4d_i1(self, data, start, cnt, stride, map, mask)
    class(NcVariable), intent(in) :: self
    integer(i1), intent(out), allocatable :: data(:,:,:,:)
    integer(i4), intent(in), optional :: start(:), cnt(:), stride(:), map(:)
    logical, intent(out), allocatable, optional :: mask(:,:,:,:)

    integer(i4) :: flagMissing
    integer(i1) :: fillValue, minValue, maxValue
    integer(i4), allocatable :: slcshape(:), datashape(:)

    slcshape = self%getSlicingShape(start, cnt, stride)
    datashape = getReadShape(slcshape, size(shape(data)))
      allocate(data(datashape(1), datashape(2), datashape(3), datashape(4)))
    call check (nf90_get_var(self%parent%id, self%id, data, start, cnt, stride, map), &
            "Could not read data from variable: " // trim(self%getName()))
    if (present(mask)) then
      allocate(mask(datashape(1), datashape(2), datashape(3), datashape(4)))
      mask =.true.
      call self%getCFAttributes(minValue, maxValue, fillValue, flagMissing)
      select case(flagMissing)
      case(CF_USE_FILL_VALUE)
        mask = .not. (data == fillValue)
      case(CF_USE_VALID_MIN)
        mask = data >= minValue
      case(CF_USE_VALID_MAX)
        mask = data <= maxValue
      case(CF_USE_VALID_RANGE)
        mask = (data <= maxValue) .and. (data >= minValue)
      end select
    end if

  end subroutine getData_4d_i1

  subroutine setData_4d_i1(self, values, start, cnt, stride, map)
    class(NcVariable), intent(in) :: self
    integer(i1), intent(in) :: values(:,:,:,:)
    integer(i4), intent(in), optional :: start(:), cnt(:), stride(:), map(:)
    call check(nf90_put_var(self%parent%id, self%id, values, start, cnt, stride, map), &
            "Failed to write data into variable: " // trim(self%getName()))

  end subroutine setData_4d_i1

  subroutine getData_5d_i1(self, data, start, cnt, stride, map, mask)
    class(NcVariable), intent(in) :: self
    integer(i1), intent(out), allocatable :: data(:,:,:,:,:)
    integer(i4), intent(in), optional :: start(:), cnt(:), stride(:), map(:)
    logical, intent(out), allocatable, optional :: mask(:,:,:,:,:)

    integer(i4) :: flagMissing
    integer(i1) :: fillValue, minValue, maxValue
    integer(i4), allocatable :: slcshape(:), datashape(:)

    slcshape = self%getSlicingShape(start, cnt, stride)
    datashape = getReadShape(slcshape, size(shape(data)))
      allocate(data(datashape(1), datashape(2), datashape(3), datashape(4), datashape(5)))
    call check (nf90_get_var(self%parent%id, self%id, data, start, cnt, stride, map), &
            "Could not read data from variable: " // trim(self%getName()))
    if (present(mask)) then
      allocate(mask(datashape(1), datashape(2), datashape(3), datashape(4), datashape(5)))
      mask =.true.
      call self%getCFAttributes(minValue, maxValue, fillValue, flagMissing)
      select case(flagMissing)
      case(CF_USE_FILL_VALUE)
        mask = .not. (data == fillValue)
      case(CF_USE_VALID_MIN)
        mask = data >= minValue
      case(CF_USE_VALID_MAX)
        mask = data <= maxValue
      case(CF_USE_VALID_RANGE)
        mask = (data <= maxValue) .and. (data >= minValue)
      end select
    end if

  end subroutine getData_5d_i1

  subroutine setData_5d_i1(self, values, start, cnt, stride, map)
    class(NcVariable), intent(in) :: self
    integer(i1), intent(in) :: values(:,:,:,:,:)
    integer(i4), intent(in), optional :: start(:), cnt(:), stride(:), map(:)
    call check(nf90_put_var(self%parent%id, self%id, values, start, cnt, stride, map), &
            "Failed to write data into variable: " // trim(self%getName()))

  end subroutine setData_5d_i1

  subroutine getData_6d_i1(self, data, start, cnt, stride, map, mask)
    class(NcVariable), intent(in) :: self
    integer(i1), intent(out), allocatable :: data(:,:,:,:,:,:)
    integer(i4), intent(in), optional :: start(:), cnt(:), stride(:), map(:)
    logical, intent(out), allocatable, optional :: mask(:,:,:,:,:,:)

    integer(i4) :: flagMissing
    integer(i1) :: fillValue, minValue, maxValue
    integer(i4), allocatable :: slcshape(:), datashape(:)

    slcshape = self%getSlicingShape(start, cnt, stride)
    datashape = getReadShape(slcshape, size(shape(data)))
      allocate(data(datashape(1), datashape(2), datashape(3), datashape(4), datashape(5), datashape(6)))
    call check (nf90_get_var(self%parent%id, self%id, data, start, cnt, stride, map), &
            "Could not read data from variable: " // trim(self%getName()))
    if (present(mask)) then
      allocate(mask(datashape(1), datashape(2), datashape(3), datashape(4), datashape(5), datashape(6)))
      mask =.true.
      call self%getCFAttributes(minValue, maxValue, fillValue, flagMissing)
      select case(flagMissing)
      case(CF_USE_FILL_VALUE)
        mask = .not. (data == fillValue)
      case(CF_USE_VALID_MIN)
        mask = data >= minValue
      case(CF_USE_VALID_MAX)
        mask = data <= maxValue
      case(CF_USE_VALID_RANGE)
        mask = (data <= maxValue) .and. (data >= minValue)
      end select
    end if

  end subroutine getData_6d_i1

  subroutine setData_6d_i1(self, values, start, cnt, stride, map)
    class(NcVariable), intent(in) :: self
    integer(i1), intent(in) :: values(:,:,:,:,:,:)
    integer(i4), intent(in), optional :: start(:), cnt(:), stride(:), map(:)
    call check(nf90_put_var(self%parent%id, self%id, values, start, cnt, stride, map), &
            "Failed to write data into variable: " // trim(self%getName()))

  end subroutine setData_6d_i1

  subroutine getData_7d_i1(self, data, start, cnt, stride, map, mask)
    class(NcVariable), intent(in) :: self
    integer(i1), intent(out), allocatable :: data(:,:,:,:,:,:,:)
    integer(i4), intent(in), optional :: start(:), cnt(:), stride(:), map(:)
    logical, intent(out), allocatable, optional :: mask(:,:,:,:,:,:,:)

    integer(i4) :: flagMissing
    integer(i1) :: fillValue, minValue, maxValue
    integer(i4), allocatable :: slcshape(:), datashape(:)

    slcshape = self%getSlicingShape(start, cnt, stride)
    datashape = getReadShape(slcshape, size(shape(data)))
      allocate(data(datashape(1), datashape(2), datashape(3), datashape(4), datashape(5), datashape(6), datashape(7)))
    call check (nf90_get_var(self%parent%id, self%id, data, start, cnt, stride, map), &
            "Could not read data from variable: " // trim(self%getName()))
    if (present(mask)) then
      allocate(mask(datashape(1), datashape(2), datashape(3), datashape(4), datashape(5), datashape(6), datashape(7)))
      mask =.true.
      call self%getCFAttributes(minValue, maxValue, fillValue, flagMissing)
      select case(flagMissing)
      case(CF_USE_FILL_VALUE)
        mask = .not. (data == fillValue)
      case(CF_USE_VALID_MIN)
        mask = data >= minValue
      case(CF_USE_VALID_MAX)
        mask = data <= maxValue
      case(CF_USE_VALID_RANGE)
        mask = (data <= maxValue) .and. (data >= minValue)
      end select
    end if

  end subroutine getData_7d_i1

  subroutine setData_7d_i1(self, values, start, cnt, stride, map)
    class(NcVariable), intent(in) :: self
    integer(i1), intent(in) :: values(:,:,:,:,:,:,:)
    integer(i4), intent(in), optional :: start(:), cnt(:), stride(:), map(:)
    call check(nf90_put_var(self%parent%id, self%id, values, start, cnt, stride, map), &
            "Failed to write data into variable: " // trim(self%getName()))

  end subroutine setData_7d_i1

  subroutine getData_8d_i1(self, data, start, cnt, stride, map, mask)
    class(NcVariable), intent(in) :: self
    integer(i1), intent(out), allocatable :: data(:,:,:,:,:,:,:,:)
    integer(i4), intent(in), optional :: start(:), cnt(:), stride(:), map(:)
    logical, intent(out), allocatable, optional :: mask(:,:,:,:,:,:,:,:)

    integer(i4) :: flagMissing
    integer(i1) :: fillValue, minValue, maxValue
    integer(i4), allocatable :: slcshape(:), datashape(:)

    slcshape = self%getSlicingShape(start, cnt, stride)
    datashape = getReadShape(slcshape, size(shape(data)))
      allocate(data(datashape(1), datashape(2), datashape(3), datashape(4), datashape(5), datashape(6), datashape(7), datashape(8)))
    call check (nf90_get_var(self%parent%id, self%id, data, start, cnt, stride, map), &
            "Could not read data from variable: " // trim(self%getName()))
    if (present(mask)) then
      allocate(mask(datashape(1), datashape(2), datashape(3), datashape(4), datashape(5), datashape(6), datashape(7), datashape(8)))
      mask =.true.
      call self%getCFAttributes(minValue, maxValue, fillValue, flagMissing)
      select case(flagMissing)
      case(CF_USE_FILL_VALUE)
        mask = .not. (data == fillValue)
      case(CF_USE_VALID_MIN)
        mask = data >= minValue
      case(CF_USE_VALID_MAX)
        mask = data <= maxValue
      case(CF_USE_VALID_RANGE)
        mask = (data <= maxValue) .and. (data >= minValue)
      end select
    end if

  end subroutine getData_8d_i1

  subroutine setData_8d_i1(self, values, start, cnt, stride, map)
    class(NcVariable), intent(in) :: self
    integer(i1), intent(in) :: values(:,:,:,:,:,:,:,:)
    integer(i4), intent(in), optional :: start(:), cnt(:), stride(:), map(:)
    call check(nf90_put_var(self%parent%id, self%id, values, start, cnt, stride, map), &
            "Failed to write data into variable: " // trim(self%getName()))

  end subroutine setData_8d_i1

  subroutine getData_9d_i1(self, data, start, cnt, stride, map, mask)
    class(NcVariable), intent(in) :: self
    integer(i1), intent(out), allocatable :: data(:,:,:,:,:,:,:,:,:)
    integer(i4), intent(in), optional :: start(:), cnt(:), stride(:), map(:)
    logical, intent(out), allocatable, optional :: mask(:,:,:,:,:,:,:,:,:)

    integer(i4) :: flagMissing
    integer(i1) :: fillValue, minValue, maxValue
    integer(i4), allocatable :: slcshape(:), datashape(:)

    slcshape = self%getSlicingShape(start, cnt, stride)
    datashape = getReadShape(slcshape, size(shape(data)))
      allocate(data(datashape(1), datashape(2), datashape(3), datashape(4), datashape(5), datashape(6), datashape(7),&
          & datashape(8), datashape(9)))
    call check (nf90_get_var(self%parent%id, self%id, data, start, cnt, stride, map), &
            "Could not read data from variable: " // trim(self%getName()))
    if (present(mask)) then
      allocate(mask(datashape(1), datashape(2), datashape(3), datashape(4), datashape(5), datashape(6), datashape(7),&
          & datashape(8), datashape(9)))
      mask =.true.
      call self%getCFAttributes(minValue, maxValue, fillValue, flagMissing)
      select case(flagMissing)
      case(CF_USE_FILL_VALUE)
        mask = .not. (data == fillValue)
      case(CF_USE_VALID_MIN)
        mask = data >= minValue
      case(CF_USE_VALID_MAX)
        mask = data <= maxValue
      case(CF_USE_VALID_RANGE)
        mask = (data <= maxValue) .and. (data >= minValue)
      end select
    end if

  end subroutine getData_9d_i1

  subroutine setData_9d_i1(self, values, start, cnt, stride, map)
    class(NcVariable), intent(in) :: self
    integer(i1), intent(in) :: values(:,:,:,:,:,:,:,:,:)
    integer(i4), intent(in), optional :: start(:), cnt(:), stride(:), map(:)
    call check(nf90_put_var(self%parent%id, self%id, values, start, cnt, stride, map), &
            "Failed to write data into variable: " // trim(self%getName()))

  end subroutine setData_9d_i1

  subroutine getData_10d_i1(self, data, start, cnt, stride, map, mask)
    class(NcVariable), intent(in) :: self
    integer(i1), intent(out), allocatable :: data(:,:,:,:,:,:,:,:,:,:)
    integer(i4), intent(in), optional :: start(:), cnt(:), stride(:), map(:)
    logical, intent(out), allocatable, optional :: mask(:,:,:,:,:,:,:,:,:,:)

    integer(i4) :: flagMissing
    integer(i1) :: fillValue, minValue, maxValue
    integer(i4), allocatable :: slcshape(:), datashape(:)

    slcshape = self%getSlicingShape(start, cnt, stride)
    datashape = getReadShape(slcshape, size(shape(data)))
      allocate(data(datashape(1), datashape(2), datashape(3), datashape(4), datashape(5), datashape(6), datashape(7),&
          & datashape(8), datashape(9), datashape(10)))
    call check (nf90_get_var(self%parent%id, self%id, data, start, cnt, stride, map), &
            "Could not read data from variable: " // trim(self%getName()))
    if (present(mask)) then
      allocate(mask(datashape(1), datashape(2), datashape(3), datashape(4), datashape(5), datashape(6), datashape(7),&
          & datashape(8), datashape(9), datashape(10)))
      mask =.true.
      call self%getCFAttributes(minValue, maxValue, fillValue, flagMissing)
      select case(flagMissing)
      case(CF_USE_FILL_VALUE)
        mask = .not. (data == fillValue)
      case(CF_USE_VALID_MIN)
        mask = data >= minValue
      case(CF_USE_VALID_MAX)
        mask = data <= maxValue
      case(CF_USE_VALID_RANGE)
        mask = (data <= maxValue) .and. (data >= minValue)
      end select
    end if

  end subroutine getData_10d_i1

  subroutine setData_10d_i1(self, values, start, cnt, stride, map)
    class(NcVariable), intent(in) :: self
    integer(i1), intent(in) :: values(:,:,:,:,:,:,:,:,:,:)
    integer(i4), intent(in), optional :: start(:), cnt(:), stride(:), map(:)
    call check(nf90_put_var(self%parent%id, self%id, values, start, cnt, stride, map), &
            "Failed to write data into variable: " // trim(self%getName()))

  end subroutine setData_10d_i1

  subroutine getData_11d_i1(self, data, start, cnt, stride, map, mask)
    class(NcVariable), intent(in) :: self
    integer(i1), intent(out), allocatable :: data(:,:,:,:,:,:,:,:,:,:,:)
    integer(i4), intent(in), optional :: start(:), cnt(:), stride(:), map(:)
    logical, intent(out), allocatable, optional :: mask(:,:,:,:,:,:,:,:,:,:,:)

    integer(i4) :: flagMissing
    integer(i1) :: fillValue, minValue, maxValue
    integer(i4), allocatable :: slcshape(:), datashape(:)

    slcshape = self%getSlicingShape(start, cnt, stride)
    datashape = getReadShape(slcshape, size(shape(data)))
      allocate(data(datashape(1), datashape(2), datashape(3), datashape(4), datashape(5), datashape(6), datashape(7),&
          & datashape(8), datashape(9), datashape(10), datashape(11)))
    call check (nf90_get_var(self%parent%id, self%id, data, start, cnt, stride, map), &
            "Could not read data from variable: " // trim(self%getName()))
    if (present(mask)) then
      allocate(mask(datashape(1), datashape(2), datashape(3), datashape(4), datashape(5), datashape(6), datashape(7),&
          & datashape(8), datashape(9), datashape(10), datashape(11)))
      mask =.true.
      call self%getCFAttributes(minValue, maxValue, fillValue, flagMissing)
      select case(flagMissing)
      case(CF_USE_FILL_VALUE)
        mask = .not. (data == fillValue)
      case(CF_USE_VALID_MIN)
        mask = data >= minValue
      case(CF_USE_VALID_MAX)
        mask = data <= maxValue
      case(CF_USE_VALID_RANGE)
        mask = (data <= maxValue) .and. (data >= minValue)
      end select
    end if

  end subroutine getData_11d_i1

  subroutine setData_11d_i1(self, values, start, cnt, stride, map)
    class(NcVariable), intent(in) :: self
    integer(i1), intent(in) :: values(:,:,:,:,:,:,:,:,:,:,:)
    integer(i4), intent(in), optional :: start(:), cnt(:), stride(:), map(:)
    call check(nf90_put_var(self%parent%id, self%id, values, start, cnt, stride, map), &
            "Failed to write data into variable: " // trim(self%getName()))

  end subroutine setData_11d_i1

  subroutine getData_12d_i1(self, data, start, cnt, stride, map, mask)
    class(NcVariable), intent(in) :: self
    integer(i1), intent(out), allocatable :: data(:,:,:,:,:,:,:,:,:,:,:,:)
    integer(i4), intent(in), optional :: start(:), cnt(:), stride(:), map(:)
    logical, intent(out), allocatable, optional :: mask(:,:,:,:,:,:,:,:,:,:,:,:)

    integer(i4) :: flagMissing
    integer(i1) :: fillValue, minValue, maxValue
    integer(i4), allocatable :: slcshape(:), datashape(:)

    slcshape = self%getSlicingShape(start, cnt, stride)
    datashape = getReadShape(slcshape, size(shape(data)))
      allocate(data(datashape(1), datashape(2), datashape(3), datashape(4), datashape(5), datashape(6), datashape(7),&
          & datashape(8), datashape(9), datashape(10), datashape(11), datashape(12)))
    call check (nf90_get_var(self%parent%id, self%id, data, start, cnt, stride, map), &
            "Could not read data from variable: " // trim(self%getName()))
    if (present(mask)) then
      allocate(mask(datashape(1), datashape(2), datashape(3), datashape(4), datashape(5), datashape(6), datashape(7),&
          & datashape(8), datashape(9), datashape(10), datashape(11), datashape(12)))
      mask =.true.
      call self%getCFAttributes(minValue, maxValue, fillValue, flagMissing)
      select case(flagMissing)
      case(CF_USE_FILL_VALUE)
        mask = .not. (data == fillValue)
      case(CF_USE_VALID_MIN)
        mask = data >= minValue
      case(CF_USE_VALID_MAX)
        mask = data <= maxValue
      case(CF_USE_VALID_RANGE)
        mask = (data <= maxValue) .and. (data >= minValue)
      end select
    end if

  end subroutine getData_12d_i1

  subroutine setData_12d_i1(self, values, start, cnt, stride, map)
    class(NcVariable), intent(in) :: self
    integer(i1), intent(in) :: values(:,:,:,:,:,:,:,:,:,:,:,:)
    integer(i4), intent(in), optional :: start(:), cnt(:), stride(:), map(:)
    call check(nf90_put_var(self%parent%id, self%id, values, start, cnt, stride, map), &
            "Failed to write data into variable: " // trim(self%getName()))

  end subroutine setData_12d_i1

  subroutine getData_13d_i1(self, data, start, cnt, stride, map, mask)
    class(NcVariable), intent(in) :: self
    integer(i1), intent(out), allocatable :: data(:,:,:,:,:,:,:,:,:,:,:,:,:)
    integer(i4), intent(in), optional :: start(:), cnt(:), stride(:), map(:)
    logical, intent(out), allocatable, optional :: mask(:,:,:,:,:,:,:,:,:,:,:,:,:)

    integer(i4) :: flagMissing
    integer(i1) :: fillValue, minValue, maxValue
    integer(i4), allocatable :: slcshape(:), datashape(:)

    slcshape = self%getSlicingShape(start, cnt, stride)
    datashape = getReadShape(slcshape, size(shape(data)))
      allocate(data(datashape(1), datashape(2), datashape(3), datashape(4), datashape(5), datashape(6), datashape(7),&
          & datashape(8), datashape(9), datashape(10), datashape(11), datashape(12), datashape(13)))
    call check (nf90_get_var(self%parent%id, self%id, data, start, cnt, stride, map), &
            "Could not read data from variable: " // trim(self%getName()))
    if (present(mask)) then
      allocate(mask(datashape(1), datashape(2), datashape(3), datashape(4), datashape(5), datashape(6), datashape(7),&
          & datashape(8), datashape(9), datashape(10), datashape(11), datashape(12), datashape(13)))
      mask =.true.
      call self%getCFAttributes(minValue, maxValue, fillValue, flagMissing)
      select case(flagMissing)
      case(CF_USE_FILL_VALUE)
        mask = .not. (data == fillValue)
      case(CF_USE_VALID_MIN)
        mask = data >= minValue
      case(CF_USE_VALID_MAX)
        mask = data <= maxValue
      case(CF_USE_VALID_RANGE)
        mask = (data <= maxValue) .and. (data >= minValue)
      end select
    end if

  end subroutine getData_13d_i1

  subroutine setData_13d_i1(self, values, start, cnt, stride, map)
    class(NcVariable), intent(in) :: self
    integer(i1), intent(in) :: values(:,:,:,:,:,:,:,:,:,:,:,:,:)
    integer(i4), intent(in), optional :: start(:), cnt(:), stride(:), map(:)
    call check(nf90_put_var(self%parent%id, self%id, values, start, cnt, stride, map), &
            "Failed to write data into variable: " // trim(self%getName()))

  end subroutine setData_13d_i1

  subroutine getData_14d_i1(self, data, start, cnt, stride, map, mask)
    class(NcVariable), intent(in) :: self
    integer(i1), intent(out), allocatable :: data(:,:,:,:,:,:,:,:,:,:,:,:,:,:)
    integer(i4), intent(in), optional :: start(:), cnt(:), stride(:), map(:)
    logical, intent(out), allocatable, optional :: mask(:,:,:,:,:,:,:,:,:,:,:,:,:,:)

    integer(i4) :: flagMissing
    integer(i1) :: fillValue, minValue, maxValue
    integer(i4), allocatable :: slcshape(:), datashape(:)

    slcshape = self%getSlicingShape(start, cnt, stride)
    datashape = getReadShape(slcshape, size(shape(data)))
      allocate(data(datashape(1), datashape(2), datashape(3), datashape(4), datashape(5), datashape(6), datashape(7),&
          & datashape(8), datashape(9), datashape(10), datashape(11), datashape(12), datashape(13), datashape(14)))
    call check (nf90_get_var(self%parent%id, self%id, data, start, cnt, stride, map), &
            "Could not read data from variable: " // trim(self%getName()))
    if (present(mask)) then
      allocate(mask(datashape(1), datashape(2), datashape(3), datashape(4), datashape(5), datashape(6), datashape(7),&
          & datashape(8), datashape(9), datashape(10), datashape(11), datashape(12), datashape(13), datashape(14)))
      mask =.true.
      call self%getCFAttributes(minValue, maxValue, fillValue, flagMissing)
      select case(flagMissing)
      case(CF_USE_FILL_VALUE)
        mask = .not. (data == fillValue)
      case(CF_USE_VALID_MIN)
        mask = data >= minValue
      case(CF_USE_VALID_MAX)
        mask = data <= maxValue
      case(CF_USE_VALID_RANGE)
        mask = (data <= maxValue) .and. (data >= minValue)
      end select
    end if

  end subroutine getData_14d_i1

  subroutine setData_14d_i1(self, values, start, cnt, stride, map)
    class(NcVariable), intent(in) :: self
    integer(i1), intent(in) :: values(:,:,:,:,:,:,:,:,:,:,:,:,:,:)
    integer(i4), intent(in), optional :: start(:), cnt(:), stride(:), map(:)
    call check(nf90_put_var(self%parent%id, self%id, values, start, cnt, stride, map), &
            "Failed to write data into variable: " // trim(self%getName()))

  end subroutine setData_14d_i1

  subroutine getVariableFillValue_i1(self, fvalue)
    class(NcVariable), intent(in) :: self
    integer(i1), intent(out) :: fvalue

    if (self%hasAttribute(CF_FILL_VALUE)) then
      call self%getAttribute(CF_FILL_VALUE, fvalue)
    else
      fvalue = NF90_FILL_BYTE
    end if

  end subroutine getVariableFillValue_i1

  subroutine getCFAttributes_i1(self, minValue, maxValue, fillValue, flagMissing)
    class(NcVariable), intent(in) :: self
    integer(i1), intent(out) :: minValue, maxValue, fillValue
    integer(i4), intent(out) :: flagMissing

    integer(i1) :: valid_range(2)

    flagMissing = CF_USE_FILL_VALUE
    call self%getFillValue(fillValue)
    if (self%hasAttribute(CF_VALID_RANGE)) then
      flagMissing = CF_USE_VALID_RANGE
      call self%getAttribute(CF_VALID_RANGE, valid_range)
      minValue = valid_range(1)
      maxValue = valid_range(2)
    else if (self%hasAttribute(CF_VALID_MIN)) then
      flagMissing = CF_USE_VALID_MIN
      call self%getAttribute(CF_VALID_MIN, minValue)
    else if (self%hasAttribute(CF_VALID_MAX)) then
      flagMissing = CF_USE_VALID_MAX
      call self%getAttribute(CF_VALID_MAX, maxValue)
    end if

  end subroutine getCFAttributes_i1

  subroutine setVariableFillValue_i1(self, fvalue)
    class(NcVariable), intent(inout) :: self
    integer(i1), intent(in) :: fvalue

    if (.not. self%hasAttribute(CF_FILL_VALUE)) then
      call self%setAttribute(CF_FILL_VALUE, fvalue)
    end if

  end subroutine setVariableFillValue_i1

  subroutine getData_0d_i2(self, data, start, cnt, stride, map, mask)
    class(NcVariable), intent(in) :: self
    integer(i2), intent(out), allocatable :: data
    integer(i4), intent(in), optional :: start(:), cnt(:), stride(:), map(:)
    logical, intent(out), allocatable, optional :: mask

    integer(i4) :: flagMissing
    integer(i2) :: fillValue, minValue, maxValue
    integer(i2) :: tmp(1)

    call check (nf90_get_var(self%parent%id, self%id, tmp, start, cnt, stride, map), &
            "Could not read data from variable: " // trim(self%getName()))
    data = tmp(1)
    if (present(mask)) then
      mask =.true.
      call self%getCFAttributes(minValue, maxValue, fillValue, flagMissing)
      select case(flagMissing)
      case(CF_USE_FILL_VALUE)
        mask = .not. (data == fillValue)
      case(CF_USE_VALID_MIN)
        mask = data >= minValue
      case(CF_USE_VALID_MAX)
        mask = data <= maxValue
      case(CF_USE_VALID_RANGE)
        mask = (data <= maxValue) .and. (data >= minValue)
      end select
    end if

  end subroutine getData_0d_i2

  subroutine setData_0d_i2(self, values, start, cnt, stride, map)
    class(NcVariable), intent(in) :: self
    integer(i2), intent(in) :: values
    integer(i4), intent(in), optional :: start(:), cnt(:), stride(:), map(:)
    call check(nf90_put_var(self%parent%id, self%id, values, start), &
            "Failed to write data into variable: " // trim(self%getName()))

  end subroutine setData_0d_i2

  subroutine getData_1d_i2(self, data, start, cnt, stride, map, mask)
    class(NcVariable), intent(in) :: self
    integer(i2), intent(out), allocatable :: data(:)
    integer(i4), intent(in), optional :: start(:), cnt(:), stride(:), map(:)
    logical, intent(out), allocatable, optional :: mask(:)

    integer(i4) :: flagMissing
    integer(i2) :: fillValue, minValue, maxValue
    integer(i4), allocatable :: slcshape(:), datashape(:)

    slcshape = self%getSlicingShape(start, cnt, stride)
    datashape = getReadShape(slcshape, size(shape(data)))
      allocate(data(datashape(1)))
    call check (nf90_get_var(self%parent%id, self%id, data, start, cnt, stride, map), &
            "Could not read data from variable: " // trim(self%getName()))
    if (present(mask)) then
      allocate(mask(datashape(1)))
      mask =.true.
      call self%getCFAttributes(minValue, maxValue, fillValue, flagMissing)
      select case(flagMissing)
      case(CF_USE_FILL_VALUE)
        mask = .not. (data == fillValue)
      case(CF_USE_VALID_MIN)
        mask = data >= minValue
      case(CF_USE_VALID_MAX)
        mask = data <= maxValue
      case(CF_USE_VALID_RANGE)
        mask = (data <= maxValue) .and. (data >= minValue)
      end select
    end if

  end subroutine getData_1d_i2

  subroutine setData_1d_i2(self, values, start, cnt, stride, map)
    class(NcVariable), intent(in) :: self
    integer(i2), intent(in) :: values(:)
    integer(i4), intent(in), optional :: start(:), cnt(:), stride(:), map(:)
    call check(nf90_put_var(self%parent%id, self%id, values, start, cnt, stride, map), &
            "Failed to write data into variable: " // trim(self%getName()))

  end subroutine setData_1d_i2

  subroutine getData_2d_i2(self, data, start, cnt, stride, map, mask)
    class(NcVariable), intent(in) :: self
    integer(i2), intent(out), allocatable :: data(:,:)
    integer(i4), intent(in), optional :: start(:), cnt(:), stride(:), map(:)
    logical, intent(out), allocatable, optional :: mask(:,:)

    integer(i4) :: flagMissing
    integer(i2) :: fillValue, minValue, maxValue
    integer(i4), allocatable :: slcshape(:), datashape(:)

    slcshape = self%getSlicingShape(start, cnt, stride)
    datashape = getReadShape(slcshape, size(shape(data)))
      allocate(data(datashape(1), datashape(2)))
    call check (nf90_get_var(self%parent%id, self%id, data, start, cnt, stride, map), &
            "Could not read data from variable: " // trim(self%getName()))
    if (present(mask)) then
      allocate(mask(datashape(1), datashape(2)))
      mask =.true.
      call self%getCFAttributes(minValue, maxValue, fillValue, flagMissing)
      select case(flagMissing)
      case(CF_USE_FILL_VALUE)
        mask = .not. (data == fillValue)
      case(CF_USE_VALID_MIN)
        mask = data >= minValue
      case(CF_USE_VALID_MAX)
        mask = data <= maxValue
      case(CF_USE_VALID_RANGE)
        mask = (data <= maxValue) .and. (data >= minValue)
      end select
    end if

  end subroutine getData_2d_i2

  subroutine setData_2d_i2(self, values, start, cnt, stride, map)
    class(NcVariable), intent(in) :: self
    integer(i2), intent(in) :: values(:,:)
    integer(i4), intent(in), optional :: start(:), cnt(:), stride(:), map(:)
    call check(nf90_put_var(self%parent%id, self%id, values, start, cnt, stride, map), &
            "Failed to write data into variable: " // trim(self%getName()))

  end subroutine setData_2d_i2

  subroutine getData_3d_i2(self, data, start, cnt, stride, map, mask)
    class(NcVariable), intent(in) :: self
    integer(i2), intent(out), allocatable :: data(:,:,:)
    integer(i4), intent(in), optional :: start(:), cnt(:), stride(:), map(:)
    logical, intent(out), allocatable, optional :: mask(:,:,:)

    integer(i4) :: flagMissing
    integer(i2) :: fillValue, minValue, maxValue
    integer(i4), allocatable :: slcshape(:), datashape(:)

    slcshape = self%getSlicingShape(start, cnt, stride)
    datashape = getReadShape(slcshape, size(shape(data)))
      allocate(data(datashape(1), datashape(2), datashape(3)))
    call check (nf90_get_var(self%parent%id, self%id, data, start, cnt, stride, map), &
            "Could not read data from variable: " // trim(self%getName()))
    if (present(mask)) then
      allocate(mask(datashape(1), datashape(2), datashape(3)))
      mask =.true.
      call self%getCFAttributes(minValue, maxValue, fillValue, flagMissing)
      select case(flagMissing)
      case(CF_USE_FILL_VALUE)
        mask = .not. (data == fillValue)
      case(CF_USE_VALID_MIN)
        mask = data >= minValue
      case(CF_USE_VALID_MAX)
        mask = data <= maxValue
      case(CF_USE_VALID_RANGE)
        mask = (data <= maxValue) .and. (data >= minValue)
      end select
    end if

  end subroutine getData_3d_i2

  subroutine setData_3d_i2(self, values, start, cnt, stride, map)
    class(NcVariable), intent(in) :: self
    integer(i2), intent(in) :: values(:,:,:)
    integer(i4), intent(in), optional :: start(:), cnt(:), stride(:), map(:)
    call check(nf90_put_var(self%parent%id, self%id, values, start, cnt, stride, map), &
            "Failed to write data into variable: " // trim(self%getName()))

  end subroutine setData_3d_i2

  subroutine getData_4d_i2(self, data, start, cnt, stride, map, mask)
    class(NcVariable), intent(in) :: self
    integer(i2), intent(out), allocatable :: data(:,:,:,:)
    integer(i4), intent(in), optional :: start(:), cnt(:), stride(:), map(:)
    logical, intent(out), allocatable, optional :: mask(:,:,:,:)

    integer(i4) :: flagMissing
    integer(i2) :: fillValue, minValue, maxValue
    integer(i4), allocatable :: slcshape(:), datashape(:)

    slcshape = self%getSlicingShape(start, cnt, stride)
    datashape = getReadShape(slcshape, size(shape(data)))
      allocate(data(datashape(1), datashape(2), datashape(3), datashape(4)))
    call check (nf90_get_var(self%parent%id, self%id, data, start, cnt, stride, map), &
            "Could not read data from variable: " // trim(self%getName()))
    if (present(mask)) then
      allocate(mask(datashape(1), datashape(2), datashape(3), datashape(4)))
      mask =.true.
      call self%getCFAttributes(minValue, maxValue, fillValue, flagMissing)
      select case(flagMissing)
      case(CF_USE_FILL_VALUE)
        mask = .not. (data == fillValue)
      case(CF_USE_VALID_MIN)
        mask = data >= minValue
      case(CF_USE_VALID_MAX)
        mask = data <= maxValue
      case(CF_USE_VALID_RANGE)
        mask = (data <= maxValue) .and. (data >= minValue)
      end select
    end if

  end subroutine getData_4d_i2

  subroutine setData_4d_i2(self, values, start, cnt, stride, map)
    class(NcVariable), intent(in) :: self
    integer(i2), intent(in) :: values(:,:,:,:)
    integer(i4), intent(in), optional :: start(:), cnt(:), stride(:), map(:)
    call check(nf90_put_var(self%parent%id, self%id, values, start, cnt, stride, map), &
            "Failed to write data into variable: " // trim(self%getName()))

  end subroutine setData_4d_i2

  subroutine getData_5d_i2(self, data, start, cnt, stride, map, mask)
    class(NcVariable), intent(in) :: self
    integer(i2), intent(out), allocatable :: data(:,:,:,:,:)
    integer(i4), intent(in), optional :: start(:), cnt(:), stride(:), map(:)
    logical, intent(out), allocatable, optional :: mask(:,:,:,:,:)

    integer(i4) :: flagMissing
    integer(i2) :: fillValue, minValue, maxValue
    integer(i4), allocatable :: slcshape(:), datashape(:)

    slcshape = self%getSlicingShape(start, cnt, stride)
    datashape = getReadShape(slcshape, size(shape(data)))
      allocate(data(datashape(1), datashape(2), datashape(3), datashape(4), datashape(5)))
    call check (nf90_get_var(self%parent%id, self%id, data, start, cnt, stride, map), &
            "Could not read data from variable: " // trim(self%getName()))
    if (present(mask)) then
      allocate(mask(datashape(1), datashape(2), datashape(3), datashape(4), datashape(5)))
      mask =.true.
      call self%getCFAttributes(minValue, maxValue, fillValue, flagMissing)
      select case(flagMissing)
      case(CF_USE_FILL_VALUE)
        mask = .not. (data == fillValue)
      case(CF_USE_VALID_MIN)
        mask = data >= minValue
      case(CF_USE_VALID_MAX)
        mask = data <= maxValue
      case(CF_USE_VALID_RANGE)
        mask = (data <= maxValue) .and. (data >= minValue)
      end select
    end if

  end subroutine getData_5d_i2

  subroutine setData_5d_i2(self, values, start, cnt, stride, map)
    class(NcVariable), intent(in) :: self
    integer(i2), intent(in) :: values(:,:,:,:,:)
    integer(i4), intent(in), optional :: start(:), cnt(:), stride(:), map(:)
    call check(nf90_put_var(self%parent%id, self%id, values, start, cnt, stride, map), &
            "Failed to write data into variable: " // trim(self%getName()))

  end subroutine setData_5d_i2

  subroutine getData_6d_i2(self, data, start, cnt, stride, map, mask)
    class(NcVariable), intent(in) :: self
    integer(i2), intent(out), allocatable :: data(:,:,:,:,:,:)
    integer(i4), intent(in), optional :: start(:), cnt(:), stride(:), map(:)
    logical, intent(out), allocatable, optional :: mask(:,:,:,:,:,:)

    integer(i4) :: flagMissing
    integer(i2) :: fillValue, minValue, maxValue
    integer(i4), allocatable :: slcshape(:), datashape(:)

    slcshape = self%getSlicingShape(start, cnt, stride)
    datashape = getReadShape(slcshape, size(shape(data)))
      allocate(data(datashape(1), datashape(2), datashape(3), datashape(4), datashape(5), datashape(6)))
    call check (nf90_get_var(self%parent%id, self%id, data, start, cnt, stride, map), &
            "Could not read data from variable: " // trim(self%getName()))
    if (present(mask)) then
      allocate(mask(datashape(1), datashape(2), datashape(3), datashape(4), datashape(5), datashape(6)))
      mask =.true.
      call self%getCFAttributes(minValue, maxValue, fillValue, flagMissing)
      select case(flagMissing)
      case(CF_USE_FILL_VALUE)
        mask = .not. (data == fillValue)
      case(CF_USE_VALID_MIN)
        mask = data >= minValue
      case(CF_USE_VALID_MAX)
        mask = data <= maxValue
      case(CF_USE_VALID_RANGE)
        mask = (data <= maxValue) .and. (data >= minValue)
      end select
    end if

  end subroutine getData_6d_i2

  subroutine setData_6d_i2(self, values, start, cnt, stride, map)
    class(NcVariable), intent(in) :: self
    integer(i2), intent(in) :: values(:,:,:,:,:,:)
    integer(i4), intent(in), optional :: start(:), cnt(:), stride(:), map(:)
    call check(nf90_put_var(self%parent%id, self%id, values, start, cnt, stride, map), &
            "Failed to write data into variable: " // trim(self%getName()))

  end subroutine setData_6d_i2

  subroutine getData_7d_i2(self, data, start, cnt, stride, map, mask)
    class(NcVariable), intent(in) :: self
    integer(i2), intent(out), allocatable :: data(:,:,:,:,:,:,:)
    integer(i4), intent(in), optional :: start(:), cnt(:), stride(:), map(:)
    logical, intent(out), allocatable, optional :: mask(:,:,:,:,:,:,:)

    integer(i4) :: flagMissing
    integer(i2) :: fillValue, minValue, maxValue
    integer(i4), allocatable :: slcshape(:), datashape(:)

    slcshape = self%getSlicingShape(start, cnt, stride)
    datashape = getReadShape(slcshape, size(shape(data)))
      allocate(data(datashape(1), datashape(2), datashape(3), datashape(4), datashape(5), datashape(6), datashape(7)))
    call check (nf90_get_var(self%parent%id, self%id, data, start, cnt, stride, map), &
            "Could not read data from variable: " // trim(self%getName()))
    if (present(mask)) then
      allocate(mask(datashape(1), datashape(2), datashape(3), datashape(4), datashape(5), datashape(6), datashape(7)))
      mask =.true.
      call self%getCFAttributes(minValue, maxValue, fillValue, flagMissing)
      select case(flagMissing)
      case(CF_USE_FILL_VALUE)
        mask = .not. (data == fillValue)
      case(CF_USE_VALID_MIN)
        mask = data >= minValue
      case(CF_USE_VALID_MAX)
        mask = data <= maxValue
      case(CF_USE_VALID_RANGE)
        mask = (data <= maxValue) .and. (data >= minValue)
      end select
    end if

  end subroutine getData_7d_i2

  subroutine setData_7d_i2(self, values, start, cnt, stride, map)
    class(NcVariable), intent(in) :: self
    integer(i2), intent(in) :: values(:,:,:,:,:,:,:)
    integer(i4), intent(in), optional :: start(:), cnt(:), stride(:), map(:)
    call check(nf90_put_var(self%parent%id, self%id, values, start, cnt, stride, map), &
            "Failed to write data into variable: " // trim(self%getName()))

  end subroutine setData_7d_i2

  subroutine getData_8d_i2(self, data, start, cnt, stride, map, mask)
    class(NcVariable), intent(in) :: self
    integer(i2), intent(out), allocatable :: data(:,:,:,:,:,:,:,:)
    integer(i4), intent(in), optional :: start(:), cnt(:), stride(:), map(:)
    logical, intent(out), allocatable, optional :: mask(:,:,:,:,:,:,:,:)

    integer(i4) :: flagMissing
    integer(i2) :: fillValue, minValue, maxValue
    integer(i4), allocatable :: slcshape(:), datashape(:)

    slcshape = self%getSlicingShape(start, cnt, stride)
    datashape = getReadShape(slcshape, size(shape(data)))
      allocate(data(datashape(1), datashape(2), datashape(3), datashape(4), datashape(5), datashape(6), datashape(7), datashape(8)))
    call check (nf90_get_var(self%parent%id, self%id, data, start, cnt, stride, map), &
            "Could not read data from variable: " // trim(self%getName()))
    if (present(mask)) then
      allocate(mask(datashape(1), datashape(2), datashape(3), datashape(4), datashape(5), datashape(6), datashape(7), datashape(8)))
      mask =.true.
      call self%getCFAttributes(minValue, maxValue, fillValue, flagMissing)
      select case(flagMissing)
      case(CF_USE_FILL_VALUE)
        mask = .not. (data == fillValue)
      case(CF_USE_VALID_MIN)
        mask = data >= minValue
      case(CF_USE_VALID_MAX)
        mask = data <= maxValue
      case(CF_USE_VALID_RANGE)
        mask = (data <= maxValue) .and. (data >= minValue)
      end select
    end if

  end subroutine getData_8d_i2

  subroutine setData_8d_i2(self, values, start, cnt, stride, map)
    class(NcVariable), intent(in) :: self
    integer(i2), intent(in) :: values(:,:,:,:,:,:,:,:)
    integer(i4), intent(in), optional :: start(:), cnt(:), stride(:), map(:)
    call check(nf90_put_var(self%parent%id, self%id, values, start, cnt, stride, map), &
            "Failed to write data into variable: " // trim(self%getName()))

  end subroutine setData_8d_i2

  subroutine getData_9d_i2(self, data, start, cnt, stride, map, mask)
    class(NcVariable), intent(in) :: self
    integer(i2), intent(out), allocatable :: data(:,:,:,:,:,:,:,:,:)
    integer(i4), intent(in), optional :: start(:), cnt(:), stride(:), map(:)
    logical, intent(out), allocatable, optional :: mask(:,:,:,:,:,:,:,:,:)

    integer(i4) :: flagMissing
    integer(i2) :: fillValue, minValue, maxValue
    integer(i4), allocatable :: slcshape(:), datashape(:)

    slcshape = self%getSlicingShape(start, cnt, stride)
    datashape = getReadShape(slcshape, size(shape(data)))
      allocate(data(datashape(1), datashape(2), datashape(3), datashape(4), datashape(5), datashape(6), datashape(7),&
          & datashape(8), datashape(9)))
    call check (nf90_get_var(self%parent%id, self%id, data, start, cnt, stride, map), &
            "Could not read data from variable: " // trim(self%getName()))
    if (present(mask)) then
      allocate(mask(datashape(1), datashape(2), datashape(3), datashape(4), datashape(5), datashape(6), datashape(7),&
          & datashape(8), datashape(9)))
      mask =.true.
      call self%getCFAttributes(minValue, maxValue, fillValue, flagMissing)
      select case(flagMissing)
      case(CF_USE_FILL_VALUE)
        mask = .not. (data == fillValue)
      case(CF_USE_VALID_MIN)
        mask = data >= minValue
      case(CF_USE_VALID_MAX)
        mask = data <= maxValue
      case(CF_USE_VALID_RANGE)
        mask = (data <= maxValue) .and. (data >= minValue)
      end select
    end if

  end subroutine getData_9d_i2

  subroutine setData_9d_i2(self, values, start, cnt, stride, map)
    class(NcVariable), intent(in) :: self
    integer(i2), intent(in) :: values(:,:,:,:,:,:,:,:,:)
    integer(i4), intent(in), optional :: start(:), cnt(:), stride(:), map(:)
    call check(nf90_put_var(self%parent%id, self%id, values, start, cnt, stride, map), &
            "Failed to write data into variable: " // trim(self%getName()))

  end subroutine setData_9d_i2

  subroutine getData_10d_i2(self, data, start, cnt, stride, map, mask)
    class(NcVariable), intent(in) :: self
    integer(i2), intent(out), allocatable :: data(:,:,:,:,:,:,:,:,:,:)
    integer(i4), intent(in), optional :: start(:), cnt(:), stride(:), map(:)
    logical, intent(out), allocatable, optional :: mask(:,:,:,:,:,:,:,:,:,:)

    integer(i4) :: flagMissing
    integer(i2) :: fillValue, minValue, maxValue
    integer(i4), allocatable :: slcshape(:), datashape(:)

    slcshape = self%getSlicingShape(start, cnt, stride)
    datashape = getReadShape(slcshape, size(shape(data)))
      allocate(data(datashape(1), datashape(2), datashape(3), datashape(4), datashape(5), datashape(6), datashape(7),&
          & datashape(8), datashape(9), datashape(10)))
    call check (nf90_get_var(self%parent%id, self%id, data, start, cnt, stride, map), &
            "Could not read data from variable: " // trim(self%getName()))
    if (present(mask)) then
      allocate(mask(datashape(1), datashape(2), datashape(3), datashape(4), datashape(5), datashape(6), datashape(7),&
          & datashape(8), datashape(9), datashape(10)))
      mask =.true.
      call self%getCFAttributes(minValue, maxValue, fillValue, flagMissing)
      select case(flagMissing)
      case(CF_USE_FILL_VALUE)
        mask = .not. (data == fillValue)
      case(CF_USE_VALID_MIN)
        mask = data >= minValue
      case(CF_USE_VALID_MAX)
        mask = data <= maxValue
      case(CF_USE_VALID_RANGE)
        mask = (data <= maxValue) .and. (data >= minValue)
      end select
    end if

  end subroutine getData_10d_i2

  subroutine setData_10d_i2(self, values, start, cnt, stride, map)
    class(NcVariable), intent(in) :: self
    integer(i2), intent(in) :: values(:,:,:,:,:,:,:,:,:,:)
    integer(i4), intent(in), optional :: start(:), cnt(:), stride(:), map(:)
    call check(nf90_put_var(self%parent%id, self%id, values, start, cnt, stride, map), &
            "Failed to write data into variable: " // trim(self%getName()))

  end subroutine setData_10d_i2

  subroutine getData_11d_i2(self, data, start, cnt, stride, map, mask)
    class(NcVariable), intent(in) :: self
    integer(i2), intent(out), allocatable :: data(:,:,:,:,:,:,:,:,:,:,:)
    integer(i4), intent(in), optional :: start(:), cnt(:), stride(:), map(:)
    logical, intent(out), allocatable, optional :: mask(:,:,:,:,:,:,:,:,:,:,:)

    integer(i4) :: flagMissing
    integer(i2) :: fillValue, minValue, maxValue
    integer(i4), allocatable :: slcshape(:), datashape(:)

    slcshape = self%getSlicingShape(start, cnt, stride)
    datashape = getReadShape(slcshape, size(shape(data)))
      allocate(data(datashape(1), datashape(2), datashape(3), datashape(4), datashape(5), datashape(6), datashape(7),&
          & datashape(8), datashape(9), datashape(10), datashape(11)))
    call check (nf90_get_var(self%parent%id, self%id, data, start, cnt, stride, map), &
            "Could not read data from variable: " // trim(self%getName()))
    if (present(mask)) then
      allocate(mask(datashape(1), datashape(2), datashape(3), datashape(4), datashape(5), datashape(6), datashape(7),&
          & datashape(8), datashape(9), datashape(10), datashape(11)))
      mask =.true.
      call self%getCFAttributes(minValue, maxValue, fillValue, flagMissing)
      select case(flagMissing)
      case(CF_USE_FILL_VALUE)
        mask = .not. (data == fillValue)
      case(CF_USE_VALID_MIN)
        mask = data >= minValue
      case(CF_USE_VALID_MAX)
        mask = data <= maxValue
      case(CF_USE_VALID_RANGE)
        mask = (data <= maxValue) .and. (data >= minValue)
      end select
    end if

  end subroutine getData_11d_i2

  subroutine setData_11d_i2(self, values, start, cnt, stride, map)
    class(NcVariable), intent(in) :: self
    integer(i2), intent(in) :: values(:,:,:,:,:,:,:,:,:,:,:)
    integer(i4), intent(in), optional :: start(:), cnt(:), stride(:), map(:)
    call check(nf90_put_var(self%parent%id, self%id, values, start, cnt, stride, map), &
            "Failed to write data into variable: " // trim(self%getName()))

  end subroutine setData_11d_i2

  subroutine getData_12d_i2(self, data, start, cnt, stride, map, mask)
    class(NcVariable), intent(in) :: self
    integer(i2), intent(out), allocatable :: data(:,:,:,:,:,:,:,:,:,:,:,:)
    integer(i4), intent(in), optional :: start(:), cnt(:), stride(:), map(:)
    logical, intent(out), allocatable, optional :: mask(:,:,:,:,:,:,:,:,:,:,:,:)

    integer(i4) :: flagMissing
    integer(i2) :: fillValue, minValue, maxValue
    integer(i4), allocatable :: slcshape(:), datashape(:)

    slcshape = self%getSlicingShape(start, cnt, stride)
    datashape = getReadShape(slcshape, size(shape(data)))
      allocate(data(datashape(1), datashape(2), datashape(3), datashape(4), datashape(5), datashape(6), datashape(7),&
          & datashape(8), datashape(9), datashape(10), datashape(11), datashape(12)))
    call check (nf90_get_var(self%parent%id, self%id, data, start, cnt, stride, map), &
            "Could not read data from variable: " // trim(self%getName()))
    if (present(mask)) then
      allocate(mask(datashape(1), datashape(2), datashape(3), datashape(4), datashape(5), datashape(6), datashape(7),&
          & datashape(8), datashape(9), datashape(10), datashape(11), datashape(12)))
      mask =.true.
      call self%getCFAttributes(minValue, maxValue, fillValue, flagMissing)
      select case(flagMissing)
      case(CF_USE_FILL_VALUE)
        mask = .not. (data == fillValue)
      case(CF_USE_VALID_MIN)
        mask = data >= minValue
      case(CF_USE_VALID_MAX)
        mask = data <= maxValue
      case(CF_USE_VALID_RANGE)
        mask = (data <= maxValue) .and. (data >= minValue)
      end select
    end if

  end subroutine getData_12d_i2

  subroutine setData_12d_i2(self, values, start, cnt, stride, map)
    class(NcVariable), intent(in) :: self
    integer(i2), intent(in) :: values(:,:,:,:,:,:,:,:,:,:,:,:)
    integer(i4), intent(in), optional :: start(:), cnt(:), stride(:), map(:)
    call check(nf90_put_var(self%parent%id, self%id, values, start, cnt, stride, map), &
            "Failed to write data into variable: " // trim(self%getName()))

  end subroutine setData_12d_i2

  subroutine getData_13d_i2(self, data, start, cnt, stride, map, mask)
    class(NcVariable), intent(in) :: self
    integer(i2), intent(out), allocatable :: data(:,:,:,:,:,:,:,:,:,:,:,:,:)
    integer(i4), intent(in), optional :: start(:), cnt(:), stride(:), map(:)
    logical, intent(out), allocatable, optional :: mask(:,:,:,:,:,:,:,:,:,:,:,:,:)

    integer(i4) :: flagMissing
    integer(i2) :: fillValue, minValue, maxValue
    integer(i4), allocatable :: slcshape(:), datashape(:)

    slcshape = self%getSlicingShape(start, cnt, stride)
    datashape = getReadShape(slcshape, size(shape(data)))
      allocate(data(datashape(1), datashape(2), datashape(3), datashape(4), datashape(5), datashape(6), datashape(7),&
          & datashape(8), datashape(9), datashape(10), datashape(11), datashape(12), datashape(13)))
    call check (nf90_get_var(self%parent%id, self%id, data, start, cnt, stride, map), &
            "Could not read data from variable: " // trim(self%getName()))
    if (present(mask)) then
      allocate(mask(datashape(1), datashape(2), datashape(3), datashape(4), datashape(5), datashape(6), datashape(7),&
          & datashape(8), datashape(9), datashape(10), datashape(11), datashape(12), datashape(13)))
      mask =.true.
      call self%getCFAttributes(minValue, maxValue, fillValue, flagMissing)
      select case(flagMissing)
      case(CF_USE_FILL_VALUE)
        mask = .not. (data == fillValue)
      case(CF_USE_VALID_MIN)
        mask = data >= minValue
      case(CF_USE_VALID_MAX)
        mask = data <= maxValue
      case(CF_USE_VALID_RANGE)
        mask = (data <= maxValue) .and. (data >= minValue)
      end select
    end if

  end subroutine getData_13d_i2

  subroutine setData_13d_i2(self, values, start, cnt, stride, map)
    class(NcVariable), intent(in) :: self
    integer(i2), intent(in) :: values(:,:,:,:,:,:,:,:,:,:,:,:,:)
    integer(i4), intent(in), optional :: start(:), cnt(:), stride(:), map(:)
    call check(nf90_put_var(self%parent%id, self%id, values, start, cnt, stride, map), &
            "Failed to write data into variable: " // trim(self%getName()))

  end subroutine setData_13d_i2

  subroutine getData_14d_i2(self, data, start, cnt, stride, map, mask)
    class(NcVariable), intent(in) :: self
    integer(i2), intent(out), allocatable :: data(:,:,:,:,:,:,:,:,:,:,:,:,:,:)
    integer(i4), intent(in), optional :: start(:), cnt(:), stride(:), map(:)
    logical, intent(out), allocatable, optional :: mask(:,:,:,:,:,:,:,:,:,:,:,:,:,:)

    integer(i4) :: flagMissing
    integer(i2) :: fillValue, minValue, maxValue
    integer(i4), allocatable :: slcshape(:), datashape(:)

    slcshape = self%getSlicingShape(start, cnt, stride)
    datashape = getReadShape(slcshape, size(shape(data)))
      allocate(data(datashape(1), datashape(2), datashape(3), datashape(4), datashape(5), datashape(6), datashape(7),&
          & datashape(8), datashape(9), datashape(10), datashape(11), datashape(12), datashape(13), datashape(14)))
    call check (nf90_get_var(self%parent%id, self%id, data, start, cnt, stride, map), &
            "Could not read data from variable: " // trim(self%getName()))
    if (present(mask)) then
      allocate(mask(datashape(1), datashape(2), datashape(3), datashape(4), datashape(5), datashape(6), datashape(7),&
          & datashape(8), datashape(9), datashape(10), datashape(11), datashape(12), datashape(13), datashape(14)))
      mask =.true.
      call self%getCFAttributes(minValue, maxValue, fillValue, flagMissing)
      select case(flagMissing)
      case(CF_USE_FILL_VALUE)
        mask = .not. (data == fillValue)
      case(CF_USE_VALID_MIN)
        mask = data >= minValue
      case(CF_USE_VALID_MAX)
        mask = data <= maxValue
      case(CF_USE_VALID_RANGE)
        mask = (data <= maxValue) .and. (data >= minValue)
      end select
    end if

  end subroutine getData_14d_i2

  subroutine setData_14d_i2(self, values, start, cnt, stride, map)
    class(NcVariable), intent(in) :: self
    integer(i2), intent(in) :: values(:,:,:,:,:,:,:,:,:,:,:,:,:,:)
    integer(i4), intent(in), optional :: start(:), cnt(:), stride(:), map(:)
    call check(nf90_put_var(self%parent%id, self%id, values, start, cnt, stride, map), &
            "Failed to write data into variable: " // trim(self%getName()))

  end subroutine setData_14d_i2

  subroutine getVariableFillValue_i2(self, fvalue)
    class(NcVariable), intent(in) :: self
    integer(i2), intent(out) :: fvalue

    if (self%hasAttribute(CF_FILL_VALUE)) then
      call self%getAttribute(CF_FILL_VALUE, fvalue)
    else
      fvalue = NF90_FILL_SHORT
    end if

  end subroutine getVariableFillValue_i2

  subroutine getCFAttributes_i2(self, minValue, maxValue, fillValue, flagMissing)
    class(NcVariable), intent(in) :: self
    integer(i2), intent(out) :: minValue, maxValue, fillValue
    integer(i4), intent(out) :: flagMissing

    integer(i2) :: valid_range(2)

    flagMissing = CF_USE_FILL_VALUE
    call self%getFillValue(fillValue)
    if (self%hasAttribute(CF_VALID_RANGE)) then
      flagMissing = CF_USE_VALID_RANGE
      call self%getAttribute(CF_VALID_RANGE, valid_range)
      minValue = valid_range(1)
      maxValue = valid_range(2)
    else if (self%hasAttribute(CF_VALID_MIN)) then
      flagMissing = CF_USE_VALID_MIN
      call self%getAttribute(CF_VALID_MIN, minValue)
    else if (self%hasAttribute(CF_VALID_MAX)) then
      flagMissing = CF_USE_VALID_MAX
      call self%getAttribute(CF_VALID_MAX, maxValue)
    end if

  end subroutine getCFAttributes_i2

  subroutine setVariableFillValue_i2(self, fvalue)
    class(NcVariable), intent(inout) :: self
    integer(i2), intent(in) :: fvalue

    if (.not. self%hasAttribute(CF_FILL_VALUE)) then
      call self%setAttribute(CF_FILL_VALUE, fvalue)
    end if

  end subroutine setVariableFillValue_i2

  subroutine getData_0d_i4(self, data, start, cnt, stride, map, mask)
    class(NcVariable), intent(in) :: self
    integer(i4), intent(out), allocatable :: data
    integer(i4), intent(in), optional :: start(:), cnt(:), stride(:), map(:)
    logical, intent(out), allocatable, optional :: mask

    integer(i4) :: flagMissing
    integer(i4) :: fillValue, minValue, maxValue
    integer(i4) :: tmp(1)

    call check (nf90_get_var(self%parent%id, self%id, tmp, start, cnt, stride, map), &
            "Could not read data from variable: " // trim(self%getName()))
    data = tmp(1)
    if (present(mask)) then
      mask =.true.
      call self%getCFAttributes(minValue, maxValue, fillValue, flagMissing)
      select case(flagMissing)
      case(CF_USE_FILL_VALUE)
        mask = .not. (data == fillValue)
      case(CF_USE_VALID_MIN)
        mask = data >= minValue
      case(CF_USE_VALID_MAX)
        mask = data <= maxValue
      case(CF_USE_VALID_RANGE)
        mask = (data <= maxValue) .and. (data >= minValue)
      end select
    end if

  end subroutine getData_0d_i4

  subroutine setData_0d_i4(self, values, start, cnt, stride, map)
    class(NcVariable), intent(in) :: self
    integer(i4), intent(in) :: values
    integer(i4), intent(in), optional :: start(:), cnt(:), stride(:), map(:)
    call check(nf90_put_var(self%parent%id, self%id, values, start), &
            "Failed to write data into variable: " // trim(self%getName()))

  end subroutine setData_0d_i4

  subroutine getData_1d_i4(self, data, start, cnt, stride, map, mask)
    class(NcVariable), intent(in) :: self
    integer(i4), intent(out), allocatable :: data(:)
    integer(i4), intent(in), optional :: start(:), cnt(:), stride(:), map(:)
    logical, intent(out), allocatable, optional :: mask(:)

    integer(i4) :: flagMissing
    integer(i4) :: fillValue, minValue, maxValue
    integer(i4), allocatable :: slcshape(:), datashape(:)

    slcshape = self%getSlicingShape(start, cnt, stride)
    datashape = getReadShape(slcshape, size(shape(data)))
      allocate(data(datashape(1)))
    call check (nf90_get_var(self%parent%id, self%id, data, start, cnt, stride, map), &
            "Could not read data from variable: " // trim(self%getName()))
    if (present(mask)) then
      allocate(mask(datashape(1)))
      mask =.true.
      call self%getCFAttributes(minValue, maxValue, fillValue, flagMissing)
      select case(flagMissing)
      case(CF_USE_FILL_VALUE)
        mask = .not. (data == fillValue)
      case(CF_USE_VALID_MIN)
        mask = data >= minValue
      case(CF_USE_VALID_MAX)
        mask = data <= maxValue
      case(CF_USE_VALID_RANGE)
        mask = (data <= maxValue) .and. (data >= minValue)
      end select
    end if

  end subroutine getData_1d_i4

  subroutine setData_1d_i4(self, values, start, cnt, stride, map)
    class(NcVariable), intent(in) :: self
    integer(i4), intent(in) :: values(:)
    integer(i4), intent(in), optional :: start(:), cnt(:), stride(:), map(:)
    call check(nf90_put_var(self%parent%id, self%id, values, start, cnt, stride, map), &
            "Failed to write data into variable: " // trim(self%getName()))

  end subroutine setData_1d_i4

  subroutine getData_2d_i4(self, data, start, cnt, stride, map, mask)
    class(NcVariable), intent(in) :: self
    integer(i4), intent(out), allocatable :: data(:,:)
    integer(i4), intent(in), optional :: start(:), cnt(:), stride(:), map(:)
    logical, intent(out), allocatable, optional :: mask(:,:)

    integer(i4) :: flagMissing
    integer(i4) :: fillValue, minValue, maxValue
    integer(i4), allocatable :: slcshape(:), datashape(:)

    slcshape = self%getSlicingShape(start, cnt, stride)
    datashape = getReadShape(slcshape, size(shape(data)))
      allocate(data(datashape(1), datashape(2)))
    call check (nf90_get_var(self%parent%id, self%id, data, start, cnt, stride, map), &
            "Could not read data from variable: " // trim(self%getName()))
    if (present(mask)) then
      allocate(mask(datashape(1), datashape(2)))
      mask =.true.
      call self%getCFAttributes(minValue, maxValue, fillValue, flagMissing)
      select case(flagMissing)
      case(CF_USE_FILL_VALUE)
        mask = .not. (data == fillValue)
      case(CF_USE_VALID_MIN)
        mask = data >= minValue
      case(CF_USE_VALID_MAX)
        mask = data <= maxValue
      case(CF_USE_VALID_RANGE)
        mask = (data <= maxValue) .and. (data >= minValue)
      end select
    end if

  end subroutine getData_2d_i4

  subroutine setData_2d_i4(self, values, start, cnt, stride, map)
    class(NcVariable), intent(in) :: self
    integer(i4), intent(in) :: values(:,:)
    integer(i4), intent(in), optional :: start(:), cnt(:), stride(:), map(:)
    call check(nf90_put_var(self%parent%id, self%id, values, start, cnt, stride, map), &
            "Failed to write data into variable: " // trim(self%getName()))

  end subroutine setData_2d_i4

  subroutine getData_3d_i4(self, data, start, cnt, stride, map, mask)
    class(NcVariable), intent(in) :: self
    integer(i4), intent(out), allocatable :: data(:,:,:)
    integer(i4), intent(in), optional :: start(:), cnt(:), stride(:), map(:)
    logical, intent(out), allocatable, optional :: mask(:,:,:)

    integer(i4) :: flagMissing
    integer(i4) :: fillValue, minValue, maxValue
    integer(i4), allocatable :: slcshape(:), datashape(:)

    slcshape = self%getSlicingShape(start, cnt, stride)
    datashape = getReadShape(slcshape, size(shape(data)))
      allocate(data(datashape(1), datashape(2), datashape(3)))
    call check (nf90_get_var(self%parent%id, self%id, data, start, cnt, stride, map), &
            "Could not read data from variable: " // trim(self%getName()))
    if (present(mask)) then
      allocate(mask(datashape(1), datashape(2), datashape(3)))
      mask =.true.
      call self%getCFAttributes(minValue, maxValue, fillValue, flagMissing)
      select case(flagMissing)
      case(CF_USE_FILL_VALUE)
        mask = .not. (data == fillValue)
      case(CF_USE_VALID_MIN)
        mask = data >= minValue
      case(CF_USE_VALID_MAX)
        mask = data <= maxValue
      case(CF_USE_VALID_RANGE)
        mask = (data <= maxValue) .and. (data >= minValue)
      end select
    end if

  end subroutine getData_3d_i4

  subroutine setData_3d_i4(self, values, start, cnt, stride, map)
    class(NcVariable), intent(in) :: self
    integer(i4), intent(in) :: values(:,:,:)
    integer(i4), intent(in), optional :: start(:), cnt(:), stride(:), map(:)
    call check(nf90_put_var(self%parent%id, self%id, values, start, cnt, stride, map), &
            "Failed to write data into variable: " // trim(self%getName()))

  end subroutine setData_3d_i4

  subroutine getData_4d_i4(self, data, start, cnt, stride, map, mask)
    class(NcVariable), intent(in) :: self
    integer(i4), intent(out), allocatable :: data(:,:,:,:)
    integer(i4), intent(in), optional :: start(:), cnt(:), stride(:), map(:)
    logical, intent(out), allocatable, optional :: mask(:,:,:,:)

    integer(i4) :: flagMissing
    integer(i4) :: fillValue, minValue, maxValue
    integer(i4), allocatable :: slcshape(:), datashape(:)

    slcshape = self%getSlicingShape(start, cnt, stride)
    datashape = getReadShape(slcshape, size(shape(data)))
      allocate(data(datashape(1), datashape(2), datashape(3), datashape(4)))
    call check (nf90_get_var(self%parent%id, self%id, data, start, cnt, stride, map), &
            "Could not read data from variable: " // trim(self%getName()))
    if (present(mask)) then
      allocate(mask(datashape(1), datashape(2), datashape(3), datashape(4)))
      mask =.true.
      call self%getCFAttributes(minValue, maxValue, fillValue, flagMissing)
      select case(flagMissing)
      case(CF_USE_FILL_VALUE)
        mask = .not. (data == fillValue)
      case(CF_USE_VALID_MIN)
        mask = data >= minValue
      case(CF_USE_VALID_MAX)
        mask = data <= maxValue
      case(CF_USE_VALID_RANGE)
        mask = (data <= maxValue) .and. (data >= minValue)
      end select
    end if

  end subroutine getData_4d_i4

  subroutine setData_4d_i4(self, values, start, cnt, stride, map)
    class(NcVariable), intent(in) :: self
    integer(i4), intent(in) :: values(:,:,:,:)
    integer(i4), intent(in), optional :: start(:), cnt(:), stride(:), map(:)
    call check(nf90_put_var(self%parent%id, self%id, values, start, cnt, stride, map), &
            "Failed to write data into variable: " // trim(self%getName()))

  end subroutine setData_4d_i4

  subroutine getData_5d_i4(self, data, start, cnt, stride, map, mask)
    class(NcVariable), intent(in) :: self
    integer(i4), intent(out), allocatable :: data(:,:,:,:,:)
    integer(i4), intent(in), optional :: start(:), cnt(:), stride(:), map(:)
    logical, intent(out), allocatable, optional :: mask(:,:,:,:,:)

    integer(i4) :: flagMissing
    integer(i4) :: fillValue, minValue, maxValue
    integer(i4), allocatable :: slcshape(:), datashape(:)

    slcshape = self%getSlicingShape(start, cnt, stride)
    datashape = getReadShape(slcshape, size(shape(data)))
      allocate(data(datashape(1), datashape(2), datashape(3), datashape(4), datashape(5)))
    call check (nf90_get_var(self%parent%id, self%id, data, start, cnt, stride, map), &
            "Could not read data from variable: " // trim(self%getName()))
    if (present(mask)) then
      allocate(mask(datashape(1), datashape(2), datashape(3), datashape(4), datashape(5)))
      mask =.true.
      call self%getCFAttributes(minValue, maxValue, fillValue, flagMissing)
      select case(flagMissing)
      case(CF_USE_FILL_VALUE)
        mask = .not. (data == fillValue)
      case(CF_USE_VALID_MIN)
        mask = data >= minValue
      case(CF_USE_VALID_MAX)
        mask = data <= maxValue
      case(CF_USE_VALID_RANGE)
        mask = (data <= maxValue) .and. (data >= minValue)
      end select
    end if

  end subroutine getData_5d_i4

  subroutine setData_5d_i4(self, values, start, cnt, stride, map)
    class(NcVariable), intent(in) :: self
    integer(i4), intent(in) :: values(:,:,:,:,:)
    integer(i4), intent(in), optional :: start(:), cnt(:), stride(:), map(:)
    call check(nf90_put_var(self%parent%id, self%id, values, start, cnt, stride, map), &
            "Failed to write data into variable: " // trim(self%getName()))

  end subroutine setData_5d_i4

  subroutine getData_6d_i4(self, data, start, cnt, stride, map, mask)
    class(NcVariable), intent(in) :: self
    integer(i4), intent(out), allocatable :: data(:,:,:,:,:,:)
    integer(i4), intent(in), optional :: start(:), cnt(:), stride(:), map(:)
    logical, intent(out), allocatable, optional :: mask(:,:,:,:,:,:)

    integer(i4) :: flagMissing
    integer(i4) :: fillValue, minValue, maxValue
    integer(i4), allocatable :: slcshape(:), datashape(:)

    slcshape = self%getSlicingShape(start, cnt, stride)
    datashape = getReadShape(slcshape, size(shape(data)))
      allocate(data(datashape(1), datashape(2), datashape(3), datashape(4), datashape(5), datashape(6)))
    call check (nf90_get_var(self%parent%id, self%id, data, start, cnt, stride, map), &
            "Could not read data from variable: " // trim(self%getName()))
    if (present(mask)) then
      allocate(mask(datashape(1), datashape(2), datashape(3), datashape(4), datashape(5), datashape(6)))
      mask =.true.
      call self%getCFAttributes(minValue, maxValue, fillValue, flagMissing)
      select case(flagMissing)
      case(CF_USE_FILL_VALUE)
        mask = .not. (data == fillValue)
      case(CF_USE_VALID_MIN)
        mask = data >= minValue
      case(CF_USE_VALID_MAX)
        mask = data <= maxValue
      case(CF_USE_VALID_RANGE)
        mask = (data <= maxValue) .and. (data >= minValue)
      end select
    end if

  end subroutine getData_6d_i4

  subroutine setData_6d_i4(self, values, start, cnt, stride, map)
    class(NcVariable), intent(in) :: self
    integer(i4), intent(in) :: values(:,:,:,:,:,:)
    integer(i4), intent(in), optional :: start(:), cnt(:), stride(:), map(:)
    call check(nf90_put_var(self%parent%id, self%id, values, start, cnt, stride, map), &
            "Failed to write data into variable: " // trim(self%getName()))

  end subroutine setData_6d_i4

  subroutine getData_7d_i4(self, data, start, cnt, stride, map, mask)
    class(NcVariable), intent(in) :: self
    integer(i4), intent(out), allocatable :: data(:,:,:,:,:,:,:)
    integer(i4), intent(in), optional :: start(:), cnt(:), stride(:), map(:)
    logical, intent(out), allocatable, optional :: mask(:,:,:,:,:,:,:)

    integer(i4) :: flagMissing
    integer(i4) :: fillValue, minValue, maxValue
    integer(i4), allocatable :: slcshape(:), datashape(:)

    slcshape = self%getSlicingShape(start, cnt, stride)
    datashape = getReadShape(slcshape, size(shape(data)))
      allocate(data(datashape(1), datashape(2), datashape(3), datashape(4), datashape(5), datashape(6), datashape(7)))
    call check (nf90_get_var(self%parent%id, self%id, data, start, cnt, stride, map), &
            "Could not read data from variable: " // trim(self%getName()))
    if (present(mask)) then
      allocate(mask(datashape(1), datashape(2), datashape(3), datashape(4), datashape(5), datashape(6), datashape(7)))
      mask =.true.
      call self%getCFAttributes(minValue, maxValue, fillValue, flagMissing)
      select case(flagMissing)
      case(CF_USE_FILL_VALUE)
        mask = .not. (data == fillValue)
      case(CF_USE_VALID_MIN)
        mask = data >= minValue
      case(CF_USE_VALID_MAX)
        mask = data <= maxValue
      case(CF_USE_VALID_RANGE)
        mask = (data <= maxValue) .and. (data >= minValue)
      end select
    end if

  end subroutine getData_7d_i4

  subroutine setData_7d_i4(self, values, start, cnt, stride, map)
    class(NcVariable), intent(in) :: self
    integer(i4), intent(in) :: values(:,:,:,:,:,:,:)
    integer(i4), intent(in), optional :: start(:), cnt(:), stride(:), map(:)
    call check(nf90_put_var(self%parent%id, self%id, values, start, cnt, stride, map), &
            "Failed to write data into variable: " // trim(self%getName()))

  end subroutine setData_7d_i4

  subroutine getData_8d_i4(self, data, start, cnt, stride, map, mask)
    class(NcVariable), intent(in) :: self
    integer(i4), intent(out), allocatable :: data(:,:,:,:,:,:,:,:)
    integer(i4), intent(in), optional :: start(:), cnt(:), stride(:), map(:)
    logical, intent(out), allocatable, optional :: mask(:,:,:,:,:,:,:,:)

    integer(i4) :: flagMissing
    integer(i4) :: fillValue, minValue, maxValue
    integer(i4), allocatable :: slcshape(:), datashape(:)

    slcshape = self%getSlicingShape(start, cnt, stride)
    datashape = getReadShape(slcshape, size(shape(data)))
      allocate(data(datashape(1), datashape(2), datashape(3), datashape(4), datashape(5), datashape(6), datashape(7), datashape(8)))
    call check (nf90_get_var(self%parent%id, self%id, data, start, cnt, stride, map), &
            "Could not read data from variable: " // trim(self%getName()))
    if (present(mask)) then
      allocate(mask(datashape(1), datashape(2), datashape(3), datashape(4), datashape(5), datashape(6), datashape(7), datashape(8)))
      mask =.true.
      call self%getCFAttributes(minValue, maxValue, fillValue, flagMissing)
      select case(flagMissing)
      case(CF_USE_FILL_VALUE)
        mask = .not. (data == fillValue)
      case(CF_USE_VALID_MIN)
        mask = data >= minValue
      case(CF_USE_VALID_MAX)
        mask = data <= maxValue
      case(CF_USE_VALID_RANGE)
        mask = (data <= maxValue) .and. (data >= minValue)
      end select
    end if

  end subroutine getData_8d_i4

  subroutine setData_8d_i4(self, values, start, cnt, stride, map)
    class(NcVariable), intent(in) :: self
    integer(i4), intent(in) :: values(:,:,:,:,:,:,:,:)
    integer(i4), intent(in), optional :: start(:), cnt(:), stride(:), map(:)
    call check(nf90_put_var(self%parent%id, self%id, values, start, cnt, stride, map), &
            "Failed to write data into variable: " // trim(self%getName()))

  end subroutine setData_8d_i4

  subroutine getData_9d_i4(self, data, start, cnt, stride, map, mask)
    class(NcVariable), intent(in) :: self
    integer(i4), intent(out), allocatable :: data(:,:,:,:,:,:,:,:,:)
    integer(i4), intent(in), optional :: start(:), cnt(:), stride(:), map(:)
    logical, intent(out), allocatable, optional :: mask(:,:,:,:,:,:,:,:,:)

    integer(i4) :: flagMissing
    integer(i4) :: fillValue, minValue, maxValue
    integer(i4), allocatable :: slcshape(:), datashape(:)

    slcshape = self%getSlicingShape(start, cnt, stride)
    datashape = getReadShape(slcshape, size(shape(data)))
      allocate(data(datashape(1), datashape(2), datashape(3), datashape(4), datashape(5), datashape(6), datashape(7),&
          & datashape(8), datashape(9)))
    call check (nf90_get_var(self%parent%id, self%id, data, start, cnt, stride, map), &
            "Could not read data from variable: " // trim(self%getName()))
    if (present(mask)) then
      allocate(mask(datashape(1), datashape(2), datashape(3), datashape(4), datashape(5), datashape(6), datashape(7),&
          & datashape(8), datashape(9)))
      mask =.true.
      call self%getCFAttributes(minValue, maxValue, fillValue, flagMissing)
      select case(flagMissing)
      case(CF_USE_FILL_VALUE)
        mask = .not. (data == fillValue)
      case(CF_USE_VALID_MIN)
        mask = data >= minValue
      case(CF_USE_VALID_MAX)
        mask = data <= maxValue
      case(CF_USE_VALID_RANGE)
        mask = (data <= maxValue) .and. (data >= minValue)
      end select
    end if

  end subroutine getData_9d_i4

  subroutine setData_9d_i4(self, values, start, cnt, stride, map)
    class(NcVariable), intent(in) :: self
    integer(i4), intent(in) :: values(:,:,:,:,:,:,:,:,:)
    integer(i4), intent(in), optional :: start(:), cnt(:), stride(:), map(:)
    call check(nf90_put_var(self%parent%id, self%id, values, start, cnt, stride, map), &
            "Failed to write data into variable: " // trim(self%getName()))

  end subroutine setData_9d_i4

  subroutine getData_10d_i4(self, data, start, cnt, stride, map, mask)
    class(NcVariable), intent(in) :: self
    integer(i4), intent(out), allocatable :: data(:,:,:,:,:,:,:,:,:,:)
    integer(i4), intent(in), optional :: start(:), cnt(:), stride(:), map(:)
    logical, intent(out), allocatable, optional :: mask(:,:,:,:,:,:,:,:,:,:)

    integer(i4) :: flagMissing
    integer(i4) :: fillValue, minValue, maxValue
    integer(i4), allocatable :: slcshape(:), datashape(:)

    slcshape = self%getSlicingShape(start, cnt, stride)
    datashape = getReadShape(slcshape, size(shape(data)))
      allocate(data(datashape(1), datashape(2), datashape(3), datashape(4), datashape(5), datashape(6), datashape(7),&
          & datashape(8), datashape(9), datashape(10)))
    call check (nf90_get_var(self%parent%id, self%id, data, start, cnt, stride, map), &
            "Could not read data from variable: " // trim(self%getName()))
    if (present(mask)) then
      allocate(mask(datashape(1), datashape(2), datashape(3), datashape(4), datashape(5), datashape(6), datashape(7),&
          & datashape(8), datashape(9), datashape(10)))
      mask =.true.
      call self%getCFAttributes(minValue, maxValue, fillValue, flagMissing)
      select case(flagMissing)
      case(CF_USE_FILL_VALUE)
        mask = .not. (data == fillValue)
      case(CF_USE_VALID_MIN)
        mask = data >= minValue
      case(CF_USE_VALID_MAX)
        mask = data <= maxValue
      case(CF_USE_VALID_RANGE)
        mask = (data <= maxValue) .and. (data >= minValue)
      end select
    end if

  end subroutine getData_10d_i4

  subroutine setData_10d_i4(self, values, start, cnt, stride, map)
    class(NcVariable), intent(in) :: self
    integer(i4), intent(in) :: values(:,:,:,:,:,:,:,:,:,:)
    integer(i4), intent(in), optional :: start(:), cnt(:), stride(:), map(:)
    call check(nf90_put_var(self%parent%id, self%id, values, start, cnt, stride, map), &
            "Failed to write data into variable: " // trim(self%getName()))

  end subroutine setData_10d_i4

  subroutine getData_11d_i4(self, data, start, cnt, stride, map, mask)
    class(NcVariable), intent(in) :: self
    integer(i4), intent(out), allocatable :: data(:,:,:,:,:,:,:,:,:,:,:)
    integer(i4), intent(in), optional :: start(:), cnt(:), stride(:), map(:)
    logical, intent(out), allocatable, optional :: mask(:,:,:,:,:,:,:,:,:,:,:)

    integer(i4) :: flagMissing
    integer(i4) :: fillValue, minValue, maxValue
    integer(i4), allocatable :: slcshape(:), datashape(:)

    slcshape = self%getSlicingShape(start, cnt, stride)
    datashape = getReadShape(slcshape, size(shape(data)))
      allocate(data(datashape(1), datashape(2), datashape(3), datashape(4), datashape(5), datashape(6), datashape(7),&
          & datashape(8), datashape(9), datashape(10), datashape(11)))
    call check (nf90_get_var(self%parent%id, self%id, data, start, cnt, stride, map), &
            "Could not read data from variable: " // trim(self%getName()))
    if (present(mask)) then
      allocate(mask(datashape(1), datashape(2), datashape(3), datashape(4), datashape(5), datashape(6), datashape(7),&
          & datashape(8), datashape(9), datashape(10), datashape(11)))
      mask =.true.
      call self%getCFAttributes(minValue, maxValue, fillValue, flagMissing)
      select case(flagMissing)
      case(CF_USE_FILL_VALUE)
        mask = .not. (data == fillValue)
      case(CF_USE_VALID_MIN)
        mask = data >= minValue
      case(CF_USE_VALID_MAX)
        mask = data <= maxValue
      case(CF_USE_VALID_RANGE)
        mask = (data <= maxValue) .and. (data >= minValue)
      end select
    end if

  end subroutine getData_11d_i4

  subroutine setData_11d_i4(self, values, start, cnt, stride, map)
    class(NcVariable), intent(in) :: self
    integer(i4), intent(in) :: values(:,:,:,:,:,:,:,:,:,:,:)
    integer(i4), intent(in), optional :: start(:), cnt(:), stride(:), map(:)
    call check(nf90_put_var(self%parent%id, self%id, values, start, cnt, stride, map), &
            "Failed to write data into variable: " // trim(self%getName()))

  end subroutine setData_11d_i4

  subroutine getData_12d_i4(self, data, start, cnt, stride, map, mask)
    class(NcVariable), intent(in) :: self
    integer(i4), intent(out), allocatable :: data(:,:,:,:,:,:,:,:,:,:,:,:)
    integer(i4), intent(in), optional :: start(:), cnt(:), stride(:), map(:)
    logical, intent(out), allocatable, optional :: mask(:,:,:,:,:,:,:,:,:,:,:,:)

    integer(i4) :: flagMissing
    integer(i4) :: fillValue, minValue, maxValue
    integer(i4), allocatable :: slcshape(:), datashape(:)

    slcshape = self%getSlicingShape(start, cnt, stride)
    datashape = getReadShape(slcshape, size(shape(data)))
      allocate(data(datashape(1), datashape(2), datashape(3), datashape(4), datashape(5), datashape(6), datashape(7),&
          & datashape(8), datashape(9), datashape(10), datashape(11), datashape(12)))
    call check (nf90_get_var(self%parent%id, self%id, data, start, cnt, stride, map), &
            "Could not read data from variable: " // trim(self%getName()))
    if (present(mask)) then
      allocate(mask(datashape(1), datashape(2), datashape(3), datashape(4), datashape(5), datashape(6), datashape(7),&
          & datashape(8), datashape(9), datashape(10), datashape(11), datashape(12)))
      mask =.true.
      call self%getCFAttributes(minValue, maxValue, fillValue, flagMissing)
      select case(flagMissing)
      case(CF_USE_FILL_VALUE)
        mask = .not. (data == fillValue)
      case(CF_USE_VALID_MIN)
        mask = data >= minValue
      case(CF_USE_VALID_MAX)
        mask = data <= maxValue
      case(CF_USE_VALID_RANGE)
        mask = (data <= maxValue) .and. (data >= minValue)
      end select
    end if

  end subroutine getData_12d_i4

  subroutine setData_12d_i4(self, values, start, cnt, stride, map)
    class(NcVariable), intent(in) :: self
    integer(i4), intent(in) :: values(:,:,:,:,:,:,:,:,:,:,:,:)
    integer(i4), intent(in), optional :: start(:), cnt(:), stride(:), map(:)
    call check(nf90_put_var(self%parent%id, self%id, values, start, cnt, stride, map), &
            "Failed to write data into variable: " // trim(self%getName()))

  end subroutine setData_12d_i4

  subroutine getData_13d_i4(self, data, start, cnt, stride, map, mask)
    class(NcVariable), intent(in) :: self
    integer(i4), intent(out), allocatable :: data(:,:,:,:,:,:,:,:,:,:,:,:,:)
    integer(i4), intent(in), optional :: start(:), cnt(:), stride(:), map(:)
    logical, intent(out), allocatable, optional :: mask(:,:,:,:,:,:,:,:,:,:,:,:,:)

    integer(i4) :: flagMissing
    integer(i4) :: fillValue, minValue, maxValue
    integer(i4), allocatable :: slcshape(:), datashape(:)

    slcshape = self%getSlicingShape(start, cnt, stride)
    datashape = getReadShape(slcshape, size(shape(data)))
      allocate(data(datashape(1), datashape(2), datashape(3), datashape(4), datashape(5), datashape(6), datashape(7),&
          & datashape(8), datashape(9), datashape(10), datashape(11), datashape(12), datashape(13)))
    call check (nf90_get_var(self%parent%id, self%id, data, start, cnt, stride, map), &
            "Could not read data from variable: " // trim(self%getName()))
    if (present(mask)) then
      allocate(mask(datashape(1), datashape(2), datashape(3), datashape(4), datashape(5), datashape(6), datashape(7),&
          & datashape(8), datashape(9), datashape(10), datashape(11), datashape(12), datashape(13)))
      mask =.true.
      call self%getCFAttributes(minValue, maxValue, fillValue, flagMissing)
      select case(flagMissing)
      case(CF_USE_FILL_VALUE)
        mask = .not. (data == fillValue)
      case(CF_USE_VALID_MIN)
        mask = data >= minValue
      case(CF_USE_VALID_MAX)
        mask = data <= maxValue
      case(CF_USE_VALID_RANGE)
        mask = (data <= maxValue) .and. (data >= minValue)
      end select
    end if

  end subroutine getData_13d_i4

  subroutine setData_13d_i4(self, values, start, cnt, stride, map)
    class(NcVariable), intent(in) :: self
    integer(i4), intent(in) :: values(:,:,:,:,:,:,:,:,:,:,:,:,:)
    integer(i4), intent(in), optional :: start(:), cnt(:), stride(:), map(:)
    call check(nf90_put_var(self%parent%id, self%id, values, start, cnt, stride, map), &
            "Failed to write data into variable: " // trim(self%getName()))

  end subroutine setData_13d_i4

  subroutine getData_14d_i4(self, data, start, cnt, stride, map, mask)
    class(NcVariable), intent(in) :: self
    integer(i4), intent(out), allocatable :: data(:,:,:,:,:,:,:,:,:,:,:,:,:,:)
    integer(i4), intent(in), optional :: start(:), cnt(:), stride(:), map(:)
    logical, intent(out), allocatable, optional :: mask(:,:,:,:,:,:,:,:,:,:,:,:,:,:)

    integer(i4) :: flagMissing
    integer(i4) :: fillValue, minValue, maxValue
    integer(i4), allocatable :: slcshape(:), datashape(:)

    slcshape = self%getSlicingShape(start, cnt, stride)
    datashape = getReadShape(slcshape, size(shape(data)))
      allocate(data(datashape(1), datashape(2), datashape(3), datashape(4), datashape(5), datashape(6), datashape(7),&
          & datashape(8), datashape(9), datashape(10), datashape(11), datashape(12), datashape(13), datashape(14)))
    call check (nf90_get_var(self%parent%id, self%id, data, start, cnt, stride, map), &
            "Could not read data from variable: " // trim(self%getName()))
    if (present(mask)) then
      allocate(mask(datashape(1), datashape(2), datashape(3), datashape(4), datashape(5), datashape(6), datashape(7),&
          & datashape(8), datashape(9), datashape(10), datashape(11), datashape(12), datashape(13), datashape(14)))
      mask =.true.
      call self%getCFAttributes(minValue, maxValue, fillValue, flagMissing)
      select case(flagMissing)
      case(CF_USE_FILL_VALUE)
        mask = .not. (data == fillValue)
      case(CF_USE_VALID_MIN)
        mask = data >= minValue
      case(CF_USE_VALID_MAX)
        mask = data <= maxValue
      case(CF_USE_VALID_RANGE)
        mask = (data <= maxValue) .and. (data >= minValue)
      end select
    end if

  end subroutine getData_14d_i4

  subroutine setData_14d_i4(self, values, start, cnt, stride, map)
    class(NcVariable), intent(in) :: self
    integer(i4), intent(in) :: values(:,:,:,:,:,:,:,:,:,:,:,:,:,:)
    integer(i4), intent(in), optional :: start(:), cnt(:), stride(:), map(:)
    call check(nf90_put_var(self%parent%id, self%id, values, start, cnt, stride, map), &
            "Failed to write data into variable: " // trim(self%getName()))

  end subroutine setData_14d_i4

  subroutine getVariableFillValue_i4(self, fvalue)
    class(NcVariable), intent(in) :: self
    integer(i4), intent(out) :: fvalue

    if (self%hasAttribute(CF_FILL_VALUE)) then
      call self%getAttribute(CF_FILL_VALUE, fvalue)
    else
      fvalue = NF90_FILL_INT
    end if

  end subroutine getVariableFillValue_i4

  subroutine getCFAttributes_i4(self, minValue, maxValue, fillValue, flagMissing)
    class(NcVariable), intent(in) :: self
    integer(i4), intent(out) :: minValue, maxValue, fillValue
    integer(i4), intent(out) :: flagMissing

    integer(i4) :: valid_range(2)

    flagMissing = CF_USE_FILL_VALUE
    call self%getFillValue(fillValue)
    if (self%hasAttribute(CF_VALID_RANGE)) then
      flagMissing = CF_USE_VALID_RANGE
      call self%getAttribute(CF_VALID_RANGE, valid_range)
      minValue = valid_range(1)
      maxValue = valid_range(2)
    else if (self%hasAttribute(CF_VALID_MIN)) then
      flagMissing = CF_USE_VALID_MIN
      call self%getAttribute(CF_VALID_MIN, minValue)
    else if (self%hasAttribute(CF_VALID_MAX)) then
      flagMissing = CF_USE_VALID_MAX
      call self%getAttribute(CF_VALID_MAX, maxValue)
    end if

  end subroutine getCFAttributes_i4

  subroutine setVariableFillValue_i4(self, fvalue)
    class(NcVariable), intent(inout) :: self
    integer(i4), intent(in) :: fvalue

    if (.not. self%hasAttribute(CF_FILL_VALUE)) then
      call self%setAttribute(CF_FILL_VALUE, fvalue)
    end if

  end subroutine setVariableFillValue_i4

  subroutine getData_0d_i8(self, data, start, cnt, stride, map, mask)
    class(NcVariable), intent(in) :: self
    integer(i8), intent(out), allocatable :: data
    integer(i4), intent(in), optional :: start(:), cnt(:), stride(:), map(:)
    logical, intent(out), allocatable, optional :: mask

    integer(i4) :: flagMissing
    integer(i8) :: fillValue, minValue, maxValue
    integer(i8) :: tmp(1)

    call check (nf90_get_var(self%parent%id, self%id, tmp, start, cnt, stride, map), &
            "Could not read data from variable: " // trim(self%getName()))
    data = tmp(1)
    if (present(mask)) then
      mask =.true.
      call self%getCFAttributes(minValue, maxValue, fillValue, flagMissing)
      select case(flagMissing)
      case(CF_USE_FILL_VALUE)
        mask = .not. (data == fillValue)
      case(CF_USE_VALID_MIN)
        mask = data >= minValue
      case(CF_USE_VALID_MAX)
        mask = data <= maxValue
      case(CF_USE_VALID_RANGE)
        mask = (data <= maxValue) .and. (data >= minValue)
      end select
    end if

  end subroutine getData_0d_i8

  subroutine setData_0d_i8(self, values, start, cnt, stride, map)
    class(NcVariable), intent(in) :: self
    integer(i8), intent(in) :: values
    integer(i4), intent(in), optional :: start(:), cnt(:), stride(:), map(:)
    call check(nf90_put_var(self%parent%id, self%id, values, start), &
            "Failed to write data into variable: " // trim(self%getName()))

  end subroutine setData_0d_i8

  subroutine getData_1d_i8(self, data, start, cnt, stride, map, mask)
    class(NcVariable), intent(in) :: self
    integer(i8), intent(out), allocatable :: data(:)
    integer(i4), intent(in), optional :: start(:), cnt(:), stride(:), map(:)
    logical, intent(out), allocatable, optional :: mask(:)

    integer(i4) :: flagMissing
    integer(i8) :: fillValue, minValue, maxValue
    integer(i4), allocatable :: slcshape(:), datashape(:)

    slcshape = self%getSlicingShape(start, cnt, stride)
    datashape = getReadShape(slcshape, size(shape(data)))
      allocate(data(datashape(1)))
    call check (nf90_get_var(self%parent%id, self%id, data, start, cnt, stride, map), &
            "Could not read data from variable: " // trim(self%getName()))
    if (present(mask)) then
      allocate(mask(datashape(1)))
      mask =.true.
      call self%getCFAttributes(minValue, maxValue, fillValue, flagMissing)
      select case(flagMissing)
      case(CF_USE_FILL_VALUE)
        mask = .not. (data == fillValue)
      case(CF_USE_VALID_MIN)
        mask = data >= minValue
      case(CF_USE_VALID_MAX)
        mask = data <= maxValue
      case(CF_USE_VALID_RANGE)
        mask = (data <= maxValue) .and. (data >= minValue)
      end select
    end if

  end subroutine getData_1d_i8

  subroutine setData_1d_i8(self, values, start, cnt, stride, map)
    class(NcVariable), intent(in) :: self
    integer(i8), intent(in) :: values(:)
    integer(i4), intent(in), optional :: start(:), cnt(:), stride(:), map(:)
    call check(nf90_put_var(self%parent%id, self%id, values, start, cnt, stride, map), &
            "Failed to write data into variable: " // trim(self%getName()))

  end subroutine setData_1d_i8

  subroutine getData_2d_i8(self, data, start, cnt, stride, map, mask)
    class(NcVariable), intent(in) :: self
    integer(i8), intent(out), allocatable :: data(:,:)
    integer(i4), intent(in), optional :: start(:), cnt(:), stride(:), map(:)
    logical, intent(out), allocatable, optional :: mask(:,:)

    integer(i4) :: flagMissing
    integer(i8) :: fillValue, minValue, maxValue
    integer(i4), allocatable :: slcshape(:), datashape(:)

    slcshape = self%getSlicingShape(start, cnt, stride)
    datashape = getReadShape(slcshape, size(shape(data)))
      allocate(data(datashape(1), datashape(2)))
    call check (nf90_get_var(self%parent%id, self%id, data, start, cnt, stride, map), &
            "Could not read data from variable: " // trim(self%getName()))
    if (present(mask)) then
      allocate(mask(datashape(1), datashape(2)))
      mask =.true.
      call self%getCFAttributes(minValue, maxValue, fillValue, flagMissing)
      select case(flagMissing)
      case(CF_USE_FILL_VALUE)
        mask = .not. (data == fillValue)
      case(CF_USE_VALID_MIN)
        mask = data >= minValue
      case(CF_USE_VALID_MAX)
        mask = data <= maxValue
      case(CF_USE_VALID_RANGE)
        mask = (data <= maxValue) .and. (data >= minValue)
      end select
    end if

  end subroutine getData_2d_i8

  subroutine setData_2d_i8(self, values, start, cnt, stride, map)
    class(NcVariable), intent(in) :: self
    integer(i8), intent(in) :: values(:,:)
    integer(i4), intent(in), optional :: start(:), cnt(:), stride(:), map(:)
    call check(nf90_put_var(self%parent%id, self%id, values, start, cnt, stride, map), &
            "Failed to write data into variable: " // trim(self%getName()))

  end subroutine setData_2d_i8

  subroutine getData_3d_i8(self, data, start, cnt, stride, map, mask)
    class(NcVariable), intent(in) :: self
    integer(i8), intent(out), allocatable :: data(:,:,:)
    integer(i4), intent(in), optional :: start(:), cnt(:), stride(:), map(:)
    logical, intent(out), allocatable, optional :: mask(:,:,:)

    integer(i4) :: flagMissing
    integer(i8) :: fillValue, minValue, maxValue
    integer(i4), allocatable :: slcshape(:), datashape(:)

    slcshape = self%getSlicingShape(start, cnt, stride)
    datashape = getReadShape(slcshape, size(shape(data)))
      allocate(data(datashape(1), datashape(2), datashape(3)))
    call check (nf90_get_var(self%parent%id, self%id, data, start, cnt, stride, map), &
            "Could not read data from variable: " // trim(self%getName()))
    if (present(mask)) then
      allocate(mask(datashape(1), datashape(2), datashape(3)))
      mask =.true.
      call self%getCFAttributes(minValue, maxValue, fillValue, flagMissing)
      select case(flagMissing)
      case(CF_USE_FILL_VALUE)
        mask = .not. (data == fillValue)
      case(CF_USE_VALID_MIN)
        mask = data >= minValue
      case(CF_USE_VALID_MAX)
        mask = data <= maxValue
      case(CF_USE_VALID_RANGE)
        mask = (data <= maxValue) .and. (data >= minValue)
      end select
    end if

  end subroutine getData_3d_i8

  subroutine setData_3d_i8(self, values, start, cnt, stride, map)
    class(NcVariable), intent(in) :: self
    integer(i8), intent(in) :: values(:,:,:)
    integer(i4), intent(in), optional :: start(:), cnt(:), stride(:), map(:)
    call check(nf90_put_var(self%parent%id, self%id, values, start, cnt, stride, map), &
            "Failed to write data into variable: " // trim(self%getName()))

  end subroutine setData_3d_i8

  subroutine getData_4d_i8(self, data, start, cnt, stride, map, mask)
    class(NcVariable), intent(in) :: self
    integer(i8), intent(out), allocatable :: data(:,:,:,:)
    integer(i4), intent(in), optional :: start(:), cnt(:), stride(:), map(:)
    logical, intent(out), allocatable, optional :: mask(:,:,:,:)

    integer(i4) :: flagMissing
    integer(i8) :: fillValue, minValue, maxValue
    integer(i4), allocatable :: slcshape(:), datashape(:)

    slcshape = self%getSlicingShape(start, cnt, stride)
    datashape = getReadShape(slcshape, size(shape(data)))
      allocate(data(datashape(1), datashape(2), datashape(3), datashape(4)))
    call check (nf90_get_var(self%parent%id, self%id, data, start, cnt, stride, map), &
            "Could not read data from variable: " // trim(self%getName()))
    if (present(mask)) then
      allocate(mask(datashape(1), datashape(2), datashape(3), datashape(4)))
      mask =.true.
      call self%getCFAttributes(minValue, maxValue, fillValue, flagMissing)
      select case(flagMissing)
      case(CF_USE_FILL_VALUE)
        mask = .not. (data == fillValue)
      case(CF_USE_VALID_MIN)
        mask = data >= minValue
      case(CF_USE_VALID_MAX)
        mask = data <= maxValue
      case(CF_USE_VALID_RANGE)
        mask = (data <= maxValue) .and. (data >= minValue)
      end select
    end if

  end subroutine getData_4d_i8

  subroutine setData_4d_i8(self, values, start, cnt, stride, map)
    class(NcVariable), intent(in) :: self
    integer(i8), intent(in) :: values(:,:,:,:)
    integer(i4), intent(in), optional :: start(:), cnt(:), stride(:), map(:)
    call check(nf90_put_var(self%parent%id, self%id, values, start, cnt, stride, map), &
            "Failed to write data into variable: " // trim(self%getName()))

  end subroutine setData_4d_i8

  subroutine getData_5d_i8(self, data, start, cnt, stride, map, mask)
    class(NcVariable), intent(in) :: self
    integer(i8), intent(out), allocatable :: data(:,:,:,:,:)
    integer(i4), intent(in), optional :: start(:), cnt(:), stride(:), map(:)
    logical, intent(out), allocatable, optional :: mask(:,:,:,:,:)

    integer(i4) :: flagMissing
    integer(i8) :: fillValue, minValue, maxValue
    integer(i4), allocatable :: slcshape(:), datashape(:)

    slcshape = self%getSlicingShape(start, cnt, stride)
    datashape = getReadShape(slcshape, size(shape(data)))
      allocate(data(datashape(1), datashape(2), datashape(3), datashape(4), datashape(5)))
    call check (nf90_get_var(self%parent%id, self%id, data, start, cnt, stride, map), &
            "Could not read data from variable: " // trim(self%getName()))
    if (present(mask)) then
      allocate(mask(datashape(1), datashape(2), datashape(3), datashape(4), datashape(5)))
      mask =.true.
      call self%getCFAttributes(minValue, maxValue, fillValue, flagMissing)
      select case(flagMissing)
      case(CF_USE_FILL_VALUE)
        mask = .not. (data == fillValue)
      case(CF_USE_VALID_MIN)
        mask = data >= minValue
      case(CF_USE_VALID_MAX)
        mask = data <= maxValue
      case(CF_USE_VALID_RANGE)
        mask = (data <= maxValue) .and. (data >= minValue)
      end select
    end if

  end subroutine getData_5d_i8

  subroutine setData_5d_i8(self, values, start, cnt, stride, map)
    class(NcVariable), intent(in) :: self
    integer(i8), intent(in) :: values(:,:,:,:,:)
    integer(i4), intent(in), optional :: start(:), cnt(:), stride(:), map(:)
    call check(nf90_put_var(self%parent%id, self%id, values, start, cnt, stride, map), &
            "Failed to write data into variable: " // trim(self%getName()))

  end subroutine setData_5d_i8

  subroutine getData_6d_i8(self, data, start, cnt, stride, map, mask)
    class(NcVariable), intent(in) :: self
    integer(i8), intent(out), allocatable :: data(:,:,:,:,:,:)
    integer(i4), intent(in), optional :: start(:), cnt(:), stride(:), map(:)
    logical, intent(out), allocatable, optional :: mask(:,:,:,:,:,:)

    integer(i4) :: flagMissing
    integer(i8) :: fillValue, minValue, maxValue
    integer(i4), allocatable :: slcshape(:), datashape(:)

    slcshape = self%getSlicingShape(start, cnt, stride)
    datashape = getReadShape(slcshape, size(shape(data)))
      allocate(data(datashape(1), datashape(2), datashape(3), datashape(4), datashape(5), datashape(6)))
    call check (nf90_get_var(self%parent%id, self%id, data, start, cnt, stride, map), &
            "Could not read data from variable: " // trim(self%getName()))
    if (present(mask)) then
      allocate(mask(datashape(1), datashape(2), datashape(3), datashape(4), datashape(5), datashape(6)))
      mask =.true.
      call self%getCFAttributes(minValue, maxValue, fillValue, flagMissing)
      select case(flagMissing)
      case(CF_USE_FILL_VALUE)
        mask = .not. (data == fillValue)
      case(CF_USE_VALID_MIN)
        mask = data >= minValue
      case(CF_USE_VALID_MAX)
        mask = data <= maxValue
      case(CF_USE_VALID_RANGE)
        mask = (data <= maxValue) .and. (data >= minValue)
      end select
    end if

  end subroutine getData_6d_i8

  subroutine setData_6d_i8(self, values, start, cnt, stride, map)
    class(NcVariable), intent(in) :: self
    integer(i8), intent(in) :: values(:,:,:,:,:,:)
    integer(i4), intent(in), optional :: start(:), cnt(:), stride(:), map(:)
    call check(nf90_put_var(self%parent%id, self%id, values, start, cnt, stride, map), &
            "Failed to write data into variable: " // trim(self%getName()))

  end subroutine setData_6d_i8

  subroutine getData_7d_i8(self, data, start, cnt, stride, map, mask)
    class(NcVariable), intent(in) :: self
    integer(i8), intent(out), allocatable :: data(:,:,:,:,:,:,:)
    integer(i4), intent(in), optional :: start(:), cnt(:), stride(:), map(:)
    logical, intent(out), allocatable, optional :: mask(:,:,:,:,:,:,:)

    integer(i4) :: flagMissing
    integer(i8) :: fillValue, minValue, maxValue
    integer(i4), allocatable :: slcshape(:), datashape(:)

    slcshape = self%getSlicingShape(start, cnt, stride)
    datashape = getReadShape(slcshape, size(shape(data)))
      allocate(data(datashape(1), datashape(2), datashape(3), datashape(4), datashape(5), datashape(6), datashape(7)))
    call check (nf90_get_var(self%parent%id, self%id, data, start, cnt, stride, map), &
            "Could not read data from variable: " // trim(self%getName()))
    if (present(mask)) then
      allocate(mask(datashape(1), datashape(2), datashape(3), datashape(4), datashape(5), datashape(6), datashape(7)))
      mask =.true.
      call self%getCFAttributes(minValue, maxValue, fillValue, flagMissing)
      select case(flagMissing)
      case(CF_USE_FILL_VALUE)
        mask = .not. (data == fillValue)
      case(CF_USE_VALID_MIN)
        mask = data >= minValue
      case(CF_USE_VALID_MAX)
        mask = data <= maxValue
      case(CF_USE_VALID_RANGE)
        mask = (data <= maxValue) .and. (data >= minValue)
      end select
    end if

  end subroutine getData_7d_i8

  subroutine setData_7d_i8(self, values, start, cnt, stride, map)
    class(NcVariable), intent(in) :: self
    integer(i8), intent(in) :: values(:,:,:,:,:,:,:)
    integer(i4), intent(in), optional :: start(:), cnt(:), stride(:), map(:)
    call check(nf90_put_var(self%parent%id, self%id, values, start, cnt, stride, map), &
            "Failed to write data into variable: " // trim(self%getName()))

  end subroutine setData_7d_i8

  subroutine getData_8d_i8(self, data, start, cnt, stride, map, mask)
    class(NcVariable), intent(in) :: self
    integer(i8), intent(out), allocatable :: data(:,:,:,:,:,:,:,:)
    integer(i4), intent(in), optional :: start(:), cnt(:), stride(:), map(:)
    logical, intent(out), allocatable, optional :: mask(:,:,:,:,:,:,:,:)

    integer(i4) :: flagMissing
    integer(i8) :: fillValue, minValue, maxValue
    integer(i4), allocatable :: slcshape(:), datashape(:)

    slcshape = self%getSlicingShape(start, cnt, stride)
    datashape = getReadShape(slcshape, size(shape(data)))
      allocate(data(datashape(1), datashape(2), datashape(3), datashape(4), datashape(5), datashape(6), datashape(7), datashape(8)))
    call check (nf90_get_var(self%parent%id, self%id, data, start, cnt, stride, map), &
            "Could not read data from variable: " // trim(self%getName()))
    if (present(mask)) then
      allocate(mask(datashape(1), datashape(2), datashape(3), datashape(4), datashape(5), datashape(6), datashape(7), datashape(8)))
      mask =.true.
      call self%getCFAttributes(minValue, maxValue, fillValue, flagMissing)
      select case(flagMissing)
      case(CF_USE_FILL_VALUE)
        mask = .not. (data == fillValue)
      case(CF_USE_VALID_MIN)
        mask = data >= minValue
      case(CF_USE_VALID_MAX)
        mask = data <= maxValue
      case(CF_USE_VALID_RANGE)
        mask = (data <= maxValue) .and. (data >= minValue)
      end select
    end if

  end subroutine getData_8d_i8

  subroutine setData_8d_i8(self, values, start, cnt, stride, map)
    class(NcVariable), intent(in) :: self
    integer(i8), intent(in) :: values(:,:,:,:,:,:,:,:)
    integer(i4), intent(in), optional :: start(:), cnt(:), stride(:), map(:)
    call check(nf90_put_var(self%parent%id, self%id, values, start, cnt, stride, map), &
            "Failed to write data into variable: " // trim(self%getName()))

  end subroutine setData_8d_i8

  subroutine getData_9d_i8(self, data, start, cnt, stride, map, mask)
    class(NcVariable), intent(in) :: self
    integer(i8), intent(out), allocatable :: data(:,:,:,:,:,:,:,:,:)
    integer(i4), intent(in), optional :: start(:), cnt(:), stride(:), map(:)
    logical, intent(out), allocatable, optional :: mask(:,:,:,:,:,:,:,:,:)

    integer(i4) :: flagMissing
    integer(i8) :: fillValue, minValue, maxValue
    integer(i4), allocatable :: slcshape(:), datashape(:)

    slcshape = self%getSlicingShape(start, cnt, stride)
    datashape = getReadShape(slcshape, size(shape(data)))
      allocate(data(datashape(1), datashape(2), datashape(3), datashape(4), datashape(5), datashape(6), datashape(7),&
          & datashape(8), datashape(9)))
    call check (nf90_get_var(self%parent%id, self%id, data, start, cnt, stride, map), &
            "Could not read data from variable: " // trim(self%getName()))
    if (present(mask)) then
      allocate(mask(datashape(1), datashape(2), datashape(3), datashape(4), datashape(5), datashape(6), datashape(7),&
          & datashape(8), datashape(9)))
      mask =.true.
      call self%getCFAttributes(minValue, maxValue, fillValue, flagMissing)
      select case(flagMissing)
      case(CF_USE_FILL_VALUE)
        mask = .not. (data == fillValue)
      case(CF_USE_VALID_MIN)
        mask = data >= minValue
      case(CF_USE_VALID_MAX)
        mask = data <= maxValue
      case(CF_USE_VALID_RANGE)
        mask = (data <= maxValue) .and. (data >= minValue)
      end select
    end if

  end subroutine getData_9d_i8

  subroutine setData_9d_i8(self, values, start, cnt, stride, map)
    class(NcVariable), intent(in) :: self
    integer(i8), intent(in) :: values(:,:,:,:,:,:,:,:,:)
    integer(i4), intent(in), optional :: start(:), cnt(:), stride(:), map(:)
    call check(nf90_put_var(self%parent%id, self%id, values, start, cnt, stride, map), &
            "Failed to write data into variable: " // trim(self%getName()))

  end subroutine setData_9d_i8

  subroutine getData_10d_i8(self, data, start, cnt, stride, map, mask)
    class(NcVariable), intent(in) :: self
    integer(i8), intent(out), allocatable :: data(:,:,:,:,:,:,:,:,:,:)
    integer(i4), intent(in), optional :: start(:), cnt(:), stride(:), map(:)
    logical, intent(out), allocatable, optional :: mask(:,:,:,:,:,:,:,:,:,:)

    integer(i4) :: flagMissing
    integer(i8) :: fillValue, minValue, maxValue
    integer(i4), allocatable :: slcshape(:), datashape(:)

    slcshape = self%getSlicingShape(start, cnt, stride)
    datashape = getReadShape(slcshape, size(shape(data)))
      allocate(data(datashape(1), datashape(2), datashape(3), datashape(4), datashape(5), datashape(6), datashape(7),&
          & datashape(8), datashape(9), datashape(10)))
    call check (nf90_get_var(self%parent%id, self%id, data, start, cnt, stride, map), &
            "Could not read data from variable: " // trim(self%getName()))
    if (present(mask)) then
      allocate(mask(datashape(1), datashape(2), datashape(3), datashape(4), datashape(5), datashape(6), datashape(7),&
          & datashape(8), datashape(9), datashape(10)))
      mask =.true.
      call self%getCFAttributes(minValue, maxValue, fillValue, flagMissing)
      select case(flagMissing)
      case(CF_USE_FILL_VALUE)
        mask = .not. (data == fillValue)
      case(CF_USE_VALID_MIN)
        mask = data >= minValue
      case(CF_USE_VALID_MAX)
        mask = data <= maxValue
      case(CF_USE_VALID_RANGE)
        mask = (data <= maxValue) .and. (data >= minValue)
      end select
    end if

  end subroutine getData_10d_i8

  subroutine setData_10d_i8(self, values, start, cnt, stride, map)
    class(NcVariable), intent(in) :: self
    integer(i8), intent(in) :: values(:,:,:,:,:,:,:,:,:,:)
    integer(i4), intent(in), optional :: start(:), cnt(:), stride(:), map(:)
    call check(nf90_put_var(self%parent%id, self%id, values, start, cnt, stride, map), &
            "Failed to write data into variable: " // trim(self%getName()))

  end subroutine setData_10d_i8

  subroutine getData_11d_i8(self, data, start, cnt, stride, map, mask)
    class(NcVariable), intent(in) :: self
    integer(i8), intent(out), allocatable :: data(:,:,:,:,:,:,:,:,:,:,:)
    integer(i4), intent(in), optional :: start(:), cnt(:), stride(:), map(:)
    logical, intent(out), allocatable, optional :: mask(:,:,:,:,:,:,:,:,:,:,:)

    integer(i4) :: flagMissing
    integer(i8) :: fillValue, minValue, maxValue
    integer(i4), allocatable :: slcshape(:), datashape(:)

    slcshape = self%getSlicingShape(start, cnt, stride)
    datashape = getReadShape(slcshape, size(shape(data)))
      allocate(data(datashape(1), datashape(2), datashape(3), datashape(4), datashape(5), datashape(6), datashape(7),&
          & datashape(8), datashape(9), datashape(10), datashape(11)))
    call check (nf90_get_var(self%parent%id, self%id, data, start, cnt, stride, map), &
            "Could not read data from variable: " // trim(self%getName()))
    if (present(mask)) then
      allocate(mask(datashape(1), datashape(2), datashape(3), datashape(4), datashape(5), datashape(6), datashape(7),&
          & datashape(8), datashape(9), datashape(10), datashape(11)))
      mask =.true.
      call self%getCFAttributes(minValue, maxValue, fillValue, flagMissing)
      select case(flagMissing)
      case(CF_USE_FILL_VALUE)
        mask = .not. (data == fillValue)
      case(CF_USE_VALID_MIN)
        mask = data >= minValue
      case(CF_USE_VALID_MAX)
        mask = data <= maxValue
      case(CF_USE_VALID_RANGE)
        mask = (data <= maxValue) .and. (data >= minValue)
      end select
    end if

  end subroutine getData_11d_i8

  subroutine setData_11d_i8(self, values, start, cnt, stride, map)
    class(NcVariable), intent(in) :: self
    integer(i8), intent(in) :: values(:,:,:,:,:,:,:,:,:,:,:)
    integer(i4), intent(in), optional :: start(:), cnt(:), stride(:), map(:)
    call check(nf90_put_var(self%parent%id, self%id, values, start, cnt, stride, map), &
            "Failed to write data into variable: " // trim(self%getName()))

  end subroutine setData_11d_i8

  subroutine getData_12d_i8(self, data, start, cnt, stride, map, mask)
    class(NcVariable), intent(in) :: self
    integer(i8), intent(out), allocatable :: data(:,:,:,:,:,:,:,:,:,:,:,:)
    integer(i4), intent(in), optional :: start(:), cnt(:), stride(:), map(:)
    logical, intent(out), allocatable, optional :: mask(:,:,:,:,:,:,:,:,:,:,:,:)

    integer(i4) :: flagMissing
    integer(i8) :: fillValue, minValue, maxValue
    integer(i4), allocatable :: slcshape(:), datashape(:)

    slcshape = self%getSlicingShape(start, cnt, stride)
    datashape = getReadShape(slcshape, size(shape(data)))
      allocate(data(datashape(1), datashape(2), datashape(3), datashape(4), datashape(5), datashape(6), datashape(7),&
          & datashape(8), datashape(9), datashape(10), datashape(11), datashape(12)))
    call check (nf90_get_var(self%parent%id, self%id, data, start, cnt, stride, map), &
            "Could not read data from variable: " // trim(self%getName()))
    if (present(mask)) then
      allocate(mask(datashape(1), datashape(2), datashape(3), datashape(4), datashape(5), datashape(6), datashape(7),&
          & datashape(8), datashape(9), datashape(10), datashape(11), datashape(12)))
      mask =.true.
      call self%getCFAttributes(minValue, maxValue, fillValue, flagMissing)
      select case(flagMissing)
      case(CF_USE_FILL_VALUE)
        mask = .not. (data == fillValue)
      case(CF_USE_VALID_MIN)
        mask = data >= minValue
      case(CF_USE_VALID_MAX)
        mask = data <= maxValue
      case(CF_USE_VALID_RANGE)
        mask = (data <= maxValue) .and. (data >= minValue)
      end select
    end if

  end subroutine getData_12d_i8

  subroutine setData_12d_i8(self, values, start, cnt, stride, map)
    class(NcVariable), intent(in) :: self
    integer(i8), intent(in) :: values(:,:,:,:,:,:,:,:,:,:,:,:)
    integer(i4), intent(in), optional :: start(:), cnt(:), stride(:), map(:)
    call check(nf90_put_var(self%parent%id, self%id, values, start, cnt, stride, map), &
            "Failed to write data into variable: " // trim(self%getName()))

  end subroutine setData_12d_i8

  subroutine getData_13d_i8(self, data, start, cnt, stride, map, mask)
    class(NcVariable), intent(in) :: self
    integer(i8), intent(out), allocatable :: data(:,:,:,:,:,:,:,:,:,:,:,:,:)
    integer(i4), intent(in), optional :: start(:), cnt(:), stride(:), map(:)
    logical, intent(out), allocatable, optional :: mask(:,:,:,:,:,:,:,:,:,:,:,:,:)

    integer(i4) :: flagMissing
    integer(i8) :: fillValue, minValue, maxValue
    integer(i4), allocatable :: slcshape(:), datashape(:)

    slcshape = self%getSlicingShape(start, cnt, stride)
    datashape = getReadShape(slcshape, size(shape(data)))
      allocate(data(datashape(1), datashape(2), datashape(3), datashape(4), datashape(5), datashape(6), datashape(7),&
          & datashape(8), datashape(9), datashape(10), datashape(11), datashape(12), datashape(13)))
    call check (nf90_get_var(self%parent%id, self%id, data, start, cnt, stride, map), &
            "Could not read data from variable: " // trim(self%getName()))
    if (present(mask)) then
      allocate(mask(datashape(1), datashape(2), datashape(3), datashape(4), datashape(5), datashape(6), datashape(7),&
          & datashape(8), datashape(9), datashape(10), datashape(11), datashape(12), datashape(13)))
      mask =.true.
      call self%getCFAttributes(minValue, maxValue, fillValue, flagMissing)
      select case(flagMissing)
      case(CF_USE_FILL_VALUE)
        mask = .not. (data == fillValue)
      case(CF_USE_VALID_MIN)
        mask = data >= minValue
      case(CF_USE_VALID_MAX)
        mask = data <= maxValue
      case(CF_USE_VALID_RANGE)
        mask = (data <= maxValue) .and. (data >= minValue)
      end select
    end if

  end subroutine getData_13d_i8

  subroutine setData_13d_i8(self, values, start, cnt, stride, map)
    class(NcVariable), intent(in) :: self
    integer(i8), intent(in) :: values(:,:,:,:,:,:,:,:,:,:,:,:,:)
    integer(i4), intent(in), optional :: start(:), cnt(:), stride(:), map(:)
    call check(nf90_put_var(self%parent%id, self%id, values, start, cnt, stride, map), &
            "Failed to write data into variable: " // trim(self%getName()))

  end subroutine setData_13d_i8

  subroutine getData_14d_i8(self, data, start, cnt, stride, map, mask)
    class(NcVariable), intent(in) :: self
    integer(i8), intent(out), allocatable :: data(:,:,:,:,:,:,:,:,:,:,:,:,:,:)
    integer(i4), intent(in), optional :: start(:), cnt(:), stride(:), map(:)
    logical, intent(out), allocatable, optional :: mask(:,:,:,:,:,:,:,:,:,:,:,:,:,:)

    integer(i4) :: flagMissing
    integer(i8) :: fillValue, minValue, maxValue
    integer(i4), allocatable :: slcshape(:), datashape(:)

    slcshape = self%getSlicingShape(start, cnt, stride)
    datashape = getReadShape(slcshape, size(shape(data)))
      allocate(data(datashape(1), datashape(2), datashape(3), datashape(4), datashape(5), datashape(6), datashape(7),&
          & datashape(8), datashape(9), datashape(10), datashape(11), datashape(12), datashape(13), datashape(14)))
    call check (nf90_get_var(self%parent%id, self%id, data, start, cnt, stride, map), &
            "Could not read data from variable: " // trim(self%getName()))
    if (present(mask)) then
      allocate(mask(datashape(1), datashape(2), datashape(3), datashape(4), datashape(5), datashape(6), datashape(7),&
          & datashape(8), datashape(9), datashape(10), datashape(11), datashape(12), datashape(13), datashape(14)))
      mask =.true.
      call self%getCFAttributes(minValue, maxValue, fillValue, flagMissing)
      select case(flagMissing)
      case(CF_USE_FILL_VALUE)
        mask = .not. (data == fillValue)
      case(CF_USE_VALID_MIN)
        mask = data >= minValue
      case(CF_USE_VALID_MAX)
        mask = data <= maxValue
      case(CF_USE_VALID_RANGE)
        mask = (data <= maxValue) .and. (data >= minValue)
      end select
    end if

  end subroutine getData_14d_i8

  subroutine setData_14d_i8(self, values, start, cnt, stride, map)
    class(NcVariable), intent(in) :: self
    integer(i8), intent(in) :: values(:,:,:,:,:,:,:,:,:,:,:,:,:,:)
    integer(i4), intent(in), optional :: start(:), cnt(:), stride(:), map(:)
    call check(nf90_put_var(self%parent%id, self%id, values, start, cnt, stride, map), &
            "Failed to write data into variable: " // trim(self%getName()))

  end subroutine setData_14d_i8

  subroutine getVariableFillValue_i8(self, fvalue)
    class(NcVariable), intent(in) :: self
    integer(i8), intent(out) :: fvalue

    if (self%hasAttribute(CF_FILL_VALUE)) then
      call self%getAttribute(CF_FILL_VALUE, fvalue)
    else
      fvalue = NF90_FILL_INT
    end if

  end subroutine getVariableFillValue_i8

  subroutine getCFAttributes_i8(self, minValue, maxValue, fillValue, flagMissing)
    class(NcVariable), intent(in) :: self
    integer(i8), intent(out) :: minValue, maxValue, fillValue
    integer(i4), intent(out) :: flagMissing

    integer(i8) :: valid_range(2)

    flagMissing = CF_USE_FILL_VALUE
    call self%getFillValue(fillValue)
    if (self%hasAttribute(CF_VALID_RANGE)) then
      flagMissing = CF_USE_VALID_RANGE
      call self%getAttribute(CF_VALID_RANGE, valid_range)
      minValue = valid_range(1)
      maxValue = valid_range(2)
    else if (self%hasAttribute(CF_VALID_MIN)) then
      flagMissing = CF_USE_VALID_MIN
      call self%getAttribute(CF_VALID_MIN, minValue)
    else if (self%hasAttribute(CF_VALID_MAX)) then
      flagMissing = CF_USE_VALID_MAX
      call self%getAttribute(CF_VALID_MAX, maxValue)
    end if

  end subroutine getCFAttributes_i8

  subroutine setVariableFillValue_i8(self, fvalue)
    class(NcVariable), intent(inout) :: self
    integer(i8), intent(in) :: fvalue

    if (.not. self%hasAttribute(CF_FILL_VALUE)) then
      call self%setAttribute(CF_FILL_VALUE, fvalue)
    end if

  end subroutine setVariableFillValue_i8


  function getSlicingShape(self, instart, incnt, instride) result(out)
    class(NcVariable), intent(in) :: self
    integer(i4), intent(in), optional :: instart(:), incnt(:), instride(:)
    integer(i4), allocatable :: out(:)

    out = self%getShape()

    if (present(incnt)) then
      out(:size(incnt)) = incnt
      ! out = incnt
    else
      if (present(instart)) then
        out(:size(instart)) = out(:size(instart)) - (instart - 1)
      end if
      if (present(instride)) then
        out(:size(instride)) = out(:size(instride)) / instride
      end if
    end if

  end function getSlicingShape

  function getReadShape(slcshape, outrank) result(out)
    integer(i4), intent(in) :: slcshape(:)
    integer(i4), intent(in) :: outrank
    integer(i4) :: naxis
    integer(i4), allocatable :: out(:)

    naxis = count(slcshape > 1)

    if (all(slcshape == 1)) then
      ! return 1-element array
      allocate(out(size(slcshape)))
      out(:) = 1
    else if (size(slcshape) == outrank) then
      ! sizes fit
      out = slcshape
    else if (naxis == outrank) then
      out = pack(slcshape, slcshape > 1)
      ! else if (naxis .lt. outrank) then
      ! would be nice...
    else
      write(*, *) "Given indices do not match output variable rank!"
      stop 1
    end if
  end function getReadShape

  function getDtypeFromString(dtype)
    integer(i4) :: getDtypeFromString
    character(*)         :: dtype

    select case(dtype)
    case("f32")
       getDtypeFromString = NF90_FLOAT
    case("f64")
       getDtypeFromString = NF90_DOUBLE
    case("i8")
       getDtypeFromString = NF90_BYTE
    case("i16")
       getDtypeFromString = NF90_SHORT
    case("i32")
       getDtypeFromString = NF90_INT
    case("i64")
       getDtypeFromString = NF90_INT64
    case default
       write(*,*) "Datatype not understood: ", dtype
       stop 1
    end select
  end function getDtypeFromString

  function getDtypeFromInteger(dtype)
    character(3) :: getDtypeFromInteger
    integer(i4) :: dtype

    select case(dtype)
    case(NF90_FLOAT)
       getDtypeFromInteger = "f32"
    case(NF90_DOUBLE)
       getDtypeFromInteger = "f64"
    case(NF90_BYTE)
       getDtypeFromInteger = "i8"
    case(NF90_SHORT)
       getDtypeFromInteger = "i16"
    case(NF90_INT)
       getDtypeFromInteger = "i32"
    case(NF90_INT64)
       getDtypeFromInteger = "i64"
    case default
       write(*,*) "Datatype not understood: ", dtype
       stop 1
    end select
  end function getDtypeFromInteger

  function getCreationMode(cmode)
    character(*), intent(in), optional :: cmode
    integer(i4) :: getCreationMode
    character(256) :: mode

    if (.not. (present(cmode))) then
      mode = "NETCDF4"
    else
      mode = cmode
    end if

    select case(trim(mode))
    case ("NETCDF4")
      getCreationMode = NF90_NETCDF4
    case ("SHARE")
      getCreationMode = NF90_SHARE
    case ("CLASSIC")
      getCreationMode = NF90_CLASSIC_MODEL
    case ("HDF5")
      getCreationMode = NF90_HDF5
    case ("64BIT_OFFSET")
      getCreationMode = NF90_64BIT_OFFSET
    case default
      print*, "Creation mode not understood: " // trim(mode)
      stop 1
    end select

  end function getCreationMode

  subroutine check(status, msg)
    integer(i4), intent(in) :: status
    character(*), intent(in) :: msg

    if (status /= NF90_NOERR) then
      write(*, *) msg
      write(*, *) nf90_strerror(status)
      stop 1
    end if
  end subroutine check

end module mo_netcdf<|MERGE_RESOLUTION|>--- conflicted
+++ resolved
@@ -25,11 +25,7 @@
   ! GNU Lesser General Public License http://www.gnu.org/licenses/
 
   use mo_kind, only: sp, dp, i1, i2, i4, i8
-<<<<<<< HEAD
-  use mo_utils, only: gt, lt, ne
-=======
   use mo_utils, only: ne
->>>>>>> ef1514c9
   use ieee_arithmetic, only : ieee_is_nan
 
   use netcdf, only : &
