!> \file mo_netcdf.f90

!> \brief NetCDF Fortran 90 interface wrapper

!> \details A wrapper around the NetCDF Fortran 90 interface.
!
!> \authors David Schaefer
!> \date Jun 2015



module mo_netcdf

  ! This module provides a thin wrapper around the NetCDF Fortran 90 interface,
  ! following a object-oriented approach.

  ! Written  David Schaefer, Jun 2015
  ! Modified Matthias Cuntz, Jan 2016 - compiled with PGI Fortran rev 15.9 - no automatic allocation of left-hand-side
  ! Modified Ricardo Torres, Feb 2017 - add derived type NcGroup and NcAttributable. NcAttributable is the base derived type,
  !                                     NcGroup and NcVariable are extended from it. NcDataset is extended from NcGroup. No more
  !                                     duplicated routines to set attributes.

  ! License
  ! -------
  ! GNU Lesser General Public License http://www.gnu.org/licenses/

  use mo_kind, only: sp, dp, i1, i2, i4, i8
  use mo_utils, only: ne
  use ieee_arithmetic, only : ieee_is_nan

  use netcdf, only : &
          nf90_open, nf90_close, nf90_strerror, nf90_def_dim, nf90_def_var, &
          nf90_put_var, nf90_get_var, nf90_put_att, nf90_get_att, &
          nf90_inquire, nf90_inq_dimid, nf90_inquire_dimension, &
          nf90_inq_varid, nf90_inq_varids, nf90_inquire_variable, nf90_inquire_attribute, &
          nf90_inq_ncid, nf90_inq_grp_parent, nf90_inq_grpname, nf90_def_grp, &
          nf90_rename_dim, nf90_rename_var, nf90_rename_att, nf90_sync, &
          NF90_OPEN, NF90_NETCDF4, NF90_CREATE, NF90_WRITE, NF90_NOWRITE, &
          NF90_BYTE, NF90_SHORT, NF90_INT, NF90_INT64, NF90_FLOAT, NF90_DOUBLE,           &
          NF90_FILL_BYTE, NF90_FILL_SHORT, NF90_FILL_INT, NF90_FILL_FLOAT, NF90_FILL_DOUBLE, &
          NF90_NOERR, NF90_UNLIMITED, NF90_GLOBAL, NF90_SHARE, NF90_HDF5, &
          NF90_64BIT_OFFSET, NF90_CLASSIC_MODEL

  implicit none

  ! --------------------------------------------------------------------------------------
  character(10), parameter :: CF_FILL_VALUE = '_FillValue'
  character(11), parameter :: CF_VALID_RANGE = 'valid_range'
  character(9), parameter :: CF_VALID_MIN = 'valid_min'
  character(9), parameter :: CF_VALID_MAX = 'valid_max'
  integer(i4), parameter :: CF_USE_FILL_VALUE = 1_i4
  integer(i4), parameter :: CF_USE_VALID_MIN = 2_i4
  integer(i4), parameter :: CF_USE_VALID_MAX = 3_i4
  integer(i4), parameter :: CF_USE_VALID_RANGE = 4_i4
  integer(i4), parameter :: CF_USE_NAN = 5_i4

  type, abstract :: NcBase

    integer(i4) :: id

  contains

    procedure(getNameInterface), deferred :: getName
    procedure(getParentInterface), deferred :: getParent

  end type NcBase

  type, abstract, extends(NcBase) :: NcAttributable

  contains

    procedure, public :: hasAttribute
    procedure, public :: renameAttribute
    procedure, private :: getAttributableIds

    procedure, private :: setAttribute_0d_sp
    generic, public :: setAttribute => setAttribute_0d_sp
    procedure, private :: getAttribute_0d_sp
    generic, public :: getAttribute => getAttribute_0d_sp
    procedure, private :: setAttribute_1d_sp
    generic, public :: setAttribute => setAttribute_1d_sp
    procedure, private :: getAttribute_1d_sp
    generic, public :: getAttribute => getAttribute_1d_sp
    procedure, private :: setAttribute_0d_dp
    generic, public :: setAttribute => setAttribute_0d_dp
    procedure, private :: getAttribute_0d_dp
    generic, public :: getAttribute => getAttribute_0d_dp
    procedure, private :: setAttribute_1d_dp
    generic, public :: setAttribute => setAttribute_1d_dp
    procedure, private :: getAttribute_1d_dp
    generic, public :: getAttribute => getAttribute_1d_dp
    procedure, private :: setAttribute_0d_i1
    generic, public :: setAttribute => setAttribute_0d_i1
    procedure, private :: getAttribute_0d_i1
    generic, public :: getAttribute => getAttribute_0d_i1
    procedure, private :: setAttribute_1d_i1
    generic, public :: setAttribute => setAttribute_1d_i1
    procedure, private :: getAttribute_1d_i1
    generic, public :: getAttribute => getAttribute_1d_i1
    procedure, private :: setAttribute_0d_i2
    generic, public :: setAttribute => setAttribute_0d_i2
    procedure, private :: getAttribute_0d_i2
    generic, public :: getAttribute => getAttribute_0d_i2
    procedure, private :: setAttribute_1d_i2
    generic, public :: setAttribute => setAttribute_1d_i2
    procedure, private :: getAttribute_1d_i2
    generic, public :: getAttribute => getAttribute_1d_i2
    procedure, private :: setAttribute_0d_i4
    generic, public :: setAttribute => setAttribute_0d_i4
    procedure, private :: getAttribute_0d_i4
    generic, public :: getAttribute => getAttribute_0d_i4
    procedure, private :: setAttribute_1d_i4
    generic, public :: setAttribute => setAttribute_1d_i4
    procedure, private :: getAttribute_1d_i4
    generic, public :: getAttribute => getAttribute_1d_i4
    procedure, private :: setAttribute_0d_i8
    generic, public :: setAttribute => setAttribute_0d_i8
    procedure, private :: getAttribute_0d_i8
    generic, public :: getAttribute => getAttribute_0d_i8
    procedure, private :: setAttribute_1d_i8
    generic, public :: setAttribute => setAttribute_1d_i8
    procedure, private :: getAttribute_1d_i8
    generic, public :: getAttribute => getAttribute_1d_i8
    procedure, private :: setAttribute_0d_char
    generic, public :: setAttribute => setAttribute_0d_char
    procedure, private :: getAttribute_0d_char
    generic, public :: getAttribute => getAttribute_0d_char

  end type NcAttributable

  ! --------------------------------------------------------------------------------------

  type, extends(NcAttributable) :: NcGroup

  contains

    ! getter
    procedure, private :: getVariableIds
    procedure, public :: getVariables
    procedure, public :: getUnlimitedDimension
    procedure, public :: getNoVariables

    procedure, private :: getDimensionByName
    procedure, private :: getDimensionById

    procedure, public :: getParent => getGroupParent
    procedure, public :: getName => getGroupName
    procedure, public :: getGroup => getGroupByName
    procedure, public :: getVariable => getVariableByName
    generic, public :: getDimension => &
            getDimensionById, &
            getDimensionByName

    ! checker
    procedure, public :: hasVariable
    procedure, public :: hasDimension
    procedure, public :: hasGroup
    procedure, public :: isUnlimited => isDatasetUnlimited

    ! setter
    procedure, public  :: setGroup
    procedure, public  :: setDimension
    procedure, public  :: setCoordinate
    procedure, private :: set_scrip_dimension
    procedure, private :: set_1d_coordinate_variable
    procedure, private :: setVariableWithTypes
    procedure, private :: setVariableWithNames
    procedure, private :: setVariableWithIds

    generic, public :: setVariable => &
            setVariableWithNames, &
            setVariableWithTypes, &
            setVariableWithIds

  end type NcGroup

  interface NcGroup
    procedure newNcGroup
  end interface NcGroup

  ! --------------------------------------------------------------------------------------

  type, extends(NcGroup) :: NcDataset

    character(256) :: fname !> Filename of the opened dataset
    character(1) :: mode  !> File open mode

  contains

    procedure, public :: sync
    procedure, public :: close

  end type NcDataset

  interface NcDataset
    procedure newNcDataset
  end interface NcDataset

  ! --------------------------------------------------------------------------------------

  type, extends(NcBase) :: NcDimension

    type(NcGroup) :: parent  !> The dimension's parent
  contains
    procedure, public :: renameDimension
    procedure, public :: getParent => getDimensionParent
    procedure, public :: getName => getDimensionName
    procedure, public :: getLength => getDimensionLength
    procedure, public :: isUnlimited => isUnlimitedDimension
  end type NcDimension

  interface NcDimension
    procedure newNcDimension
  end interface NcDimension
  ! --------------------------------------------------------------------------------------

  type, extends(NcAttributable) :: NcVariable
    type(NcGroup) :: parent   !> The variables's parent

  contains

    procedure, public :: renameVariable
    procedure, public :: getParent => getVariableParent
    procedure, public :: getName => getVariableName
    procedure, private :: getSlicingShape

    procedure, private :: setData_0d_sp
    generic, public :: setData => setData_0d_sp
    procedure, private :: getData_0d_sp
    generic, public :: getData => getData_0d_sp
    procedure, private :: setData_1d_sp
    generic, public :: setData => setData_1d_sp
    procedure, private :: getData_1d_sp
    generic, public :: getData => getData_1d_sp
    procedure, private :: setData_2d_sp
    generic, public :: setData => setData_2d_sp
    procedure, private :: getData_2d_sp
    generic, public :: getData => getData_2d_sp
    procedure, private :: setData_3d_sp
    generic, public :: setData => setData_3d_sp
    procedure, private :: getData_3d_sp
    generic, public :: getData => getData_3d_sp
    procedure, private :: setData_4d_sp
    generic, public :: setData => setData_4d_sp
    procedure, private :: getData_4d_sp
    generic, public :: getData => getData_4d_sp
    procedure, private :: setData_5d_sp
    generic, public :: setData => setData_5d_sp
    procedure, private :: getData_5d_sp
    generic, public :: getData => getData_5d_sp
    procedure, private :: setData_6d_sp
    generic, public :: setData => setData_6d_sp
    procedure, private :: getData_6d_sp
    generic, public :: getData => getData_6d_sp
    procedure, private :: setData_7d_sp
    generic, public :: setData => setData_7d_sp
    procedure, private :: getData_7d_sp
    generic, public :: getData => getData_7d_sp
    procedure, private :: setData_8d_sp
    generic, public :: setData => setData_8d_sp
    procedure, private :: getData_8d_sp
    generic, public :: getData => getData_8d_sp
    procedure, private :: setData_9d_sp
    generic, public :: setData => setData_9d_sp
    procedure, private :: getData_9d_sp
    generic, public :: getData => getData_9d_sp
    procedure, private :: setData_10d_sp
    generic, public :: setData => setData_10d_sp
    procedure, private :: getData_10d_sp
    generic, public :: getData => getData_10d_sp
    procedure, private :: setData_11d_sp
    generic, public :: setData => setData_11d_sp
    procedure, private :: getData_11d_sp
    generic, public :: getData => getData_11d_sp
    procedure, private :: setData_12d_sp
    generic, public :: setData => setData_12d_sp
    procedure, private :: getData_12d_sp
    generic, public :: getData => getData_12d_sp
    procedure, private :: setData_13d_sp
    generic, public :: setData => setData_13d_sp
    procedure, private :: getData_13d_sp
    generic, public :: getData => getData_13d_sp
    procedure, private :: setData_14d_sp
    generic, public :: setData => setData_14d_sp
    procedure, private :: getData_14d_sp
    generic, public :: getData => getData_14d_sp
    procedure, private :: getCFAttributes_sp
    generic, public :: getCFAttributes => getCFAttributes_sp
    procedure, private :: setVariableFillValue_sp
    generic, public :: setFillValue => setVariableFillValue_sp
    procedure, private :: getVariableFillValue_sp
    generic, public :: getFillValue => getVariableFillValue_sp
    procedure, private :: setData_0d_dp
    generic, public :: setData => setData_0d_dp
    procedure, private :: getData_0d_dp
    generic, public :: getData => getData_0d_dp
    procedure, private :: setData_1d_dp
    generic, public :: setData => setData_1d_dp
    procedure, private :: getData_1d_dp
    generic, public :: getData => getData_1d_dp
    procedure, private :: setData_2d_dp
    generic, public :: setData => setData_2d_dp
    procedure, private :: getData_2d_dp
    generic, public :: getData => getData_2d_dp
    procedure, private :: setData_3d_dp
    generic, public :: setData => setData_3d_dp
    procedure, private :: getData_3d_dp
    generic, public :: getData => getData_3d_dp
    procedure, private :: setData_4d_dp
    generic, public :: setData => setData_4d_dp
    procedure, private :: getData_4d_dp
    generic, public :: getData => getData_4d_dp
    procedure, private :: setData_5d_dp
    generic, public :: setData => setData_5d_dp
    procedure, private :: getData_5d_dp
    generic, public :: getData => getData_5d_dp
    procedure, private :: setData_6d_dp
    generic, public :: setData => setData_6d_dp
    procedure, private :: getData_6d_dp
    generic, public :: getData => getData_6d_dp
    procedure, private :: setData_7d_dp
    generic, public :: setData => setData_7d_dp
    procedure, private :: getData_7d_dp
    generic, public :: getData => getData_7d_dp
    procedure, private :: setData_8d_dp
    generic, public :: setData => setData_8d_dp
    procedure, private :: getData_8d_dp
    generic, public :: getData => getData_8d_dp
    procedure, private :: setData_9d_dp
    generic, public :: setData => setData_9d_dp
    procedure, private :: getData_9d_dp
    generic, public :: getData => getData_9d_dp
    procedure, private :: setData_10d_dp
    generic, public :: setData => setData_10d_dp
    procedure, private :: getData_10d_dp
    generic, public :: getData => getData_10d_dp
    procedure, private :: setData_11d_dp
    generic, public :: setData => setData_11d_dp
    procedure, private :: getData_11d_dp
    generic, public :: getData => getData_11d_dp
    procedure, private :: setData_12d_dp
    generic, public :: setData => setData_12d_dp
    procedure, private :: getData_12d_dp
    generic, public :: getData => getData_12d_dp
    procedure, private :: setData_13d_dp
    generic, public :: setData => setData_13d_dp
    procedure, private :: getData_13d_dp
    generic, public :: getData => getData_13d_dp
    procedure, private :: setData_14d_dp
    generic, public :: setData => setData_14d_dp
    procedure, private :: getData_14d_dp
    generic, public :: getData => getData_14d_dp
    procedure, private :: getCFAttributes_dp
    generic, public :: getCFAttributes => getCFAttributes_dp
    procedure, private :: setVariableFillValue_dp
    generic, public :: setFillValue => setVariableFillValue_dp
    procedure, private :: getVariableFillValue_dp
    generic, public :: getFillValue => getVariableFillValue_dp
    procedure, private :: setData_0d_i1
    generic, public :: setData => setData_0d_i1
    procedure, private :: getData_0d_i1
    generic, public :: getData => getData_0d_i1
    procedure, private :: setData_1d_i1
    generic, public :: setData => setData_1d_i1
    procedure, private :: getData_1d_i1
    generic, public :: getData => getData_1d_i1
    procedure, private :: setData_2d_i1
    generic, public :: setData => setData_2d_i1
    procedure, private :: getData_2d_i1
    generic, public :: getData => getData_2d_i1
    procedure, private :: setData_3d_i1
    generic, public :: setData => setData_3d_i1
    procedure, private :: getData_3d_i1
    generic, public :: getData => getData_3d_i1
    procedure, private :: setData_4d_i1
    generic, public :: setData => setData_4d_i1
    procedure, private :: getData_4d_i1
    generic, public :: getData => getData_4d_i1
    procedure, private :: setData_5d_i1
    generic, public :: setData => setData_5d_i1
    procedure, private :: getData_5d_i1
    generic, public :: getData => getData_5d_i1
    procedure, private :: setData_6d_i1
    generic, public :: setData => setData_6d_i1
    procedure, private :: getData_6d_i1
    generic, public :: getData => getData_6d_i1
    procedure, private :: setData_7d_i1
    generic, public :: setData => setData_7d_i1
    procedure, private :: getData_7d_i1
    generic, public :: getData => getData_7d_i1
    procedure, private :: setData_8d_i1
    generic, public :: setData => setData_8d_i1
    procedure, private :: getData_8d_i1
    generic, public :: getData => getData_8d_i1
    procedure, private :: setData_9d_i1
    generic, public :: setData => setData_9d_i1
    procedure, private :: getData_9d_i1
    generic, public :: getData => getData_9d_i1
    procedure, private :: setData_10d_i1
    generic, public :: setData => setData_10d_i1
    procedure, private :: getData_10d_i1
    generic, public :: getData => getData_10d_i1
    procedure, private :: setData_11d_i1
    generic, public :: setData => setData_11d_i1
    procedure, private :: getData_11d_i1
    generic, public :: getData => getData_11d_i1
    procedure, private :: setData_12d_i1
    generic, public :: setData => setData_12d_i1
    procedure, private :: getData_12d_i1
    generic, public :: getData => getData_12d_i1
    procedure, private :: setData_13d_i1
    generic, public :: setData => setData_13d_i1
    procedure, private :: getData_13d_i1
    generic, public :: getData => getData_13d_i1
    procedure, private :: setData_14d_i1
    generic, public :: setData => setData_14d_i1
    procedure, private :: getData_14d_i1
    generic, public :: getData => getData_14d_i1
    procedure, private :: getCFAttributes_i1
    generic, public :: getCFAttributes => getCFAttributes_i1
    procedure, private :: setVariableFillValue_i1
    generic, public :: setFillValue => setVariableFillValue_i1
    procedure, private :: getVariableFillValue_i1
    generic, public :: getFillValue => getVariableFillValue_i1
    procedure, private :: setData_0d_i2
    generic, public :: setData => setData_0d_i2
    procedure, private :: getData_0d_i2
    generic, public :: getData => getData_0d_i2
    procedure, private :: setData_1d_i2
    generic, public :: setData => setData_1d_i2
    procedure, private :: getData_1d_i2
    generic, public :: getData => getData_1d_i2
    procedure, private :: setData_2d_i2
    generic, public :: setData => setData_2d_i2
    procedure, private :: getData_2d_i2
    generic, public :: getData => getData_2d_i2
    procedure, private :: setData_3d_i2
    generic, public :: setData => setData_3d_i2
    procedure, private :: getData_3d_i2
    generic, public :: getData => getData_3d_i2
    procedure, private :: setData_4d_i2
    generic, public :: setData => setData_4d_i2
    procedure, private :: getData_4d_i2
    generic, public :: getData => getData_4d_i2
    procedure, private :: setData_5d_i2
    generic, public :: setData => setData_5d_i2
    procedure, private :: getData_5d_i2
    generic, public :: getData => getData_5d_i2
    procedure, private :: setData_6d_i2
    generic, public :: setData => setData_6d_i2
    procedure, private :: getData_6d_i2
    generic, public :: getData => getData_6d_i2
    procedure, private :: setData_7d_i2
    generic, public :: setData => setData_7d_i2
    procedure, private :: getData_7d_i2
    generic, public :: getData => getData_7d_i2
    procedure, private :: setData_8d_i2
    generic, public :: setData => setData_8d_i2
    procedure, private :: getData_8d_i2
    generic, public :: getData => getData_8d_i2
    procedure, private :: setData_9d_i2
    generic, public :: setData => setData_9d_i2
    procedure, private :: getData_9d_i2
    generic, public :: getData => getData_9d_i2
    procedure, private :: setData_10d_i2
    generic, public :: setData => setData_10d_i2
    procedure, private :: getData_10d_i2
    generic, public :: getData => getData_10d_i2
    procedure, private :: setData_11d_i2
    generic, public :: setData => setData_11d_i2
    procedure, private :: getData_11d_i2
    generic, public :: getData => getData_11d_i2
    procedure, private :: setData_12d_i2
    generic, public :: setData => setData_12d_i2
    procedure, private :: getData_12d_i2
    generic, public :: getData => getData_12d_i2
    procedure, private :: setData_13d_i2
    generic, public :: setData => setData_13d_i2
    procedure, private :: getData_13d_i2
    generic, public :: getData => getData_13d_i2
    procedure, private :: setData_14d_i2
    generic, public :: setData => setData_14d_i2
    procedure, private :: getData_14d_i2
    generic, public :: getData => getData_14d_i2
    procedure, private :: getCFAttributes_i2
    generic, public :: getCFAttributes => getCFAttributes_i2
    procedure, private :: setVariableFillValue_i2
    generic, public :: setFillValue => setVariableFillValue_i2
    procedure, private :: getVariableFillValue_i2
    generic, public :: getFillValue => getVariableFillValue_i2
    procedure, private :: setData_0d_i4
    generic, public :: setData => setData_0d_i4
    procedure, private :: getData_0d_i4
    generic, public :: getData => getData_0d_i4
    procedure, private :: setData_1d_i4
    generic, public :: setData => setData_1d_i4
    procedure, private :: getData_1d_i4
    generic, public :: getData => getData_1d_i4
    procedure, private :: setData_2d_i4
    generic, public :: setData => setData_2d_i4
    procedure, private :: getData_2d_i4
    generic, public :: getData => getData_2d_i4
    procedure, private :: setData_3d_i4
    generic, public :: setData => setData_3d_i4
    procedure, private :: getData_3d_i4
    generic, public :: getData => getData_3d_i4
    procedure, private :: setData_4d_i4
    generic, public :: setData => setData_4d_i4
    procedure, private :: getData_4d_i4
    generic, public :: getData => getData_4d_i4
    procedure, private :: setData_5d_i4
    generic, public :: setData => setData_5d_i4
    procedure, private :: getData_5d_i4
    generic, public :: getData => getData_5d_i4
    procedure, private :: setData_6d_i4
    generic, public :: setData => setData_6d_i4
    procedure, private :: getData_6d_i4
    generic, public :: getData => getData_6d_i4
    procedure, private :: setData_7d_i4
    generic, public :: setData => setData_7d_i4
    procedure, private :: getData_7d_i4
    generic, public :: getData => getData_7d_i4
    procedure, private :: setData_8d_i4
    generic, public :: setData => setData_8d_i4
    procedure, private :: getData_8d_i4
    generic, public :: getData => getData_8d_i4
    procedure, private :: setData_9d_i4
    generic, public :: setData => setData_9d_i4
    procedure, private :: getData_9d_i4
    generic, public :: getData => getData_9d_i4
    procedure, private :: setData_10d_i4
    generic, public :: setData => setData_10d_i4
    procedure, private :: getData_10d_i4
    generic, public :: getData => getData_10d_i4
    procedure, private :: setData_11d_i4
    generic, public :: setData => setData_11d_i4
    procedure, private :: getData_11d_i4
    generic, public :: getData => getData_11d_i4
    procedure, private :: setData_12d_i4
    generic, public :: setData => setData_12d_i4
    procedure, private :: getData_12d_i4
    generic, public :: getData => getData_12d_i4
    procedure, private :: setData_13d_i4
    generic, public :: setData => setData_13d_i4
    procedure, private :: getData_13d_i4
    generic, public :: getData => getData_13d_i4
    procedure, private :: setData_14d_i4
    generic, public :: setData => setData_14d_i4
    procedure, private :: getData_14d_i4
    generic, public :: getData => getData_14d_i4
    procedure, private :: getCFAttributes_i4
    generic, public :: getCFAttributes => getCFAttributes_i4
    procedure, private :: setVariableFillValue_i4
    generic, public :: setFillValue => setVariableFillValue_i4
    procedure, private :: getVariableFillValue_i4
    generic, public :: getFillValue => getVariableFillValue_i4
    procedure, private :: setData_0d_i8
    generic, public :: setData => setData_0d_i8
    procedure, private :: getData_0d_i8
    generic, public :: getData => getData_0d_i8
    procedure, private :: setData_1d_i8
    generic, public :: setData => setData_1d_i8
    procedure, private :: getData_1d_i8
    generic, public :: getData => getData_1d_i8
    procedure, private :: setData_2d_i8
    generic, public :: setData => setData_2d_i8
    procedure, private :: getData_2d_i8
    generic, public :: getData => getData_2d_i8
    procedure, private :: setData_3d_i8
    generic, public :: setData => setData_3d_i8
    procedure, private :: getData_3d_i8
    generic, public :: getData => getData_3d_i8
    procedure, private :: setData_4d_i8
    generic, public :: setData => setData_4d_i8
    procedure, private :: getData_4d_i8
    generic, public :: getData => getData_4d_i8
    procedure, private :: setData_5d_i8
    generic, public :: setData => setData_5d_i8
    procedure, private :: getData_5d_i8
    generic, public :: getData => getData_5d_i8
    procedure, private :: setData_6d_i8
    generic, public :: setData => setData_6d_i8
    procedure, private :: getData_6d_i8
    generic, public :: getData => getData_6d_i8
    procedure, private :: setData_7d_i8
    generic, public :: setData => setData_7d_i8
    procedure, private :: getData_7d_i8
    generic, public :: getData => getData_7d_i8
    procedure, private :: setData_8d_i8
    generic, public :: setData => setData_8d_i8
    procedure, private :: getData_8d_i8
    generic, public :: getData => getData_8d_i8
    procedure, private :: setData_9d_i8
    generic, public :: setData => setData_9d_i8
    procedure, private :: getData_9d_i8
    generic, public :: getData => getData_9d_i8
    procedure, private :: setData_10d_i8
    generic, public :: setData => setData_10d_i8
    procedure, private :: getData_10d_i8
    generic, public :: getData => getData_10d_i8
    procedure, private :: setData_11d_i8
    generic, public :: setData => setData_11d_i8
    procedure, private :: getData_11d_i8
    generic, public :: getData => getData_11d_i8
    procedure, private :: setData_12d_i8
    generic, public :: setData => setData_12d_i8
    procedure, private :: getData_12d_i8
    generic, public :: getData => getData_12d_i8
    procedure, private :: setData_13d_i8
    generic, public :: setData => setData_13d_i8
    procedure, private :: getData_13d_i8
    generic, public :: getData => getData_13d_i8
    procedure, private :: setData_14d_i8
    generic, public :: setData => setData_14d_i8
    procedure, private :: getData_14d_i8
    generic, public :: getData => getData_14d_i8
    procedure, private :: getCFAttributes_i8
    generic, public :: getCFAttributes => getCFAttributes_i8
    procedure, private :: setVariableFillValue_i8
    generic, public :: setFillValue => setVariableFillValue_i8
    procedure, private :: getVariableFillValue_i8
    generic, public :: getFillValue => getVariableFillValue_i8

    procedure, public :: getNoDimensions

    procedure, public :: getDimensions => getVariableDimensions

    procedure, public :: getRank => getVariableRank

    procedure, public :: getShape => getVariableShape

    procedure, public :: getDtype => getVariableDtype

    procedure, public :: isUnlimited => isUnlimitedVariable


  end type NcVariable

  interface NcVariable
    procedure newNcVariable
  end interface NcVariable
  ! --------------------------------------------------------------------------------------

  ! abstract interfaces
  interface
    function getNameInterface(self)
      import NcBase
      class(NcBase), intent(in) :: self
      character(len = 256) :: getNameInterface
    end function getNameInterface

    function getParentInterface(self)
      import NcBase, NcGroup
      class(NcBase), intent(in) :: self
      type(NcGroup) :: getParentInterface
    end function getParentInterface
  end interface

  interface operator (==)
    procedure equalNcBases
  end interface operator (==)

contains

  function newNcDataset(fname, fmode, cmode) result(out)
    character(*), intent(in) :: fname
    character(1), intent(in) :: fmode
    character(*), intent(inout), optional :: cmode
    integer(i4) :: status
    type(NcDataset) :: out

    select case(fmode)
    case("w")
      status = nf90_create(trim(fname), getCreationMode(cmode), out%id)
    case("r")
      status = nf90_open(trim(fname), NF90_NOWRITE, out%id)
    case("a")
      status = nf90_open(trim(fname), NF90_WRITE, out%id)
    case default
      write(*, *) "Mode argument must be in 'w','r','a' ! "
      stop 1
    end select
    call check(status, "Failed to open file: " // fname)

    out%fname = fname
    out%mode = fmode
  end function newNcDataset

  function newNcVariable(id, parent) result(out)
    integer(i4), intent(in) :: id
    type(NcGroup), intent(in) :: parent
    type(NcVariable) :: out

    out%id = id
    out%parent = parent
  end function newNcVariable

  function newNcDimension(id, parent) result(out)
    integer(i4), intent(in) :: id
    type(NcGroup), intent(in) :: parent
    type(NcDimension) :: out

    out%id = id
    out%parent = parent
  end function newNcDimension

  function newNcGroup(id) result(out)
    integer(i4), intent(in) :: id
    type(NcGroup) :: out

    out%id = id
  end function newNcGroup

  subroutine sync(self)
    class(NcDataset) :: self

    call check(nf90_sync(self%id), "Failed to sync file: " // self%fname)
  end subroutine sync

  subroutine close(self)
    class(NcDataset) :: self

    call check(nf90_close(self%id), "Failed to close file: " // self%fname)
  end subroutine close

  function setGroup(self, name)
    class(NcGroup), intent(inout) :: self
    character(*), intent(in) :: name
    integer(i4) :: id
    type(NcGroup) :: setGroup

    call check(nf90_def_grp(self%id, name, id), "Failed to create new group: " // name)
    setGroup = NcGroup(id)
  end function setGroup

  function getGroupParent(self)
    class(NcGroup), intent(in) :: self
    integer(i4) :: id
    type(NcGroup) :: getGroupParent

    call check(nf90_inq_grp_parent(self%id, id), "Failed to get parent group of: " // self%getName())
    getGroupParent = NcGroup(id)
  end function getGroupParent

  function getGroupName(self)
    class(NcGroup), intent(in) :: self
    character(256) :: getGroupName

    call check(nf90_inq_grpname(self%id, getGroupName), "Failed to inquire group name")
  end function getGroupName

  function getNoVariables(self)
    class(NcGroup), intent(in) :: self
    integer(i4) :: getNoVariables

    call check(nf90_inquire(self%id, nvariables = getNoVariables), "Failed inquire number of variables")
  end function getNoVariables

  function getDimensionParent(self)
    class(NcDimension), intent(in) :: self
    type(NcGroup) :: getDimensionParent

    getDimensionParent = self%parent
  end function getDimensionParent

  function getVariableParent(self)
    class(NcVariable), intent(in) :: self
    type(NcGroup) :: getVariableParent

    getVariableParent = self%parent
  end function getVariableParent

  function getVariableIds(self)
    class(NcGroup), intent(in) :: self
    integer(i4), dimension(:), allocatable :: getVariableIds
    integer(i4) :: tmp

    allocate(getVariableIds(self%getNoVariables()))
    call check(nf90_inq_varids(self%id, tmp, getVariableIds), "Failed to inquire variable ids")
  end function getVariableIds

  function getVariables(self)
    class(NcGroup), intent(in) :: self
    type(NcVariable), dimension(:), allocatable :: getVariables
    integer(i4), dimension(:), allocatable :: varids
    integer(i4) :: i, nvars

    nvars = self%getNoVariables()
    allocate(getVariables(nvars), varids(nvars))

    varids = self%getVariableIds()
    do i = 1, size(varids)
      getVariables(i) = NcVariable(varids(i), self)
    end do

  end function getVariables

  function getDimensionName(self)
    class(NcDimension), intent(in) :: self
    character(len = 256) :: getDimensionName

    call check(nf90_inquire_dimension(self%parent%id, self%id, name = getDimensionName), &
            "Failed to inquire dimension name")
  end function getDimensionName

  function getDimensionLength(self)
    class(NcDimension), intent(in) :: self
    integer(i4) :: getDimensionLength

    call check(nf90_inquire_dimension(self%parent%id, self%id, len = getDimensionLength), &
            "Failed to inquire dimension: " // self%getName())
  end function getDimensionLength

  function isDatasetUnlimited(self)
    class(NcGroup), intent(in) :: self
    logical :: isDatasetUnlimited
    integer(i4) :: dimid

    call check(nf90_inquire(self%id, unlimitedDimId = dimid), &
            "Failed to inquire group " // self%getName())
    isDatasetUnlimited = (dimid /= -1)
  end function isDatasetUnlimited

  function getUnlimitedDimension(self)
    class(NcGroup), intent(in) :: self
    type(NcDimension) :: getUnlimitedDimension
    integer(i4) :: dimid

    call check(nf90_inquire(self%id, unlimitedDimId = dimid), &
            "Failed to inquire group " // self%getName())

    if (dimid == -1) then
      write(*, *) "Dataset has no unlimited dimension"
      stop 1
    end if

    getUnlimitedDimension = self%getDimension(dimid)
  end function getUnlimitedDimension

  function equalNcBases(left, right) result(out)
    class(NcBase), intent(in) :: left, right
    logical :: out

    out = (left%id == right%id)
  end function equalNcBases

  function isUnlimitedDimension(self)
    class(NcDimension), intent(in) :: self
    logical :: isUnlimitedDimension

    isUnlimitedDimension = .false.
    if (self%parent%isUnlimited()) then
      isUnlimitedDimension = (self == self%parent%getUnlimitedDimension())
    end if
  end function isUnlimitedDimension

  function set_scrip_dimension(self, centersDim1, centersDim2, cornersDim1, cornersDim2, subDimSizes, units) &
          result(ncDim)
    class(NcGroup), intent(in) :: self
    real(dp)      , intent(in), dimension(:) :: centersDim1
    real(dp)      , intent(in), dimension(:) :: centersDim2
    real(dp)      , intent(in), dimension(:,:) :: cornersDim1
    real(dp)      , intent(in), dimension(:,:) :: cornersDim2
<<<<<<< HEAD
    integer(i32)   , intent(in), dimension(:) :: subDimSizes
=======
    integer(i4)   , intent(in), dimension(:) :: subDimSizes
>>>>>>> 35a51ea6
    character(256), intent(in) :: units
    type(NcDimension) :: ncDim

    type(NcDimension)          :: cornerDim, rankDim
    type(NcVariable)           :: ncVar
<<<<<<< HEAD
    integer(i32), allocatable, dimension(:) :: imask_data
=======
    integer(i4), allocatable, dimension(:) :: imask_data
>>>>>>> 35a51ea6

    ! set the new ncDimension (integer values and name)
    ncDim = self%setDimension('grid_size', size(centersDim1))
    cornerDim = self%setDimension('grid_corners', size(cornersDim1, 1))
    rankDim = self%setDimension('grid_rank', size(subDimSizes))
    ! here we set the reference to ncDimension for labelled ncDimension which in fact is a variable
    ncVar = self%setVariable('grid_center_lon', "f64", [ncDim])
    call ncVar%setData(centersDim1)
    call ncVar%setAttribute('units', trim(units))
    ncVar = self%setVariable('grid_center_lat', "f64", [ncDim])
    call ncVar%setData(centersDim2)
    call ncVar%setAttribute('units', trim(units))
    ncVar = self%setVariable('grid_corner_lon', "f64", [cornerDim, ncDim])
    call ncVar%setData(cornersDim1)
    call ncVar%setAttribute('units', trim(units))
    ncVar = self%setVariable('grid_corner_lat', "f64", [cornerDim, ncDim])
    call ncVar%setData(cornersDim2)
    call ncVar%setAttribute('units', trim(units))
    ncVar = self%setVariable('grid_dims', "i32", [rankDim])
    call ncVar%setData(subDimSizes)
    ! set all values to 1 (True) for mask
    ncVar = self%setVariable('grid_imask', "i32", [ncDim])
    allocate(imask_data(size(centersDim1)))
<<<<<<< HEAD
    imask_data = 1_i32
=======
    imask_data = 1_i4
>>>>>>> 35a51ea6
    call ncVar%setData(imask_data)
    deallocate(imask_data)
    call ncVar%setAttribute('units', 'unitless')

  end function set_scrip_dimension

  subroutine set_1D_coordinate_variable(self, name, ncDim, bounds, referenceArg, ncVar)
<<<<<<< HEAD
    class(NcGroup), intent(in) :: self
    character(*)  , intent(in) :: name
    type(NcDimension), intent(in) :: ncDim
    real(dp)      , intent(in), dimension(:) :: bounds
    integer(i32)   , intent(in), optional :: referenceArg
    type(NcVariable):: ncVar

    type(NcDimension) :: bndsDim
    integer(i64) :: dimLength, iBound
    integer(i32) :: reference, iAtt
    character(256) :: dimBoundName
    real(dp), allocatable, dimension(:, :) :: boundData

    ! init
    dimLength = size(bounds, kind=i64)
    reference = 1_i32
    if (present(referenceArg)) then
      reference = referenceArg
    end if
    ! here we set the reference to ncDimension for labelled ncDimension which in fact is a variable
    ncVar = self%setVariable(name, "f64", [ncDim])
    ! write the data based on the type of reference
    select case(reference)
    case(0_i32)
      ! set the start values
      call ncVar%setData(bounds(1_i64:dimLength - 1_i64))
    case(1_i32)
      ! set the center values
      call ncVar%setData((bounds(2_i64:dimLength) + bounds(1_i64:dimLength-1_i64)) / 2.0_dp)
    case(2_4)
      ! set the end values
      call ncVar%setData(bounds(2_i64:dimLength))
    case default
      write(*,*) "reference id for set_Dimension is ", reference, ", must be 0, 1 or 2."
      stop 1
    end select

    ! --- bounds ---
    ! create dimension name for bounds
    dimBoundName = trim(name) // "_bnds"
    ! set the attribute
    call ncVar%setAttribute('bounds', trim(dimBoundName))
    ! set the dimensions used for the bounds array
    if (self%hasDimension("bnds")) then
      ! add it to our bounds of ncDimensions for the current array
      bndsDim = self%getDimension("bnds")
    else
      bndsDim = self%setDimension("bnds", 2_i32)
    end if
    ncVar = self%setVariable(dimBoundName, "f64", [bndsDim, ncDim])

    ! allocate array for data
    allocate(boundData(2_i64, dimLength-1_i64))
    do iBound = 1_i64, dimLength-1_i64
      boundData(1_i64, iBound) = bounds(iBound)
      boundData(2_i64, iBound) = bounds(iBound + 1_i64)
    end do
    call ncVar%setData(boundData)
    deallocate(boundData)

  end subroutine set_1D_coordinate_variable

  function setDimension(self, name, length) result(ncDim)
    class(NcGroup), intent(in) :: self
    character(*)  , intent(in) :: name
    integer(i32), intent(in), optional :: length

    type(NcDimension) :: ncDim
    integer(i32) :: dimLength
    integer(i32) :: id

    dimLength = NF90_UNLIMITED
    if (present(length)) then
      if (length > 0_i32) then
=======
    class(NcGroup), intent(in) :: self
    character(*)  , intent(in) :: name
    type(NcDimension), intent(in) :: ncDim
    real(dp)      , intent(in), dimension(:) :: bounds
    integer(i4)   , intent(in), optional :: referenceArg
    type(NcVariable):: ncVar

    type(NcDimension) :: bndsDim
    integer(i8) :: dimLength, iBound
    integer(i4) :: reference, iAtt
    character(256) :: dimBoundName
    real(dp), allocatable, dimension(:, :) :: boundData

    ! init
    dimLength = size(bounds, kind=i8)
    reference = 1_i4
    if (present(referenceArg)) then
      reference = referenceArg
    end if
    ! here we set the reference to ncDimension for labelled ncDimension which in fact is a variable
    ncVar = self%setVariable(name, "f64", [ncDim])
    ! write the data based on the type of reference
    select case(reference)
    case(0_i4)
      ! set the start values
      call ncVar%setData(bounds(1_i8:dimLength - 1_i8))
    case(1_i4)
      ! set the center values
      call ncVar%setData((bounds(2_i8:dimLength) + bounds(1_i8:dimLength-1_i8)) / 2.0_dp)
    case(2_4)
      ! set the end values
      call ncVar%setData(bounds(2_i8:dimLength))
    case default
      write(*,*) "reference id for set_Dimension is ", reference, ", must be 0, 1 or 2."
      stop 1
    end select

    ! --- bounds ---
    ! create dimension name for bounds
    dimBoundName = trim(name) // "_bnds"
    ! set the attribute
    call ncVar%setAttribute('bounds', trim(dimBoundName))
    ! set the dimensions used for the bounds array
    if (self%hasDimension("bnds")) then
      ! add it to our bounds of ncDimensions for the current array
      bndsDim = self%getDimension("bnds")
    else
      bndsDim = self%setDimension("bnds", 2_i4)
    end if
    ncVar = self%setVariable(dimBoundName, "f64", [bndsDim, ncDim])

    ! allocate array for data
    allocate(boundData(2_i8, dimLength-1_i8))
    do iBound = 1_i8, dimLength-1_i8
      boundData(1_i8, iBound) = bounds(iBound)
      boundData(2_i8, iBound) = bounds(iBound + 1_i8)
    end do
    call ncVar%setData(boundData)
    deallocate(boundData)

  end subroutine set_1D_coordinate_variable

  function setDimension(self, name, length) result(ncDim)
    class(NcGroup), intent(in) :: self
    character(*)  , intent(in) :: name
    integer(i4), intent(in), optional :: length

    type(NcDimension) :: ncDim
    integer(i4) :: dimLength
    integer(i4) :: id

    dimLength = NF90_UNLIMITED
    if (present(length)) then
      if (length > 0_i4) then
>>>>>>> 35a51ea6
        dimLength = length
      end if
    end if

    call check(nf90_def_dim(self%id, name, dimLength, id), &
         "Failed to create dimension: " // name)

    ncDim = NcDimension(id, self)

  end function setDimension

  function setCoordinate(self, name, length, bounds, reference, attribute_names, attribute_values, &
                        centersDim1, centersDim2, cornersDim1, cornersDim2, subDimSizes, units) result(ncDim)
    class(NcGroup), intent(in) :: self
    character(*)  , intent(in) :: name
<<<<<<< HEAD
    integer(i32), intent(in), optional :: length
=======
    integer(i4), intent(in), optional :: length
>>>>>>> 35a51ea6
    real(dp)      , intent(in), optional, dimension(:) :: bounds
    integer(i4)   , intent(in), optional :: reference
    character(*) , intent(in), optional, dimension(:) :: attribute_names
    character(*) , intent(in), optional, dimension(:) :: attribute_values
    real(dp)      , intent(in), optional, dimension(:) :: centersDim1
    real(dp)      , intent(in), optional, dimension(:) :: centersDim2
    real(dp)      , intent(in), optional, dimension(:,:) :: cornersDim1
    real(dp)      , intent(in), optional, dimension(:,:) :: cornersDim2
    integer(i4)   , intent(in), optional, dimension(:) :: subDimSizes
    character(*), intent(in), optional :: units

    type(NcDimension) :: ncDim
    type(NcVariable) :: ncVar
<<<<<<< HEAD
    integer(i32) :: iAtt
=======
    integer(i4) :: iAtt
>>>>>>> 35a51ea6

    if (present(centersDim1) .and. present(centersDim2) .and. present(cornersDim1) .and. present(cornersDim2) &
             .and. present(subDimSizes) .and. present(units)) then
      ncDim = self%set_scrip_dimension(centersDim1, centersDim2, cornersDim1, cornersDim2, subDimSizes, units)
    else
      ! set the new ncDimension (integer values and name)
      ncDim = self%setDimension(name, length)

      if (present(bounds)) then
        call self%set_1D_coordinate_variable(name, ncDim, bounds, reference, ncVar)
        ! set attributes
        ! already set attributes
        if (present(attribute_names) .and. present(attribute_values)) then
          do iAtt = 1, size(attribute_names)
            call ncVar%setAttribute(trim(attribute_names(iAtt)), &
                    trim(attribute_values(iAtt)))
          end do
        end if
      end if
    end if

  end function setCoordinate

  function hasVariable(self, name)
    class(NcGroup), intent(in) :: self
    character(*), intent(in) :: name
    logical :: hasVariable
    integer(i4) :: tmpid

    hasVariable = (nf90_inq_varid(self%id, name, tmpid) == NF90_NOERR)
  end function hasVariable

  function hasDimension(self, name)
    class(NcGroup), intent(in) :: self
    character(*), intent(in) :: name
    logical :: hasDimension
    integer(i4) :: tmpid

    hasDimension = (nf90_inq_dimid(self%id, name, tmpid) == NF90_NOERR)
  end function hasDimension

  function hasGroup(self, name)
    class(NcGroup), intent(in) :: self
    character(*), intent(in) :: name
    logical :: hasGroup
    integer(i4) :: tmpid

    hasGroup = (nf90_inq_ncid(self%id, name, tmpid) == NF90_NOERR)
  end function hasGroup

  function setVariableWithIds(self, name, dtype, dimensions, contiguous, &
          chunksizes, deflate_level, shuffle, fletcher32, endianness, &
          cache_size, cache_nelems, cache_preemption)
    class(NcGroup), intent(in) :: self
    character(*), intent(in) :: name
    character(*), intent(in) :: dtype
    integer(i4), intent(in) :: dimensions(:)
    logical, intent(in), optional :: contiguous, shuffle, fletcher32
    integer(i4), intent(in), optional :: endianness, deflate_level, cache_size, &
            cache_nelems, cache_preemption, chunksizes(:)
    type(NcVariable) :: setVariableWithIds
    integer(i4) :: varid, status

    status = nf90_def_var(self%id, name, getDtypeFromString(dtype), dimensions, varid, contiguous, &
            chunksizes, deflate_level, shuffle, fletcher32, endianness, &
            cache_size, cache_nelems, cache_preemption)
    call check(status, "Failed to create variable: " // name)
    setVariableWithIds = NcVariable(varid, self)
  end function setVariableWithIds

  function setVariableWithNames(self, name, dtype, dimensions, contiguous, &
          chunksizes, deflate_level, shuffle, fletcher32, endianness, &
          cache_size, cache_nelems, cache_preemption)

    class(NcGroup), intent(in) :: self
    character(*), intent(in) :: name
    character(*), intent(in) :: dtype
    character(*), intent(in) :: dimensions(:)
    logical, intent(in), optional :: contiguous, shuffle, fletcher32
    integer(i4), intent(in), optional :: endianness, deflate_level, cache_size, &
            cache_nelems, cache_preemption, chunksizes(:)
    type(NcVariable) :: setVariableWithNames
    type(NcDimension) :: dim
    integer(i4) :: i, dimids(size(dimensions))

    do i = 1, size(dimensions)
      dim = self%getDimension(dimensions(i))
      dimids(i) = dim%id
    end do

    setVariableWithNames = setVariableWithIds(self, name, dtype, dimids, contiguous, &
            chunksizes, deflate_level, shuffle, fletcher32, endianness, &
            cache_size, cache_nelems, cache_preemption)
  end function setVariableWithNames

  function setVariableWithTypes(self, name, dtype, dimensions, contiguous, &
          chunksizes, deflate_level, shuffle, fletcher32, endianness, &
          cache_size, cache_nelems, cache_preemption)
    class(NcGroup), intent(in) :: self
    character(*), intent(in) :: name
    character(*), intent(in) :: dtype
    type(NcDimension), intent(in) :: dimensions(:)
    logical, intent(in), optional :: contiguous, shuffle, fletcher32
    integer(i4), intent(in), optional :: endianness, deflate_level, cache_size, &
            cache_nelems, cache_preemption, chunksizes(:)
    type(NcVariable) :: setVariableWithTypes
    type(NcDimension) :: dim
    integer(i4) :: i, dimids(size(dimensions))

    do i = 1, size(dimensions)
      dim = dimensions(i)
      dimids(i) = dim%id
    end do

    setVariableWithTypes = setVariableWithIds(self, name, dtype, dimids, contiguous, &
            chunksizes, deflate_level, shuffle, fletcher32, endianness, &
            cache_size, cache_nelems, cache_preemption)
  end function setVariableWithTypes

  function getDimensionById(self, id)
    class(NcGroup), intent(in) :: self
    integer(i4) :: id
    type(NcDimension) :: getDimensionById
    character(32) :: msg, name

    write(msg, *) id
    call check(nf90_inquire_dimension(self%id, id, name), &
            "Could not inquire dimension: " // msg)
    getDimensionById = NcDimension(id, self)
  end function getDimensionById

  function getDimensionByName(self, name)
    class(NcGroup), intent(in) :: self
    character(*) :: name
    type(NcDimension) :: getDimensionByName
    integer(i4) :: id

    call check(nf90_inq_dimid(self%id, name, id), &
            "Could not inquire dimension: " // name)
    getDimensionByName = self%getDimensionById(id)
  end function getDimensionByName

  function getGroupByName(self, name)
    class(NcGroup), intent(in) :: self
    character(*), intent(in) :: name
    type(NcGroup) :: getGroupByName
    integer(i4) :: id

    call check(nf90_inq_ncid(self%id, name, id), &
            "Could not inquire variable: " // name)
    getGroupByName = NcGroup(id)
  end function getGroupByName

  function getVariableByName(self, name)
    class(NcGroup), intent(in) :: self
    character(*), intent(in) :: name
    type(NcVariable) :: getVariableByName
    integer(i4) :: id

    call check(nf90_inq_varid(self%id, name, id), &
            "Could not inquire variable: " // name)
    getVariableByName = NcVariable(id, self)

  end function getVariableByName

  function getVariableName(self)
    class(NcVariable), intent(in) :: self
    character(len = 256) :: getVariableName

    call check(nf90_inquire_variable(self%parent%id, self%id, name = getVariableName), &
            "Could not inquire variable name")
  end function getVariableName

  function getNoDimensions(self)
    class(NcVariable), intent(in) :: self
    integer(i4) :: getNoDimensions

    call check(nf90_inquire_variable(self%parent%id, self%id, ndims = getNoDimensions), &
            "Could not inquire variable: " // self%getName())
  end function getNoDimensions

  function getVariableDimensions(self)
    class(NcVariable), intent(in) :: self
    type(NcDimension), allocatable :: getVariableDimensions(:)
    integer(i4), allocatable :: dimids(:)
    integer(i4) :: ii, ndims

    ndims = self%getNoDimensions()
    allocate(dimids(ndims), getVariableDimensions(ndims))
    call check(nf90_inquire_variable(self%parent%id, self%id, dimids = dimids), &
            "Could not inquire variable: " // self%getName())

    do ii = 1, ndims
      getVariableDimensions (ii) = self%parent%getDimension(dimids(ii))
    end do
  end function getVariableDimensions

  function getVariableShape(self)
    class(NcVariable), intent(in) :: self
    integer(i4), allocatable :: getVariableShape(:)
    type(NcDimension), allocatable :: dims(:)
    integer(i4) :: ii, ndims

    ndims = self%getNoDimensions()
    allocate(getVariableShape(ndims), dims(ndims))

    dims = self%getDimensions()
    do ii = 1, size(dims)
      getVariableShape(ii) = dims(ii)%getLength()
    end do
  end function getVariableShape

  function getVariableRank(self)
    class(NcVariable), intent(in) :: self
    integer(i4) :: getVariableRank

    getVariableRank = size(self%getDimensions())
  end function getVariableRank

  function getVariableDtype(self)
    class(NcVariable), intent(in) :: self
    integer(i4) :: dtype
    character(3) :: getVariableDtype

    call check(nf90_inquire_variable(self%parent%id, self%id, xtype = dtype), &
            "Could not inquire variable: " // self%getName())
    getVariableDtype = getDtypeFromInteger(dtype)
  end function getVariableDtype

  function isUnlimitedVariable(self)
    class(NcVariable), intent(in) :: self
    logical :: isUnlimitedVariable
    type(NcDimension), allocatable :: dims(:)
    type(NcDimension) :: dim
    integer(i4) :: ii

    allocate(dims(self%getNoDimensions()))

    isUnlimitedVariable = .false.
    dims = self%getDimensions()

    do ii = 1, size(dims)
      dim = dims(ii)
      if (dim%isUnlimited()) then
        isUnlimitedVariable = .true.
      end if
    end do
  end function isUnlimitedVariable

  logical function hasAttribute(self, name)
    class(NcAttributable), intent(in) :: self
    character(*), intent(in) :: name
    integer(i4) :: status

    select type (self)
    class is (NcGroup)
      status = nf90_inquire_attribute(self%id, NF90_GLOBAL, name)
    class is (NcVariable)
      status = nf90_inquire_attribute(self%parent%id, self%id, name)
    end select

    hasAttribute = (status == NF90_NOERR)
  end function hasAttribute



  subroutine setAttribute_0d_sp(self, name, data)
    class(NcAttributable), intent(in) :: self
    character(len=*), intent(in) :: name
    real(sp), intent(in) :: data
    integer(i4) :: ids(2)

    ids = self%getAttributableIds()
    call check(nf90_put_att(ids(1), ids(2), name, data), &
            "Failed to write attribute: " // name)

  end subroutine setAttribute_0d_sp

  subroutine getAttribute_0d_sp(self, name, avalue)
    class(NcAttributable), intent(in) :: self
    character(len=*), intent(in) :: name
    real(sp), intent(out) :: avalue
    integer(i4) :: length, ids(2)

    ids = self%getAttributableIds()
    call check(nf90_inquire_attribute(ids(1), ids(2), name, len = length), &
            "Could not inquire attribute " // name)
    call check(nf90_get_att(ids(1), ids(2), name, avalue), &
            "Could not read attribute " // name)

  end subroutine getAttribute_0d_sp

  subroutine setAttribute_1d_sp(self, name, data)
    class(NcAttributable), intent(in) :: self
    character(len=*), intent(in) :: name
    real(sp), intent(in) :: data(:)
    integer(i4) :: ids(2)

    ids = self%getAttributableIds()
    call check(nf90_put_att(ids(1), ids(2), name, data), &
            "Failed to write attribute: " // name)

  end subroutine setAttribute_1d_sp

  subroutine getAttribute_1d_sp(self, name, avalue)
    class(NcAttributable), intent(in) :: self
    character(len=*), intent(in) :: name
    real(sp), intent(out) :: avalue(:)
    integer(i4) :: length, ids(2)

    ids = self%getAttributableIds()
    call check(nf90_inquire_attribute(ids(1), ids(2), name, len = length), &
            "Could not inquire attribute " // name)
    call check(nf90_get_att(ids(1), ids(2), name, avalue), &
            "Could not read attribute " // name)

  end subroutine getAttribute_1d_sp

  subroutine setAttribute_0d_dp(self, name, data)
    class(NcAttributable), intent(in) :: self
    character(len=*), intent(in) :: name
    real(dp), intent(in) :: data
    integer(i4) :: ids(2)

    ids = self%getAttributableIds()
    call check(nf90_put_att(ids(1), ids(2), name, data), &
            "Failed to write attribute: " // name)

  end subroutine setAttribute_0d_dp

  subroutine getAttribute_0d_dp(self, name, avalue)
    class(NcAttributable), intent(in) :: self
    character(len=*), intent(in) :: name
    real(dp), intent(out) :: avalue
    integer(i4) :: length, ids(2)

    ids = self%getAttributableIds()
    call check(nf90_inquire_attribute(ids(1), ids(2), name, len = length), &
            "Could not inquire attribute " // name)
    call check(nf90_get_att(ids(1), ids(2), name, avalue), &
            "Could not read attribute " // name)

  end subroutine getAttribute_0d_dp

  subroutine setAttribute_1d_dp(self, name, data)
    class(NcAttributable), intent(in) :: self
    character(len=*), intent(in) :: name
    real(dp), intent(in) :: data(:)
    integer(i4) :: ids(2)

    ids = self%getAttributableIds()
    call check(nf90_put_att(ids(1), ids(2), name, data), &
            "Failed to write attribute: " // name)

  end subroutine setAttribute_1d_dp

  subroutine getAttribute_1d_dp(self, name, avalue)
    class(NcAttributable), intent(in) :: self
    character(len=*), intent(in) :: name
    real(dp), intent(out) :: avalue(:)
    integer(i4) :: length, ids(2)

    ids = self%getAttributableIds()
    call check(nf90_inquire_attribute(ids(1), ids(2), name, len = length), &
            "Could not inquire attribute " // name)
    call check(nf90_get_att(ids(1), ids(2), name, avalue), &
            "Could not read attribute " // name)

  end subroutine getAttribute_1d_dp

  subroutine setAttribute_0d_i1(self, name, data)
    class(NcAttributable), intent(in) :: self
    character(len=*), intent(in) :: name
    integer(i1), intent(in) :: data
    integer(i4) :: ids(2)

    ids = self%getAttributableIds()
    call check(nf90_put_att(ids(1), ids(2), name, data), &
            "Failed to write attribute: " // name)

  end subroutine setAttribute_0d_i1

  subroutine getAttribute_0d_i1(self, name, avalue)
    class(NcAttributable), intent(in) :: self
    character(len=*), intent(in) :: name
    integer(i1), intent(out) :: avalue
    integer(i4) :: length, ids(2)

    ids = self%getAttributableIds()
    call check(nf90_inquire_attribute(ids(1), ids(2), name, len = length), &
            "Could not inquire attribute " // name)
    call check(nf90_get_att(ids(1), ids(2), name, avalue), &
            "Could not read attribute " // name)

  end subroutine getAttribute_0d_i1

  subroutine setAttribute_1d_i1(self, name, data)
    class(NcAttributable), intent(in) :: self
    character(len=*), intent(in) :: name
    integer(i1), intent(in) :: data(:)
    integer(i4) :: ids(2)

    ids = self%getAttributableIds()
    call check(nf90_put_att(ids(1), ids(2), name, data), &
            "Failed to write attribute: " // name)

  end subroutine setAttribute_1d_i1

  subroutine getAttribute_1d_i1(self, name, avalue)
    class(NcAttributable), intent(in) :: self
    character(len=*), intent(in) :: name
    integer(i1), intent(out) :: avalue(:)
    integer(i4) :: length, ids(2)

    ids = self%getAttributableIds()
    call check(nf90_inquire_attribute(ids(1), ids(2), name, len = length), &
            "Could not inquire attribute " // name)
    call check(nf90_get_att(ids(1), ids(2), name, avalue), &
            "Could not read attribute " // name)

  end subroutine getAttribute_1d_i1

  subroutine setAttribute_0d_i2(self, name, data)
    class(NcAttributable), intent(in) :: self
    character(len=*), intent(in) :: name
    integer(i2), intent(in) :: data
    integer(i4) :: ids(2)

    ids = self%getAttributableIds()
    call check(nf90_put_att(ids(1), ids(2), name, data), &
            "Failed to write attribute: " // name)

  end subroutine setAttribute_0d_i2

  subroutine getAttribute_0d_i2(self, name, avalue)
    class(NcAttributable), intent(in) :: self
    character(len=*), intent(in) :: name
    integer(i2), intent(out) :: avalue
    integer(i4) :: length, ids(2)

    ids = self%getAttributableIds()
    call check(nf90_inquire_attribute(ids(1), ids(2), name, len = length), &
            "Could not inquire attribute " // name)
    call check(nf90_get_att(ids(1), ids(2), name, avalue), &
            "Could not read attribute " // name)

  end subroutine getAttribute_0d_i2

  subroutine setAttribute_1d_i2(self, name, data)
    class(NcAttributable), intent(in) :: self
    character(len=*), intent(in) :: name
    integer(i2), intent(in) :: data(:)
    integer(i4) :: ids(2)

    ids = self%getAttributableIds()
    call check(nf90_put_att(ids(1), ids(2), name, data), &
            "Failed to write attribute: " // name)

  end subroutine setAttribute_1d_i2

  subroutine getAttribute_1d_i2(self, name, avalue)
    class(NcAttributable), intent(in) :: self
    character(len=*), intent(in) :: name
    integer(i2), intent(out) :: avalue(:)
    integer(i4) :: length, ids(2)

    ids = self%getAttributableIds()
    call check(nf90_inquire_attribute(ids(1), ids(2), name, len = length), &
            "Could not inquire attribute " // name)
    call check(nf90_get_att(ids(1), ids(2), name, avalue), &
            "Could not read attribute " // name)

  end subroutine getAttribute_1d_i2

  subroutine setAttribute_0d_i4(self, name, data)
    class(NcAttributable), intent(in) :: self
    character(len=*), intent(in) :: name
    integer(i4), intent(in) :: data
    integer(i4) :: ids(2)

    ids = self%getAttributableIds()
    call check(nf90_put_att(ids(1), ids(2), name, data), &
            "Failed to write attribute: " // name)

  end subroutine setAttribute_0d_i4

  subroutine getAttribute_0d_i4(self, name, avalue)
    class(NcAttributable), intent(in) :: self
    character(len=*), intent(in) :: name
    integer(i4), intent(out) :: avalue
    integer(i4) :: length, ids(2)

    ids = self%getAttributableIds()
    call check(nf90_inquire_attribute(ids(1), ids(2), name, len = length), &
            "Could not inquire attribute " // name)
    call check(nf90_get_att(ids(1), ids(2), name, avalue), &
            "Could not read attribute " // name)

  end subroutine getAttribute_0d_i4

  subroutine setAttribute_1d_i4(self, name, data)
    class(NcAttributable), intent(in) :: self
    character(len=*), intent(in) :: name
    integer(i4), intent(in) :: data(:)
    integer(i4) :: ids(2)

    ids = self%getAttributableIds()
    call check(nf90_put_att(ids(1), ids(2), name, data), &
            "Failed to write attribute: " // name)

  end subroutine setAttribute_1d_i4

  subroutine getAttribute_1d_i4(self, name, avalue)
    class(NcAttributable), intent(in) :: self
    character(len=*), intent(in) :: name
    integer(i4), intent(out) :: avalue(:)
    integer(i4) :: length, ids(2)

    ids = self%getAttributableIds()
    call check(nf90_inquire_attribute(ids(1), ids(2), name, len = length), &
            "Could not inquire attribute " // name)
    call check(nf90_get_att(ids(1), ids(2), name, avalue), &
            "Could not read attribute " // name)

  end subroutine getAttribute_1d_i4

  subroutine setAttribute_0d_i8(self, name, data)
    class(NcAttributable), intent(in) :: self
    character(len=*), intent(in) :: name
    integer(i8), intent(in) :: data
    integer(i4) :: ids(2)

    ids = self%getAttributableIds()
    call check(nf90_put_att(ids(1), ids(2), name, data), &
            "Failed to write attribute: " // name)

  end subroutine setAttribute_0d_i8

  subroutine getAttribute_0d_i8(self, name, avalue)
    class(NcAttributable), intent(in) :: self
    character(len=*), intent(in) :: name
    integer(i8), intent(out) :: avalue
    integer(i4) :: length, ids(2)

    ids = self%getAttributableIds()
    call check(nf90_inquire_attribute(ids(1), ids(2), name, len = length), &
            "Could not inquire attribute " // name)
    call check(nf90_get_att(ids(1), ids(2), name, avalue), &
            "Could not read attribute " // name)

  end subroutine getAttribute_0d_i8

  subroutine setAttribute_1d_i8(self, name, data)
    class(NcAttributable), intent(in) :: self
    character(len=*), intent(in) :: name
    integer(i8), intent(in) :: data(:)
    integer(i4) :: ids(2)

    ids = self%getAttributableIds()
    call check(nf90_put_att(ids(1), ids(2), name, data), &
            "Failed to write attribute: " // name)

  end subroutine setAttribute_1d_i8

  subroutine getAttribute_1d_i8(self, name, avalue)
    class(NcAttributable), intent(in) :: self
    character(len=*), intent(in) :: name
    integer(i8), intent(out) :: avalue(:)
    integer(i4) :: length, ids(2)

    ids = self%getAttributableIds()
    call check(nf90_inquire_attribute(ids(1), ids(2), name, len = length), &
            "Could not inquire attribute " // name)
    call check(nf90_get_att(ids(1), ids(2), name, avalue), &
            "Could not read attribute " // name)

  end subroutine getAttribute_1d_i8

  subroutine setAttribute_0d_char(self, name, data)
    class(NcAttributable), intent(in) :: self
    character(len=*), intent(in) :: name
    character(len=*), intent(in) :: data
    integer(i4) :: ids(2)

    ids = self%getAttributableIds()
    call check(nf90_put_att(ids(1), ids(2), name, data), &
            "Failed to write attribute: " // name)

  end subroutine setAttribute_0d_char

  subroutine getAttribute_0d_char(self, name, avalue)
    class(NcAttributable), intent(in) :: self
    character(len=*), intent(in) :: name
    character(len=*), intent(out) :: avalue
    integer(i4) :: length, ids(2)

    ids = self%getAttributableIds()
    call check(nf90_inquire_attribute(ids(1), ids(2), name, len = length), &
            "Could not inquire attribute " // name)
    call check(nf90_get_att(ids(1), ids(2), name, avalue), &
            "Could not read attribute " // name)

  end subroutine getAttribute_0d_char


  function getAttributableIds(self)
    class(NcAttributable), intent(in) :: self
    integer(i4) :: getAttributableIds(2)
    select type(self)
    class is (NcGroup)
      getAttributableIds(1) = self%id
      getAttributableIds(2) = NF90_GLOBAL
    class is (NcVariable)
      getAttributableIds(1) = self%parent%id
      getAttributableIds(2) = self%id
    end select
  end function getAttributableIds

  subroutine renameAttribute(self, oldname, newname)
    class(NcAttributable), intent(inout) :: self
    character(len = *), intent(in) :: oldname, newname
    integer(i4) :: ids(2)
    ids = self%getAttributableIds()
    call check(nf90_rename_att(ids(1), ids(2), oldname, newname), "Failed to rename attribute: " // oldname)
  end subroutine renameAttribute

  subroutine renameVariable(self, name)
    class(NcVariable), intent(inout) :: self
    character(len = *), intent(in) :: name
    call check(nf90_rename_var(self%parent%id, self%id, name), "Failed to rename variable: " // self%getName())
  end subroutine renameVariable

  subroutine renameDimension(self, name)
    class(NcDimension), intent(inout) :: self
    character(len = *), intent(in) :: name
    call check(nf90_rename_dim(self%parent%id, self%id, name), "Failed to rename dimension: " // self%getName())
  end subroutine renameDimension






  subroutine getData_0d_sp(self, data, start, cnt, stride, map, mask)
    class(NcVariable), intent(in) :: self
    real(sp), intent(out), allocatable :: data
    integer(i4), intent(in), optional :: start(:), cnt(:), stride(:), map(:)
    logical, intent(out), allocatable, optional :: mask

    integer(i4) :: flagMissing
    real(sp) :: fillValue, minValue, maxValue
    real(sp) :: tmp(1)

    call check (nf90_get_var(self%parent%id, self%id, tmp, start, cnt, stride, map), &
            "Could not read data from variable: " // trim(self%getName()))
    data = tmp(1)
    if (present(mask)) then
      mask =.true.
      call self%getCFAttributes(minValue, maxValue, fillValue, flagMissing)
      select case(flagMissing)
      case(CF_USE_FILL_VALUE)
        mask = ne(data, fillValue)
      case(CF_USE_NAN)
        mask = .not. ieee_is_nan(data)
      case(CF_USE_VALID_MIN)
        mask = data > minValue
      case(CF_USE_VALID_MAX)
        mask = data < maxValue
      case(CF_USE_VALID_RANGE)
        mask = (data < maxValue) .and. (data > minValue)
      end select
    end if

  end subroutine getData_0d_sp

  subroutine setData_0d_sp(self, values, start, cnt, stride, map)
    class(NcVariable), intent(in) :: self
    real(sp), intent(in) :: values
    integer(i4), intent(in), optional :: start(:), cnt(:), stride(:), map(:)
    call check(nf90_put_var(self%parent%id, self%id, values, start), &
            "Failed to write data into variable: " // trim(self%getName()))

  end subroutine setData_0d_sp

  subroutine getData_1d_sp(self, data, start, cnt, stride, map, mask)
    class(NcVariable), intent(in) :: self
    real(sp), intent(out), allocatable :: data(:)
    integer(i4), intent(in), optional :: start(:), cnt(:), stride(:), map(:)
    logical, intent(out), allocatable, optional :: mask(:)

    integer(i4) :: flagMissing
    real(sp) :: fillValue, minValue, maxValue
    integer(i4), allocatable :: slcshape(:), datashape(:)

    slcshape = self%getSlicingShape(start, cnt, stride)
    datashape = getReadShape(slcshape, size(shape(data)))
      allocate(data(datashape(1)))
    call check (nf90_get_var(self%parent%id, self%id, data, start, cnt, stride, map), &
            "Could not read data from variable: " // trim(self%getName()))
    if (present(mask)) then
      allocate(mask(datashape(1)))
      mask =.true.
      call self%getCFAttributes(minValue, maxValue, fillValue, flagMissing)
      select case(flagMissing)
      case(CF_USE_FILL_VALUE)
        mask = ne(data, fillValue)
      case(CF_USE_NAN)
        mask = .not. ieee_is_nan(data)
      case(CF_USE_VALID_MIN)
        mask = data > minValue
      case(CF_USE_VALID_MAX)
        mask = data < maxValue
      case(CF_USE_VALID_RANGE)
        mask = (data < maxValue) .and. (data > minValue)
      end select
    end if

  end subroutine getData_1d_sp

  subroutine setData_1d_sp(self, values, start, cnt, stride, map)
    class(NcVariable), intent(in) :: self
    real(sp), intent(in) :: values(:)
    integer(i4), intent(in), optional :: start(:), cnt(:), stride(:), map(:)
    call check(nf90_put_var(self%parent%id, self%id, values, start, cnt, stride, map), &
            "Failed to write data into variable: " // trim(self%getName()))

  end subroutine setData_1d_sp

  subroutine getData_2d_sp(self, data, start, cnt, stride, map, mask)
    class(NcVariable), intent(in) :: self
    real(sp), intent(out), allocatable :: data(:,:)
    integer(i4), intent(in), optional :: start(:), cnt(:), stride(:), map(:)
    logical, intent(out), allocatable, optional :: mask(:,:)

    integer(i4) :: flagMissing
    real(sp) :: fillValue, minValue, maxValue
    integer(i4), allocatable :: slcshape(:), datashape(:)

    slcshape = self%getSlicingShape(start, cnt, stride)
    datashape = getReadShape(slcshape, size(shape(data)))
      allocate(data(datashape(1), datashape(2)))
    call check (nf90_get_var(self%parent%id, self%id, data, start, cnt, stride, map), &
            "Could not read data from variable: " // trim(self%getName()))
    if (present(mask)) then
      allocate(mask(datashape(1), datashape(2)))
      mask =.true.
      call self%getCFAttributes(minValue, maxValue, fillValue, flagMissing)
      select case(flagMissing)
      case(CF_USE_FILL_VALUE)
        mask = ne(data, fillValue)
      case(CF_USE_NAN)
        mask = .not. ieee_is_nan(data)
      case(CF_USE_VALID_MIN)
        mask = data > minValue
      case(CF_USE_VALID_MAX)
        mask = data < maxValue
      case(CF_USE_VALID_RANGE)
        mask = (data < maxValue) .and. (data > minValue)
      end select
    end if

  end subroutine getData_2d_sp

  subroutine setData_2d_sp(self, values, start, cnt, stride, map)
    class(NcVariable), intent(in) :: self
    real(sp), intent(in) :: values(:,:)
    integer(i4), intent(in), optional :: start(:), cnt(:), stride(:), map(:)
    call check(nf90_put_var(self%parent%id, self%id, values, start, cnt, stride, map), &
            "Failed to write data into variable: " // trim(self%getName()))

  end subroutine setData_2d_sp

  subroutine getData_3d_sp(self, data, start, cnt, stride, map, mask)
    class(NcVariable), intent(in) :: self
    real(sp), intent(out), allocatable :: data(:,:,:)
    integer(i4), intent(in), optional :: start(:), cnt(:), stride(:), map(:)
    logical, intent(out), allocatable, optional :: mask(:,:,:)

    integer(i4) :: flagMissing
    real(sp) :: fillValue, minValue, maxValue
    integer(i4), allocatable :: slcshape(:), datashape(:)

    slcshape = self%getSlicingShape(start, cnt, stride)
    datashape = getReadShape(slcshape, size(shape(data)))
      allocate(data(datashape(1), datashape(2), datashape(3)))
    call check (nf90_get_var(self%parent%id, self%id, data, start, cnt, stride, map), &
            "Could not read data from variable: " // trim(self%getName()))
    if (present(mask)) then
      allocate(mask(datashape(1), datashape(2), datashape(3)))
      mask =.true.
      call self%getCFAttributes(minValue, maxValue, fillValue, flagMissing)
      select case(flagMissing)
      case(CF_USE_FILL_VALUE)
        mask = ne(data, fillValue)
      case(CF_USE_NAN)
        mask = .not. ieee_is_nan(data)
      case(CF_USE_VALID_MIN)
        mask = data > minValue
      case(CF_USE_VALID_MAX)
        mask = data < maxValue
      case(CF_USE_VALID_RANGE)
        mask = (data < maxValue) .and. (data > minValue)
      end select
    end if

  end subroutine getData_3d_sp

  subroutine setData_3d_sp(self, values, start, cnt, stride, map)
    class(NcVariable), intent(in) :: self
    real(sp), intent(in) :: values(:,:,:)
    integer(i4), intent(in), optional :: start(:), cnt(:), stride(:), map(:)
    call check(nf90_put_var(self%parent%id, self%id, values, start, cnt, stride, map), &
            "Failed to write data into variable: " // trim(self%getName()))

  end subroutine setData_3d_sp

  subroutine getData_4d_sp(self, data, start, cnt, stride, map, mask)
    class(NcVariable), intent(in) :: self
    real(sp), intent(out), allocatable :: data(:,:,:,:)
    integer(i4), intent(in), optional :: start(:), cnt(:), stride(:), map(:)
    logical, intent(out), allocatable, optional :: mask(:,:,:,:)

    integer(i4) :: flagMissing
    real(sp) :: fillValue, minValue, maxValue
    integer(i4), allocatable :: slcshape(:), datashape(:)

    slcshape = self%getSlicingShape(start, cnt, stride)
    datashape = getReadShape(slcshape, size(shape(data)))
      allocate(data(datashape(1), datashape(2), datashape(3), datashape(4)))
    call check (nf90_get_var(self%parent%id, self%id, data, start, cnt, stride, map), &
            "Could not read data from variable: " // trim(self%getName()))
    if (present(mask)) then
      allocate(mask(datashape(1), datashape(2), datashape(3), datashape(4)))
      mask =.true.
      call self%getCFAttributes(minValue, maxValue, fillValue, flagMissing)
      select case(flagMissing)
      case(CF_USE_FILL_VALUE)
        mask = ne(data, fillValue)
      case(CF_USE_NAN)
        mask = .not. ieee_is_nan(data)
      case(CF_USE_VALID_MIN)
        mask = data > minValue
      case(CF_USE_VALID_MAX)
        mask = data < maxValue
      case(CF_USE_VALID_RANGE)
        mask = (data < maxValue) .and. (data > minValue)
      end select
    end if

  end subroutine getData_4d_sp

  subroutine setData_4d_sp(self, values, start, cnt, stride, map)
    class(NcVariable), intent(in) :: self
    real(sp), intent(in) :: values(:,:,:,:)
    integer(i4), intent(in), optional :: start(:), cnt(:), stride(:), map(:)
    call check(nf90_put_var(self%parent%id, self%id, values, start, cnt, stride, map), &
            "Failed to write data into variable: " // trim(self%getName()))

  end subroutine setData_4d_sp

  subroutine getData_5d_sp(self, data, start, cnt, stride, map, mask)
    class(NcVariable), intent(in) :: self
    real(sp), intent(out), allocatable :: data(:,:,:,:,:)
    integer(i4), intent(in), optional :: start(:), cnt(:), stride(:), map(:)
    logical, intent(out), allocatable, optional :: mask(:,:,:,:,:)

    integer(i4) :: flagMissing
    real(sp) :: fillValue, minValue, maxValue
    integer(i4), allocatable :: slcshape(:), datashape(:)

    slcshape = self%getSlicingShape(start, cnt, stride)
    datashape = getReadShape(slcshape, size(shape(data)))
      allocate(data(datashape(1), datashape(2), datashape(3), datashape(4), datashape(5)))
    call check (nf90_get_var(self%parent%id, self%id, data, start, cnt, stride, map), &
            "Could not read data from variable: " // trim(self%getName()))
    if (present(mask)) then
      allocate(mask(datashape(1), datashape(2), datashape(3), datashape(4), datashape(5)))
      mask =.true.
      call self%getCFAttributes(minValue, maxValue, fillValue, flagMissing)
      select case(flagMissing)
      case(CF_USE_FILL_VALUE)
        mask = ne(data, fillValue)
      case(CF_USE_NAN)
        mask = .not. ieee_is_nan(data)
      case(CF_USE_VALID_MIN)
        mask = data > minValue
      case(CF_USE_VALID_MAX)
        mask = data < maxValue
      case(CF_USE_VALID_RANGE)
        mask = (data < maxValue) .and. (data > minValue)
      end select
    end if

  end subroutine getData_5d_sp

  subroutine setData_5d_sp(self, values, start, cnt, stride, map)
    class(NcVariable), intent(in) :: self
    real(sp), intent(in) :: values(:,:,:,:,:)
    integer(i4), intent(in), optional :: start(:), cnt(:), stride(:), map(:)
    call check(nf90_put_var(self%parent%id, self%id, values, start, cnt, stride, map), &
            "Failed to write data into variable: " // trim(self%getName()))

  end subroutine setData_5d_sp

  subroutine getData_6d_sp(self, data, start, cnt, stride, map, mask)
    class(NcVariable), intent(in) :: self
    real(sp), intent(out), allocatable :: data(:,:,:,:,:,:)
    integer(i4), intent(in), optional :: start(:), cnt(:), stride(:), map(:)
    logical, intent(out), allocatable, optional :: mask(:,:,:,:,:,:)

    integer(i4) :: flagMissing
    real(sp) :: fillValue, minValue, maxValue
    integer(i4), allocatable :: slcshape(:), datashape(:)

    slcshape = self%getSlicingShape(start, cnt, stride)
    datashape = getReadShape(slcshape, size(shape(data)))
      allocate(data(datashape(1), datashape(2), datashape(3), datashape(4), datashape(5), datashape(6)))
    call check (nf90_get_var(self%parent%id, self%id, data, start, cnt, stride, map), &
            "Could not read data from variable: " // trim(self%getName()))
    if (present(mask)) then
      allocate(mask(datashape(1), datashape(2), datashape(3), datashape(4), datashape(5), datashape(6)))
      mask =.true.
      call self%getCFAttributes(minValue, maxValue, fillValue, flagMissing)
      select case(flagMissing)
      case(CF_USE_FILL_VALUE)
        mask = ne(data, fillValue)
      case(CF_USE_NAN)
        mask = .not. ieee_is_nan(data)
      case(CF_USE_VALID_MIN)
        mask = data > minValue
      case(CF_USE_VALID_MAX)
        mask = data < maxValue
      case(CF_USE_VALID_RANGE)
        mask = (data < maxValue) .and. (data > minValue)
      end select
    end if

  end subroutine getData_6d_sp

  subroutine setData_6d_sp(self, values, start, cnt, stride, map)
    class(NcVariable), intent(in) :: self
    real(sp), intent(in) :: values(:,:,:,:,:,:)
    integer(i4), intent(in), optional :: start(:), cnt(:), stride(:), map(:)
    call check(nf90_put_var(self%parent%id, self%id, values, start, cnt, stride, map), &
            "Failed to write data into variable: " // trim(self%getName()))

  end subroutine setData_6d_sp

  subroutine getData_7d_sp(self, data, start, cnt, stride, map, mask)
    class(NcVariable), intent(in) :: self
    real(sp), intent(out), allocatable :: data(:,:,:,:,:,:,:)
    integer(i4), intent(in), optional :: start(:), cnt(:), stride(:), map(:)
    logical, intent(out), allocatable, optional :: mask(:,:,:,:,:,:,:)

    integer(i4) :: flagMissing
    real(sp) :: fillValue, minValue, maxValue
    integer(i4), allocatable :: slcshape(:), datashape(:)

<<<<<<< HEAD
    flagMissing = CF_USE_FILL_VALUE
    call self%getFillValue(fillValue)
    if (ieee_is_nan(fillValue)) then
      flagMissing = CF_USE_NAN
    end if
    if (self%hasAttribute(CF_VALID_RANGE)) then
      flagMissing = CF_USE_VALID_RANGE
      call self%getAttribute(CF_VALID_RANGE, valid_range)
      minValue = valid_range(1)
      maxValue = valid_range(2)
    else if (self%hasAttribute(CF_VALID_MIN)) then
      flagMissing = CF_USE_VALID_MIN
      call self%getAttribute(CF_VALID_MIN, minValue)
    else if (self%hasAttribute(CF_VALID_MAX)) then
      flagMissing = CF_USE_VALID_MAX
      call self%getAttribute(CF_VALID_MAX, maxValue)
=======
    slcshape = self%getSlicingShape(start, cnt, stride)
    datashape = getReadShape(slcshape, size(shape(data)))
      allocate(data(datashape(1), datashape(2), datashape(3), datashape(4), datashape(5), datashape(6), datashape(7)))
    call check (nf90_get_var(self%parent%id, self%id, data, start, cnt, stride, map), &
            "Could not read data from variable: " // trim(self%getName()))
    if (present(mask)) then
      allocate(mask(datashape(1), datashape(2), datashape(3), datashape(4), datashape(5), datashape(6), datashape(7)))
      mask =.true.
      call self%getCFAttributes(minValue, maxValue, fillValue, flagMissing)
      select case(flagMissing)
      case(CF_USE_FILL_VALUE)
        mask = ne(data, fillValue)
      case(CF_USE_NAN)
        mask = .not. ieee_is_nan(data)
      case(CF_USE_VALID_MIN)
        mask = data > minValue
      case(CF_USE_VALID_MAX)
        mask = data < maxValue
      case(CF_USE_VALID_RANGE)
        mask = (data < maxValue) .and. (data > minValue)
      end select
>>>>>>> 35a51ea6
    end if

  end subroutine getData_7d_sp

  subroutine setData_7d_sp(self, values, start, cnt, stride, map)
    class(NcVariable), intent(in) :: self
    real(sp), intent(in) :: values(:,:,:,:,:,:,:)
    integer(i4), intent(in), optional :: start(:), cnt(:), stride(:), map(:)
    call check(nf90_put_var(self%parent%id, self%id, values, start, cnt, stride, map), &
            "Failed to write data into variable: " // trim(self%getName()))

  end subroutine setData_7d_sp

  subroutine getData_8d_sp(self, data, start, cnt, stride, map, mask)
    class(NcVariable), intent(in) :: self
    real(sp), intent(out), allocatable :: data(:,:,:,:,:,:,:,:)
    integer(i4), intent(in), optional :: start(:), cnt(:), stride(:), map(:)
    logical, intent(out), allocatable, optional :: mask(:,:,:,:,:,:,:,:)

    integer(i4) :: flagMissing
    real(sp) :: fillValue, minValue, maxValue
    integer(i4), allocatable :: slcshape(:), datashape(:)

    slcshape = self%getSlicingShape(start, cnt, stride)
    datashape = getReadShape(slcshape, size(shape(data)))
      allocate(data(datashape(1), datashape(2), datashape(3), datashape(4), datashape(5), datashape(6), datashape(7), datashape(8)))
    call check (nf90_get_var(self%parent%id, self%id, data, start, cnt, stride, map), &
            "Could not read data from variable: " // trim(self%getName()))
    if (present(mask)) then
      allocate(mask(datashape(1), datashape(2), datashape(3), datashape(4), datashape(5), datashape(6), datashape(7), datashape(8)))
      mask =.true.
      call self%getCFAttributes(minValue, maxValue, fillValue, flagMissing)
      select case(flagMissing)
      case(CF_USE_FILL_VALUE)
        mask = ne(data, fillValue)
      case(CF_USE_NAN)
        mask = .not. ieee_is_nan(data)
      case(CF_USE_VALID_MIN)
        mask = data > minValue
      case(CF_USE_VALID_MAX)
        mask = data < maxValue
      case(CF_USE_VALID_RANGE)
        mask = (data < maxValue) .and. (data > minValue)
      end select
    end if

  end subroutine getData_8d_sp

  subroutine setData_8d_sp(self, values, start, cnt, stride, map)
    class(NcVariable), intent(in) :: self
    real(sp), intent(in) :: values(:,:,:,:,:,:,:,:)
    integer(i4), intent(in), optional :: start(:), cnt(:), stride(:), map(:)
    call check(nf90_put_var(self%parent%id, self%id, values, start, cnt, stride, map), &
            "Failed to write data into variable: " // trim(self%getName()))

  end subroutine setData_8d_sp

  subroutine getData_9d_sp(self, data, start, cnt, stride, map, mask)
    class(NcVariable), intent(in) :: self
    real(sp), intent(out), allocatable :: data(:,:,:,:,:,:,:,:,:)
    integer(i4), intent(in), optional :: start(:), cnt(:), stride(:), map(:)
    logical, intent(out), allocatable, optional :: mask(:,:,:,:,:,:,:,:,:)

    integer(i4) :: flagMissing
    real(sp) :: fillValue, minValue, maxValue
    integer(i4), allocatable :: slcshape(:), datashape(:)

    slcshape = self%getSlicingShape(start, cnt, stride)
    datashape = getReadShape(slcshape, size(shape(data)))
      allocate(data(datashape(1), datashape(2), datashape(3), datashape(4), datashape(5), datashape(6), datashape(7),&
          & datashape(8), datashape(9)))
    call check (nf90_get_var(self%parent%id, self%id, data, start, cnt, stride, map), &
            "Could not read data from variable: " // trim(self%getName()))
    if (present(mask)) then
      allocate(mask(datashape(1), datashape(2), datashape(3), datashape(4), datashape(5), datashape(6), datashape(7),&
          & datashape(8), datashape(9)))
      mask =.true.
      call self%getCFAttributes(minValue, maxValue, fillValue, flagMissing)
      select case(flagMissing)
      case(CF_USE_FILL_VALUE)
        mask = ne(data, fillValue)
      case(CF_USE_NAN)
        mask = .not. ieee_is_nan(data)
      case(CF_USE_VALID_MIN)
        mask = data > minValue
      case(CF_USE_VALID_MAX)
        mask = data < maxValue
      case(CF_USE_VALID_RANGE)
        mask = (data < maxValue) .and. (data > minValue)
      end select
    end if

  end subroutine getData_9d_sp

  subroutine setData_9d_sp(self, values, start, cnt, stride, map)
    class(NcVariable), intent(in) :: self
    real(sp), intent(in) :: values(:,:,:,:,:,:,:,:,:)
    integer(i4), intent(in), optional :: start(:), cnt(:), stride(:), map(:)
    call check(nf90_put_var(self%parent%id, self%id, values, start, cnt, stride, map), &
            "Failed to write data into variable: " // trim(self%getName()))

  end subroutine setData_9d_sp

  subroutine getData_10d_sp(self, data, start, cnt, stride, map, mask)
    class(NcVariable), intent(in) :: self
    real(sp), intent(out), allocatable :: data(:,:,:,:,:,:,:,:,:,:)
    integer(i4), intent(in), optional :: start(:), cnt(:), stride(:), map(:)
    logical, intent(out), allocatable, optional :: mask(:,:,:,:,:,:,:,:,:,:)

    integer(i4) :: flagMissing
    real(sp) :: fillValue, minValue, maxValue
    integer(i4), allocatable :: slcshape(:), datashape(:)

    slcshape = self%getSlicingShape(start, cnt, stride)
    datashape = getReadShape(slcshape, size(shape(data)))
      allocate(data(datashape(1), datashape(2), datashape(3), datashape(4), datashape(5), datashape(6), datashape(7),&
          & datashape(8), datashape(9), datashape(10)))
    call check (nf90_get_var(self%parent%id, self%id, data, start, cnt, stride, map), &
            "Could not read data from variable: " // trim(self%getName()))
    if (present(mask)) then
      allocate(mask(datashape(1), datashape(2), datashape(3), datashape(4), datashape(5), datashape(6), datashape(7),&
          & datashape(8), datashape(9), datashape(10)))
      mask =.true.
      call self%getCFAttributes(minValue, maxValue, fillValue, flagMissing)
      select case(flagMissing)
      case(CF_USE_FILL_VALUE)
        mask = ne(data, fillValue)
      case(CF_USE_NAN)
        mask = .not. ieee_is_nan(data)
      case(CF_USE_VALID_MIN)
        mask = data > minValue
      case(CF_USE_VALID_MAX)
        mask = data < maxValue
      case(CF_USE_VALID_RANGE)
        mask = (data < maxValue) .and. (data > minValue)
      end select
    end if

  end subroutine getData_10d_sp

  subroutine setData_10d_sp(self, values, start, cnt, stride, map)
    class(NcVariable), intent(in) :: self
    real(sp), intent(in) :: values(:,:,:,:,:,:,:,:,:,:)
    integer(i4), intent(in), optional :: start(:), cnt(:), stride(:), map(:)
    call check(nf90_put_var(self%parent%id, self%id, values, start, cnt, stride, map), &
            "Failed to write data into variable: " // trim(self%getName()))

  end subroutine setData_10d_sp

  subroutine getData_11d_sp(self, data, start, cnt, stride, map, mask)
    class(NcVariable), intent(in) :: self
    real(sp), intent(out), allocatable :: data(:,:,:,:,:,:,:,:,:,:,:)
    integer(i4), intent(in), optional :: start(:), cnt(:), stride(:), map(:)
    logical, intent(out), allocatable, optional :: mask(:,:,:,:,:,:,:,:,:,:,:)

    integer(i4) :: flagMissing
    real(sp) :: fillValue, minValue, maxValue
    integer(i4), allocatable :: slcshape(:), datashape(:)

    slcshape = self%getSlicingShape(start, cnt, stride)
    datashape = getReadShape(slcshape, size(shape(data)))
      allocate(data(datashape(1), datashape(2), datashape(3), datashape(4), datashape(5), datashape(6), datashape(7),&
          & datashape(8), datashape(9), datashape(10), datashape(11)))
    call check (nf90_get_var(self%parent%id, self%id, data, start, cnt, stride, map), &
            "Could not read data from variable: " // trim(self%getName()))
    if (present(mask)) then
      allocate(mask(datashape(1), datashape(2), datashape(3), datashape(4), datashape(5), datashape(6), datashape(7),&
          & datashape(8), datashape(9), datashape(10), datashape(11)))
      mask =.true.
      call self%getCFAttributes(minValue, maxValue, fillValue, flagMissing)
      select case(flagMissing)
      case(CF_USE_FILL_VALUE)
        mask = ne(data, fillValue)
      case(CF_USE_NAN)
        mask = .not. ieee_is_nan(data)
      case(CF_USE_VALID_MIN)
        mask = data > minValue
      case(CF_USE_VALID_MAX)
        mask = data < maxValue
      case(CF_USE_VALID_RANGE)
        mask = (data < maxValue) .and. (data > minValue)
      end select
    end if

  end subroutine getData_11d_sp

  subroutine setData_11d_sp(self, values, start, cnt, stride, map)
    class(NcVariable), intent(in) :: self
    real(sp), intent(in) :: values(:,:,:,:,:,:,:,:,:,:,:)
    integer(i4), intent(in), optional :: start(:), cnt(:), stride(:), map(:)
    call check(nf90_put_var(self%parent%id, self%id, values, start, cnt, stride, map), &
            "Failed to write data into variable: " // trim(self%getName()))

  end subroutine setData_11d_sp

  subroutine getData_12d_sp(self, data, start, cnt, stride, map, mask)
    class(NcVariable), intent(in) :: self
    real(sp), intent(out), allocatable :: data(:,:,:,:,:,:,:,:,:,:,:,:)
    integer(i4), intent(in), optional :: start(:), cnt(:), stride(:), map(:)
    logical, intent(out), allocatable, optional :: mask(:,:,:,:,:,:,:,:,:,:,:,:)

    integer(i4) :: flagMissing
    real(sp) :: fillValue, minValue, maxValue
    integer(i4), allocatable :: slcshape(:), datashape(:)

    slcshape = self%getSlicingShape(start, cnt, stride)
    datashape = getReadShape(slcshape, size(shape(data)))
      allocate(data(datashape(1), datashape(2), datashape(3), datashape(4), datashape(5), datashape(6), datashape(7),&
          & datashape(8), datashape(9), datashape(10), datashape(11), datashape(12)))
    call check (nf90_get_var(self%parent%id, self%id, data, start, cnt, stride, map), &
            "Could not read data from variable: " // trim(self%getName()))
    if (present(mask)) then
      allocate(mask(datashape(1), datashape(2), datashape(3), datashape(4), datashape(5), datashape(6), datashape(7),&
          & datashape(8), datashape(9), datashape(10), datashape(11), datashape(12)))
      mask =.true.
      call self%getCFAttributes(minValue, maxValue, fillValue, flagMissing)
      select case(flagMissing)
      case(CF_USE_FILL_VALUE)
        mask = ne(data, fillValue)
      case(CF_USE_NAN)
        mask = .not. ieee_is_nan(data)
      case(CF_USE_VALID_MIN)
        mask = data > minValue
      case(CF_USE_VALID_MAX)
        mask = data < maxValue
      case(CF_USE_VALID_RANGE)
        mask = (data < maxValue) .and. (data > minValue)
      end select
    end if

  end subroutine getData_12d_sp

  subroutine setData_12d_sp(self, values, start, cnt, stride, map)
    class(NcVariable), intent(in) :: self
    real(sp), intent(in) :: values(:,:,:,:,:,:,:,:,:,:,:,:)
    integer(i4), intent(in), optional :: start(:), cnt(:), stride(:), map(:)
    call check(nf90_put_var(self%parent%id, self%id, values, start, cnt, stride, map), &
            "Failed to write data into variable: " // trim(self%getName()))

  end subroutine setData_12d_sp

  subroutine getData_13d_sp(self, data, start, cnt, stride, map, mask)
    class(NcVariable), intent(in) :: self
    real(sp), intent(out), allocatable :: data(:,:,:,:,:,:,:,:,:,:,:,:,:)
    integer(i4), intent(in), optional :: start(:), cnt(:), stride(:), map(:)
    logical, intent(out), allocatable, optional :: mask(:,:,:,:,:,:,:,:,:,:,:,:,:)

    integer(i4) :: flagMissing
    real(sp) :: fillValue, minValue, maxValue
    integer(i4), allocatable :: slcshape(:), datashape(:)

    slcshape = self%getSlicingShape(start, cnt, stride)
    datashape = getReadShape(slcshape, size(shape(data)))
      allocate(data(datashape(1), datashape(2), datashape(3), datashape(4), datashape(5), datashape(6), datashape(7),&
          & datashape(8), datashape(9), datashape(10), datashape(11), datashape(12), datashape(13)))
    call check (nf90_get_var(self%parent%id, self%id, data, start, cnt, stride, map), &
            "Could not read data from variable: " // trim(self%getName()))
    if (present(mask)) then
      allocate(mask(datashape(1), datashape(2), datashape(3), datashape(4), datashape(5), datashape(6), datashape(7),&
          & datashape(8), datashape(9), datashape(10), datashape(11), datashape(12), datashape(13)))
      mask =.true.
      call self%getCFAttributes(minValue, maxValue, fillValue, flagMissing)
      select case(flagMissing)
      case(CF_USE_FILL_VALUE)
        mask = ne(data, fillValue)
      case(CF_USE_NAN)
        mask = .not. ieee_is_nan(data)
      case(CF_USE_VALID_MIN)
        mask = data > minValue
      case(CF_USE_VALID_MAX)
        mask = data < maxValue
      case(CF_USE_VALID_RANGE)
        mask = (data < maxValue) .and. (data > minValue)
      end select
    end if

  end subroutine getData_13d_sp

  subroutine setData_13d_sp(self, values, start, cnt, stride, map)
    class(NcVariable), intent(in) :: self
    real(sp), intent(in) :: values(:,:,:,:,:,:,:,:,:,:,:,:,:)
    integer(i4), intent(in), optional :: start(:), cnt(:), stride(:), map(:)
    call check(nf90_put_var(self%parent%id, self%id, values, start, cnt, stride, map), &
            "Failed to write data into variable: " // trim(self%getName()))

  end subroutine setData_13d_sp

  subroutine getData_14d_sp(self, data, start, cnt, stride, map, mask)
    class(NcVariable), intent(in) :: self
    real(sp), intent(out), allocatable :: data(:,:,:,:,:,:,:,:,:,:,:,:,:,:)
    integer(i4), intent(in), optional :: start(:), cnt(:), stride(:), map(:)
    logical, intent(out), allocatable, optional :: mask(:,:,:,:,:,:,:,:,:,:,:,:,:,:)

    integer(i4) :: flagMissing
    real(sp) :: fillValue, minValue, maxValue
    integer(i4), allocatable :: slcshape(:), datashape(:)

    slcshape = self%getSlicingShape(start, cnt, stride)
    datashape = getReadShape(slcshape, size(shape(data)))
      allocate(data(datashape(1), datashape(2), datashape(3), datashape(4), datashape(5), datashape(6), datashape(7),&
          & datashape(8), datashape(9), datashape(10), datashape(11), datashape(12), datashape(13), datashape(14)))
    call check (nf90_get_var(self%parent%id, self%id, data, start, cnt, stride, map), &
            "Could not read data from variable: " // trim(self%getName()))
    if (present(mask)) then
      allocate(mask(datashape(1), datashape(2), datashape(3), datashape(4), datashape(5), datashape(6), datashape(7),&
          & datashape(8), datashape(9), datashape(10), datashape(11), datashape(12), datashape(13), datashape(14)))
      mask =.true.
      call self%getCFAttributes(minValue, maxValue, fillValue, flagMissing)
      select case(flagMissing)
      case(CF_USE_FILL_VALUE)
        mask = ne(data, fillValue)
      case(CF_USE_NAN)
        mask = .not. ieee_is_nan(data)
      case(CF_USE_VALID_MIN)
        mask = data > minValue
      case(CF_USE_VALID_MAX)
        mask = data < maxValue
      case(CF_USE_VALID_RANGE)
        mask = (data < maxValue) .and. (data > minValue)
      end select
    end if

  end subroutine getData_14d_sp

  subroutine setData_14d_sp(self, values, start, cnt, stride, map)
    class(NcVariable), intent(in) :: self
    real(sp), intent(in) :: values(:,:,:,:,:,:,:,:,:,:,:,:,:,:)
    integer(i4), intent(in), optional :: start(:), cnt(:), stride(:), map(:)
    call check(nf90_put_var(self%parent%id, self%id, values, start, cnt, stride, map), &
            "Failed to write data into variable: " // trim(self%getName()))

  end subroutine setData_14d_sp

  subroutine getVariableFillValue_sp(self, fvalue)
    class(NcVariable), intent(in) :: self
    real(sp), intent(out) :: fvalue

    if (self%hasAttribute(CF_FILL_VALUE)) then
      call self%getAttribute(CF_FILL_VALUE, fvalue)
    else
      fvalue = NF90_FILL_FLOAT
    end if

  end subroutine getVariableFillValue_sp

  subroutine getCFAttributes_sp(self, minValue, maxValue, fillValue, flagMissing)
    class(NcVariable), intent(in) :: self
    real(sp), intent(out) :: minValue, maxValue, fillValue
    integer(i4), intent(out) :: flagMissing

    real(sp) :: valid_range(2)

    flagMissing = CF_USE_FILL_VALUE
    call self%getFillValue(fillValue)
    if (ieee_is_nan(fillValue)) then
      flagMissing = CF_USE_NAN
    end if
    if (self%hasAttribute(CF_VALID_RANGE)) then
      flagMissing = CF_USE_VALID_RANGE
      call self%getAttribute(CF_VALID_RANGE, valid_range)
      minValue = valid_range(1)
      maxValue = valid_range(2)
    else if (self%hasAttribute(CF_VALID_MIN)) then
      flagMissing = CF_USE_VALID_MIN
      call self%getAttribute(CF_VALID_MIN, minValue)
    else if (self%hasAttribute(CF_VALID_MAX)) then
      flagMissing = CF_USE_VALID_MAX
      call self%getAttribute(CF_VALID_MAX, maxValue)
    end if

  end subroutine getCFAttributes_sp

  subroutine setVariableFillValue_sp(self, fvalue)
    class(NcVariable), intent(inout) :: self
    real(sp), intent(in) :: fvalue

    if (.not. self%hasAttribute(CF_FILL_VALUE)) then
      call self%setAttribute(CF_FILL_VALUE, fvalue)
    end if

  end subroutine setVariableFillValue_sp

  subroutine getData_0d_dp(self, data, start, cnt, stride, map, mask)
    class(NcVariable), intent(in) :: self
    real(dp), intent(out), allocatable :: data
    integer(i4), intent(in), optional :: start(:), cnt(:), stride(:), map(:)
    logical, intent(out), allocatable, optional :: mask

    integer(i4) :: flagMissing
    real(dp) :: fillValue, minValue, maxValue
    real(dp) :: tmp(1)

    call check (nf90_get_var(self%parent%id, self%id, tmp, start, cnt, stride, map), &
            "Could not read data from variable: " // trim(self%getName()))
    data = tmp(1)
    if (present(mask)) then
      mask =.true.
      call self%getCFAttributes(minValue, maxValue, fillValue, flagMissing)
      select case(flagMissing)
      case(CF_USE_FILL_VALUE)
        mask = ne(data, fillValue)
      case(CF_USE_NAN)
        mask = .not. ieee_is_nan(data)
      case(CF_USE_VALID_MIN)
        mask = data > minValue
      case(CF_USE_VALID_MAX)
        mask = data < maxValue
      case(CF_USE_VALID_RANGE)
        mask = (data < maxValue) .and. (data > minValue)
      end select
    end if

  end subroutine getData_0d_dp

  subroutine setData_0d_dp(self, values, start, cnt, stride, map)
    class(NcVariable), intent(in) :: self
    real(dp), intent(in) :: values
    integer(i4), intent(in), optional :: start(:), cnt(:), stride(:), map(:)
    call check(nf90_put_var(self%parent%id, self%id, values, start), &
            "Failed to write data into variable: " // trim(self%getName()))

  end subroutine setData_0d_dp

  subroutine getData_1d_dp(self, data, start, cnt, stride, map, mask)
    class(NcVariable), intent(in) :: self
    real(dp), intent(out), allocatable :: data(:)
    integer(i4), intent(in), optional :: start(:), cnt(:), stride(:), map(:)
    logical, intent(out), allocatable, optional :: mask(:)

    integer(i4) :: flagMissing
    real(dp) :: fillValue, minValue, maxValue
    integer(i4), allocatable :: slcshape(:), datashape(:)

    slcshape = self%getSlicingShape(start, cnt, stride)
    datashape = getReadShape(slcshape, size(shape(data)))
      allocate(data(datashape(1)))
    call check (nf90_get_var(self%parent%id, self%id, data, start, cnt, stride, map), &
            "Could not read data from variable: " // trim(self%getName()))
    if (present(mask)) then
      allocate(mask(datashape(1)))
      mask =.true.
      call self%getCFAttributes(minValue, maxValue, fillValue, flagMissing)
      select case(flagMissing)
      case(CF_USE_FILL_VALUE)
        mask = ne(data, fillValue)
      case(CF_USE_NAN)
        mask = .not. ieee_is_nan(data)
      case(CF_USE_VALID_MIN)
        mask = data > minValue
      case(CF_USE_VALID_MAX)
        mask = data < maxValue
      case(CF_USE_VALID_RANGE)
        mask = (data < maxValue) .and. (data > minValue)
      end select
    end if

  end subroutine getData_1d_dp

  subroutine setData_1d_dp(self, values, start, cnt, stride, map)
    class(NcVariable), intent(in) :: self
    real(dp), intent(in) :: values(:)
    integer(i4), intent(in), optional :: start(:), cnt(:), stride(:), map(:)
    call check(nf90_put_var(self%parent%id, self%id, values, start, cnt, stride, map), &
            "Failed to write data into variable: " // trim(self%getName()))

  end subroutine setData_1d_dp

  subroutine getData_2d_dp(self, data, start, cnt, stride, map, mask)
    class(NcVariable), intent(in) :: self
    real(dp), intent(out), allocatable :: data(:,:)
    integer(i4), intent(in), optional :: start(:), cnt(:), stride(:), map(:)
    logical, intent(out), allocatable, optional :: mask(:,:)

    integer(i4) :: flagMissing
    real(dp) :: fillValue, minValue, maxValue
    integer(i4), allocatable :: slcshape(:), datashape(:)

    slcshape = self%getSlicingShape(start, cnt, stride)
    datashape = getReadShape(slcshape, size(shape(data)))
      allocate(data(datashape(1), datashape(2)))
    call check (nf90_get_var(self%parent%id, self%id, data, start, cnt, stride, map), &
            "Could not read data from variable: " // trim(self%getName()))
    if (present(mask)) then
      allocate(mask(datashape(1), datashape(2)))
      mask =.true.
      call self%getCFAttributes(minValue, maxValue, fillValue, flagMissing)
      select case(flagMissing)
      case(CF_USE_FILL_VALUE)
        mask = ne(data, fillValue)
      case(CF_USE_NAN)
        mask = .not. ieee_is_nan(data)
      case(CF_USE_VALID_MIN)
        mask = data > minValue
      case(CF_USE_VALID_MAX)
        mask = data < maxValue
      case(CF_USE_VALID_RANGE)
        mask = (data < maxValue) .and. (data > minValue)
      end select
    end if

  end subroutine getData_2d_dp

  subroutine setData_2d_dp(self, values, start, cnt, stride, map)
    class(NcVariable), intent(in) :: self
    real(dp), intent(in) :: values(:,:)
    integer(i4), intent(in), optional :: start(:), cnt(:), stride(:), map(:)
    call check(nf90_put_var(self%parent%id, self%id, values, start, cnt, stride, map), &
            "Failed to write data into variable: " // trim(self%getName()))

  end subroutine setData_2d_dp

  subroutine getData_3d_dp(self, data, start, cnt, stride, map, mask)
    class(NcVariable), intent(in) :: self
    real(dp), intent(out), allocatable :: data(:,:,:)
    integer(i4), intent(in), optional :: start(:), cnt(:), stride(:), map(:)
    logical, intent(out), allocatable, optional :: mask(:,:,:)

    integer(i4) :: flagMissing
    real(dp) :: fillValue, minValue, maxValue
    integer(i4), allocatable :: slcshape(:), datashape(:)

    slcshape = self%getSlicingShape(start, cnt, stride)
    datashape = getReadShape(slcshape, size(shape(data)))
      allocate(data(datashape(1), datashape(2), datashape(3)))
    call check (nf90_get_var(self%parent%id, self%id, data, start, cnt, stride, map), &
            "Could not read data from variable: " // trim(self%getName()))
    if (present(mask)) then
      allocate(mask(datashape(1), datashape(2), datashape(3)))
      mask =.true.
      call self%getCFAttributes(minValue, maxValue, fillValue, flagMissing)
      select case(flagMissing)
      case(CF_USE_FILL_VALUE)
        mask = ne(data, fillValue)
      case(CF_USE_NAN)
        mask = .not. ieee_is_nan(data)
      case(CF_USE_VALID_MIN)
        mask = data > minValue
      case(CF_USE_VALID_MAX)
        mask = data < maxValue
      case(CF_USE_VALID_RANGE)
        mask = (data < maxValue) .and. (data > minValue)
      end select
    end if

  end subroutine getData_3d_dp

  subroutine setData_3d_dp(self, values, start, cnt, stride, map)
    class(NcVariable), intent(in) :: self
    real(dp), intent(in) :: values(:,:,:)
    integer(i4), intent(in), optional :: start(:), cnt(:), stride(:), map(:)
    call check(nf90_put_var(self%parent%id, self%id, values, start, cnt, stride, map), &
            "Failed to write data into variable: " // trim(self%getName()))

  end subroutine setData_3d_dp

  subroutine getData_4d_dp(self, data, start, cnt, stride, map, mask)
    class(NcVariable), intent(in) :: self
    real(dp), intent(out), allocatable :: data(:,:,:,:)
    integer(i4), intent(in), optional :: start(:), cnt(:), stride(:), map(:)
    logical, intent(out), allocatable, optional :: mask(:,:,:,:)

    integer(i4) :: flagMissing
    real(dp) :: fillValue, minValue, maxValue
    integer(i4), allocatable :: slcshape(:), datashape(:)

    slcshape = self%getSlicingShape(start, cnt, stride)
    datashape = getReadShape(slcshape, size(shape(data)))
      allocate(data(datashape(1), datashape(2), datashape(3), datashape(4)))
    call check (nf90_get_var(self%parent%id, self%id, data, start, cnt, stride, map), &
            "Could not read data from variable: " // trim(self%getName()))
    if (present(mask)) then
      allocate(mask(datashape(1), datashape(2), datashape(3), datashape(4)))
      mask =.true.
      call self%getCFAttributes(minValue, maxValue, fillValue, flagMissing)
      select case(flagMissing)
      case(CF_USE_FILL_VALUE)
        mask = ne(data, fillValue)
      case(CF_USE_NAN)
        mask = .not. ieee_is_nan(data)
      case(CF_USE_VALID_MIN)
        mask = data > minValue
      case(CF_USE_VALID_MAX)
        mask = data < maxValue
      case(CF_USE_VALID_RANGE)
        mask = (data < maxValue) .and. (data > minValue)
      end select
    end if

  end subroutine getData_4d_dp

  subroutine setData_4d_dp(self, values, start, cnt, stride, map)
    class(NcVariable), intent(in) :: self
    real(dp), intent(in) :: values(:,:,:,:)
    integer(i4), intent(in), optional :: start(:), cnt(:), stride(:), map(:)
    call check(nf90_put_var(self%parent%id, self%id, values, start, cnt, stride, map), &
            "Failed to write data into variable: " // trim(self%getName()))

  end subroutine setData_4d_dp

  subroutine getData_5d_dp(self, data, start, cnt, stride, map, mask)
    class(NcVariable), intent(in) :: self
    real(dp), intent(out), allocatable :: data(:,:,:,:,:)
    integer(i4), intent(in), optional :: start(:), cnt(:), stride(:), map(:)
    logical, intent(out), allocatable, optional :: mask(:,:,:,:,:)

    integer(i4) :: flagMissing
    real(dp) :: fillValue, minValue, maxValue
    integer(i4), allocatable :: slcshape(:), datashape(:)

    slcshape = self%getSlicingShape(start, cnt, stride)
    datashape = getReadShape(slcshape, size(shape(data)))
      allocate(data(datashape(1), datashape(2), datashape(3), datashape(4), datashape(5)))
    call check (nf90_get_var(self%parent%id, self%id, data, start, cnt, stride, map), &
            "Could not read data from variable: " // trim(self%getName()))
    if (present(mask)) then
      allocate(mask(datashape(1), datashape(2), datashape(3), datashape(4), datashape(5)))
      mask =.true.
      call self%getCFAttributes(minValue, maxValue, fillValue, flagMissing)
      select case(flagMissing)
      case(CF_USE_FILL_VALUE)
        mask = ne(data, fillValue)
      case(CF_USE_NAN)
        mask = .not. ieee_is_nan(data)
      case(CF_USE_VALID_MIN)
        mask = data > minValue
      case(CF_USE_VALID_MAX)
        mask = data < maxValue
      case(CF_USE_VALID_RANGE)
        mask = (data < maxValue) .and. (data > minValue)
      end select
    end if

  end subroutine getData_5d_dp

  subroutine setData_5d_dp(self, values, start, cnt, stride, map)
    class(NcVariable), intent(in) :: self
    real(dp), intent(in) :: values(:,:,:,:,:)
    integer(i4), intent(in), optional :: start(:), cnt(:), stride(:), map(:)
    call check(nf90_put_var(self%parent%id, self%id, values, start, cnt, stride, map), &
            "Failed to write data into variable: " // trim(self%getName()))

  end subroutine setData_5d_dp

  subroutine getData_6d_dp(self, data, start, cnt, stride, map, mask)
    class(NcVariable), intent(in) :: self
    real(dp), intent(out), allocatable :: data(:,:,:,:,:,:)
    integer(i4), intent(in), optional :: start(:), cnt(:), stride(:), map(:)
    logical, intent(out), allocatable, optional :: mask(:,:,:,:,:,:)

    integer(i4) :: flagMissing
    real(dp) :: fillValue, minValue, maxValue
    integer(i4), allocatable :: slcshape(:), datashape(:)

    slcshape = self%getSlicingShape(start, cnt, stride)
    datashape = getReadShape(slcshape, size(shape(data)))
      allocate(data(datashape(1), datashape(2), datashape(3), datashape(4), datashape(5), datashape(6)))
    call check (nf90_get_var(self%parent%id, self%id, data, start, cnt, stride, map), &
            "Could not read data from variable: " // trim(self%getName()))
    if (present(mask)) then
      allocate(mask(datashape(1), datashape(2), datashape(3), datashape(4), datashape(5), datashape(6)))
      mask =.true.
      call self%getCFAttributes(minValue, maxValue, fillValue, flagMissing)
      select case(flagMissing)
      case(CF_USE_FILL_VALUE)
        mask = ne(data, fillValue)
      case(CF_USE_NAN)
        mask = .not. ieee_is_nan(data)
      case(CF_USE_VALID_MIN)
        mask = data > minValue
      case(CF_USE_VALID_MAX)
        mask = data < maxValue
      case(CF_USE_VALID_RANGE)
        mask = (data < maxValue) .and. (data > minValue)
      end select
    end if

  end subroutine getData_6d_dp

  subroutine setData_6d_dp(self, values, start, cnt, stride, map)
    class(NcVariable), intent(in) :: self
    real(dp), intent(in) :: values(:,:,:,:,:,:)
    integer(i4), intent(in), optional :: start(:), cnt(:), stride(:), map(:)
    call check(nf90_put_var(self%parent%id, self%id, values, start, cnt, stride, map), &
            "Failed to write data into variable: " // trim(self%getName()))

  end subroutine setData_6d_dp

  subroutine getData_7d_dp(self, data, start, cnt, stride, map, mask)
    class(NcVariable), intent(in) :: self
    real(dp), intent(out), allocatable :: data(:,:,:,:,:,:,:)
    integer(i4), intent(in), optional :: start(:), cnt(:), stride(:), map(:)
    logical, intent(out), allocatable, optional :: mask(:,:,:,:,:,:,:)

    integer(i4) :: flagMissing
    real(dp) :: fillValue, minValue, maxValue
    integer(i4), allocatable :: slcshape(:), datashape(:)

    slcshape = self%getSlicingShape(start, cnt, stride)
    datashape = getReadShape(slcshape, size(shape(data)))
      allocate(data(datashape(1), datashape(2), datashape(3), datashape(4), datashape(5), datashape(6), datashape(7)))
    call check (nf90_get_var(self%parent%id, self%id, data, start, cnt, stride, map), &
            "Could not read data from variable: " // trim(self%getName()))
    if (present(mask)) then
      allocate(mask(datashape(1), datashape(2), datashape(3), datashape(4), datashape(5), datashape(6), datashape(7)))
      mask =.true.
      call self%getCFAttributes(minValue, maxValue, fillValue, flagMissing)
      select case(flagMissing)
      case(CF_USE_FILL_VALUE)
        mask = ne(data, fillValue)
      case(CF_USE_NAN)
        mask = .not. ieee_is_nan(data)
      case(CF_USE_VALID_MIN)
        mask = data > minValue
      case(CF_USE_VALID_MAX)
        mask = data < maxValue
      case(CF_USE_VALID_RANGE)
        mask = (data < maxValue) .and. (data > minValue)
      end select
    end if

  end subroutine getData_7d_dp

  subroutine setData_7d_dp(self, values, start, cnt, stride, map)
    class(NcVariable), intent(in) :: self
    real(dp), intent(in) :: values(:,:,:,:,:,:,:)
    integer(i4), intent(in), optional :: start(:), cnt(:), stride(:), map(:)
    call check(nf90_put_var(self%parent%id, self%id, values, start, cnt, stride, map), &
            "Failed to write data into variable: " // trim(self%getName()))

  end subroutine setData_7d_dp

  subroutine getData_8d_dp(self, data, start, cnt, stride, map, mask)
    class(NcVariable), intent(in) :: self
    real(dp), intent(out), allocatable :: data(:,:,:,:,:,:,:,:)
    integer(i4), intent(in), optional :: start(:), cnt(:), stride(:), map(:)
    logical, intent(out), allocatable, optional :: mask(:,:,:,:,:,:,:,:)

    integer(i4) :: flagMissing
    real(dp) :: fillValue, minValue, maxValue
    integer(i4), allocatable :: slcshape(:), datashape(:)

    slcshape = self%getSlicingShape(start, cnt, stride)
    datashape = getReadShape(slcshape, size(shape(data)))
      allocate(data(datashape(1), datashape(2), datashape(3), datashape(4), datashape(5), datashape(6), datashape(7), datashape(8)))
    call check (nf90_get_var(self%parent%id, self%id, data, start, cnt, stride, map), &
            "Could not read data from variable: " // trim(self%getName()))
    if (present(mask)) then
      allocate(mask(datashape(1), datashape(2), datashape(3), datashape(4), datashape(5), datashape(6), datashape(7), datashape(8)))
      mask =.true.
      call self%getCFAttributes(minValue, maxValue, fillValue, flagMissing)
      select case(flagMissing)
      case(CF_USE_FILL_VALUE)
        mask = ne(data, fillValue)
      case(CF_USE_NAN)
        mask = .not. ieee_is_nan(data)
      case(CF_USE_VALID_MIN)
        mask = data > minValue
      case(CF_USE_VALID_MAX)
        mask = data < maxValue
      case(CF_USE_VALID_RANGE)
        mask = (data < maxValue) .and. (data > minValue)
      end select
    end if

  end subroutine getData_8d_dp

  subroutine setData_8d_dp(self, values, start, cnt, stride, map)
    class(NcVariable), intent(in) :: self
    real(dp), intent(in) :: values(:,:,:,:,:,:,:,:)
    integer(i4), intent(in), optional :: start(:), cnt(:), stride(:), map(:)
    call check(nf90_put_var(self%parent%id, self%id, values, start, cnt, stride, map), &
            "Failed to write data into variable: " // trim(self%getName()))

  end subroutine setData_8d_dp

  subroutine getData_9d_dp(self, data, start, cnt, stride, map, mask)
    class(NcVariable), intent(in) :: self
    real(dp), intent(out), allocatable :: data(:,:,:,:,:,:,:,:,:)
    integer(i4), intent(in), optional :: start(:), cnt(:), stride(:), map(:)
    logical, intent(out), allocatable, optional :: mask(:,:,:,:,:,:,:,:,:)

    integer(i4) :: flagMissing
    real(dp) :: fillValue, minValue, maxValue
    integer(i4), allocatable :: slcshape(:), datashape(:)

    slcshape = self%getSlicingShape(start, cnt, stride)
    datashape = getReadShape(slcshape, size(shape(data)))
      allocate(data(datashape(1), datashape(2), datashape(3), datashape(4), datashape(5), datashape(6), datashape(7),&
          & datashape(8), datashape(9)))
    call check (nf90_get_var(self%parent%id, self%id, data, start, cnt, stride, map), &
            "Could not read data from variable: " // trim(self%getName()))
    if (present(mask)) then
      allocate(mask(datashape(1), datashape(2), datashape(3), datashape(4), datashape(5), datashape(6), datashape(7),&
          & datashape(8), datashape(9)))
      mask =.true.
      call self%getCFAttributes(minValue, maxValue, fillValue, flagMissing)
      select case(flagMissing)
      case(CF_USE_FILL_VALUE)
        mask = ne(data, fillValue)
      case(CF_USE_NAN)
        mask = .not. ieee_is_nan(data)
      case(CF_USE_VALID_MIN)
        mask = data > minValue
      case(CF_USE_VALID_MAX)
        mask = data < maxValue
      case(CF_USE_VALID_RANGE)
        mask = (data < maxValue) .and. (data > minValue)
      end select
    end if

  end subroutine getData_9d_dp

  subroutine setData_9d_dp(self, values, start, cnt, stride, map)
    class(NcVariable), intent(in) :: self
    real(dp), intent(in) :: values(:,:,:,:,:,:,:,:,:)
    integer(i4), intent(in), optional :: start(:), cnt(:), stride(:), map(:)
    call check(nf90_put_var(self%parent%id, self%id, values, start, cnt, stride, map), &
            "Failed to write data into variable: " // trim(self%getName()))

  end subroutine setData_9d_dp

  subroutine getData_10d_dp(self, data, start, cnt, stride, map, mask)
    class(NcVariable), intent(in) :: self
    real(dp), intent(out), allocatable :: data(:,:,:,:,:,:,:,:,:,:)
    integer(i4), intent(in), optional :: start(:), cnt(:), stride(:), map(:)
    logical, intent(out), allocatable, optional :: mask(:,:,:,:,:,:,:,:,:,:)

    integer(i4) :: flagMissing
    real(dp) :: fillValue, minValue, maxValue
    integer(i4), allocatable :: slcshape(:), datashape(:)

    slcshape = self%getSlicingShape(start, cnt, stride)
    datashape = getReadShape(slcshape, size(shape(data)))
      allocate(data(datashape(1), datashape(2), datashape(3), datashape(4), datashape(5), datashape(6), datashape(7),&
          & datashape(8), datashape(9), datashape(10)))
    call check (nf90_get_var(self%parent%id, self%id, data, start, cnt, stride, map), &
            "Could not read data from variable: " // trim(self%getName()))
    if (present(mask)) then
      allocate(mask(datashape(1), datashape(2), datashape(3), datashape(4), datashape(5), datashape(6), datashape(7),&
          & datashape(8), datashape(9), datashape(10)))
      mask =.true.
      call self%getCFAttributes(minValue, maxValue, fillValue, flagMissing)
      select case(flagMissing)
      case(CF_USE_FILL_VALUE)
        mask = ne(data, fillValue)
      case(CF_USE_NAN)
        mask = .not. ieee_is_nan(data)
      case(CF_USE_VALID_MIN)
        mask = data > minValue
      case(CF_USE_VALID_MAX)
        mask = data < maxValue
      case(CF_USE_VALID_RANGE)
        mask = (data < maxValue) .and. (data > minValue)
      end select
    end if

  end subroutine getData_10d_dp

  subroutine setData_10d_dp(self, values, start, cnt, stride, map)
    class(NcVariable), intent(in) :: self
    real(dp), intent(in) :: values(:,:,:,:,:,:,:,:,:,:)
    integer(i4), intent(in), optional :: start(:), cnt(:), stride(:), map(:)
    call check(nf90_put_var(self%parent%id, self%id, values, start, cnt, stride, map), &
            "Failed to write data into variable: " // trim(self%getName()))

  end subroutine setData_10d_dp

  subroutine getData_11d_dp(self, data, start, cnt, stride, map, mask)
    class(NcVariable), intent(in) :: self
    real(dp), intent(out), allocatable :: data(:,:,:,:,:,:,:,:,:,:,:)
    integer(i4), intent(in), optional :: start(:), cnt(:), stride(:), map(:)
    logical, intent(out), allocatable, optional :: mask(:,:,:,:,:,:,:,:,:,:,:)

    integer(i4) :: flagMissing
    real(dp) :: fillValue, minValue, maxValue
    integer(i4), allocatable :: slcshape(:), datashape(:)

    slcshape = self%getSlicingShape(start, cnt, stride)
    datashape = getReadShape(slcshape, size(shape(data)))
      allocate(data(datashape(1), datashape(2), datashape(3), datashape(4), datashape(5), datashape(6), datashape(7),&
          & datashape(8), datashape(9), datashape(10), datashape(11)))
    call check (nf90_get_var(self%parent%id, self%id, data, start, cnt, stride, map), &
            "Could not read data from variable: " // trim(self%getName()))
    if (present(mask)) then
      allocate(mask(datashape(1), datashape(2), datashape(3), datashape(4), datashape(5), datashape(6), datashape(7),&
          & datashape(8), datashape(9), datashape(10), datashape(11)))
      mask =.true.
      call self%getCFAttributes(minValue, maxValue, fillValue, flagMissing)
      select case(flagMissing)
      case(CF_USE_FILL_VALUE)
        mask = ne(data, fillValue)
      case(CF_USE_NAN)
        mask = .not. ieee_is_nan(data)
      case(CF_USE_VALID_MIN)
        mask = data > minValue
      case(CF_USE_VALID_MAX)
        mask = data < maxValue
      case(CF_USE_VALID_RANGE)
        mask = (data < maxValue) .and. (data > minValue)
      end select
    end if

  end subroutine getData_11d_dp

  subroutine setData_11d_dp(self, values, start, cnt, stride, map)
    class(NcVariable), intent(in) :: self
    real(dp), intent(in) :: values(:,:,:,:,:,:,:,:,:,:,:)
    integer(i4), intent(in), optional :: start(:), cnt(:), stride(:), map(:)
    call check(nf90_put_var(self%parent%id, self%id, values, start, cnt, stride, map), &
            "Failed to write data into variable: " // trim(self%getName()))

  end subroutine setData_11d_dp

  subroutine getData_12d_dp(self, data, start, cnt, stride, map, mask)
    class(NcVariable), intent(in) :: self
    real(dp), intent(out), allocatable :: data(:,:,:,:,:,:,:,:,:,:,:,:)
    integer(i4), intent(in), optional :: start(:), cnt(:), stride(:), map(:)
    logical, intent(out), allocatable, optional :: mask(:,:,:,:,:,:,:,:,:,:,:,:)

    integer(i4) :: flagMissing
    real(dp) :: fillValue, minValue, maxValue
    integer(i4), allocatable :: slcshape(:), datashape(:)

    slcshape = self%getSlicingShape(start, cnt, stride)
    datashape = getReadShape(slcshape, size(shape(data)))
      allocate(data(datashape(1), datashape(2), datashape(3), datashape(4), datashape(5), datashape(6), datashape(7),&
          & datashape(8), datashape(9), datashape(10), datashape(11), datashape(12)))
    call check (nf90_get_var(self%parent%id, self%id, data, start, cnt, stride, map), &
            "Could not read data from variable: " // trim(self%getName()))
    if (present(mask)) then
      allocate(mask(datashape(1), datashape(2), datashape(3), datashape(4), datashape(5), datashape(6), datashape(7),&
          & datashape(8), datashape(9), datashape(10), datashape(11), datashape(12)))
      mask =.true.
      call self%getCFAttributes(minValue, maxValue, fillValue, flagMissing)
      select case(flagMissing)
      case(CF_USE_FILL_VALUE)
        mask = ne(data, fillValue)
      case(CF_USE_NAN)
        mask = .not. ieee_is_nan(data)
      case(CF_USE_VALID_MIN)
        mask = data > minValue
      case(CF_USE_VALID_MAX)
        mask = data < maxValue
      case(CF_USE_VALID_RANGE)
        mask = (data < maxValue) .and. (data > minValue)
      end select
    end if

  end subroutine getData_12d_dp

  subroutine setData_12d_dp(self, values, start, cnt, stride, map)
    class(NcVariable), intent(in) :: self
    real(dp), intent(in) :: values(:,:,:,:,:,:,:,:,:,:,:,:)
    integer(i4), intent(in), optional :: start(:), cnt(:), stride(:), map(:)
    call check(nf90_put_var(self%parent%id, self%id, values, start, cnt, stride, map), &
            "Failed to write data into variable: " // trim(self%getName()))

  end subroutine setData_12d_dp

  subroutine getData_13d_dp(self, data, start, cnt, stride, map, mask)
    class(NcVariable), intent(in) :: self
    real(dp), intent(out), allocatable :: data(:,:,:,:,:,:,:,:,:,:,:,:,:)
    integer(i4), intent(in), optional :: start(:), cnt(:), stride(:), map(:)
    logical, intent(out), allocatable, optional :: mask(:,:,:,:,:,:,:,:,:,:,:,:,:)

    integer(i4) :: flagMissing
    real(dp) :: fillValue, minValue, maxValue
    integer(i4), allocatable :: slcshape(:), datashape(:)

    slcshape = self%getSlicingShape(start, cnt, stride)
    datashape = getReadShape(slcshape, size(shape(data)))
      allocate(data(datashape(1), datashape(2), datashape(3), datashape(4), datashape(5), datashape(6), datashape(7),&
          & datashape(8), datashape(9), datashape(10), datashape(11), datashape(12), datashape(13)))
    call check (nf90_get_var(self%parent%id, self%id, data, start, cnt, stride, map), &
            "Could not read data from variable: " // trim(self%getName()))
    if (present(mask)) then
      allocate(mask(datashape(1), datashape(2), datashape(3), datashape(4), datashape(5), datashape(6), datashape(7),&
          & datashape(8), datashape(9), datashape(10), datashape(11), datashape(12), datashape(13)))
      mask =.true.
      call self%getCFAttributes(minValue, maxValue, fillValue, flagMissing)
      select case(flagMissing)
      case(CF_USE_FILL_VALUE)
        mask = ne(data, fillValue)
      case(CF_USE_NAN)
        mask = .not. ieee_is_nan(data)
      case(CF_USE_VALID_MIN)
        mask = data > minValue
      case(CF_USE_VALID_MAX)
        mask = data < maxValue
      case(CF_USE_VALID_RANGE)
        mask = (data < maxValue) .and. (data > minValue)
      end select
    end if

  end subroutine getData_13d_dp

  subroutine setData_13d_dp(self, values, start, cnt, stride, map)
    class(NcVariable), intent(in) :: self
    real(dp), intent(in) :: values(:,:,:,:,:,:,:,:,:,:,:,:,:)
    integer(i4), intent(in), optional :: start(:), cnt(:), stride(:), map(:)
    call check(nf90_put_var(self%parent%id, self%id, values, start, cnt, stride, map), &
            "Failed to write data into variable: " // trim(self%getName()))

  end subroutine setData_13d_dp

  subroutine getData_14d_dp(self, data, start, cnt, stride, map, mask)
    class(NcVariable), intent(in) :: self
    real(dp), intent(out), allocatable :: data(:,:,:,:,:,:,:,:,:,:,:,:,:,:)
    integer(i4), intent(in), optional :: start(:), cnt(:), stride(:), map(:)
    logical, intent(out), allocatable, optional :: mask(:,:,:,:,:,:,:,:,:,:,:,:,:,:)

    integer(i4) :: flagMissing
    real(dp) :: fillValue, minValue, maxValue
    integer(i4), allocatable :: slcshape(:), datashape(:)

    slcshape = self%getSlicingShape(start, cnt, stride)
    datashape = getReadShape(slcshape, size(shape(data)))
      allocate(data(datashape(1), datashape(2), datashape(3), datashape(4), datashape(5), datashape(6), datashape(7),&
          & datashape(8), datashape(9), datashape(10), datashape(11), datashape(12), datashape(13), datashape(14)))
    call check (nf90_get_var(self%parent%id, self%id, data, start, cnt, stride, map), &
            "Could not read data from variable: " // trim(self%getName()))
    if (present(mask)) then
      allocate(mask(datashape(1), datashape(2), datashape(3), datashape(4), datashape(5), datashape(6), datashape(7),&
          & datashape(8), datashape(9), datashape(10), datashape(11), datashape(12), datashape(13), datashape(14)))
      mask =.true.
      call self%getCFAttributes(minValue, maxValue, fillValue, flagMissing)
      select case(flagMissing)
      case(CF_USE_FILL_VALUE)
        mask = ne(data, fillValue)
      case(CF_USE_NAN)
        mask = .not. ieee_is_nan(data)
      case(CF_USE_VALID_MIN)
        mask = data > minValue
      case(CF_USE_VALID_MAX)
        mask = data < maxValue
      case(CF_USE_VALID_RANGE)
        mask = (data < maxValue) .and. (data > minValue)
      end select
    end if

  end subroutine getData_14d_dp

  subroutine setData_14d_dp(self, values, start, cnt, stride, map)
    class(NcVariable), intent(in) :: self
    real(dp), intent(in) :: values(:,:,:,:,:,:,:,:,:,:,:,:,:,:)
    integer(i4), intent(in), optional :: start(:), cnt(:), stride(:), map(:)
    call check(nf90_put_var(self%parent%id, self%id, values, start, cnt, stride, map), &
            "Failed to write data into variable: " // trim(self%getName()))

  end subroutine setData_14d_dp

  subroutine getVariableFillValue_dp(self, fvalue)
    class(NcVariable), intent(in) :: self
    real(dp), intent(out) :: fvalue

    if (self%hasAttribute(CF_FILL_VALUE)) then
      call self%getAttribute(CF_FILL_VALUE, fvalue)
    else
      fvalue = NF90_FILL_DOUBLE
    end if

  end subroutine getVariableFillValue_dp

  subroutine getCFAttributes_dp(self, minValue, maxValue, fillValue, flagMissing)
    class(NcVariable), intent(in) :: self
    real(dp), intent(out) :: minValue, maxValue, fillValue
    integer(i4), intent(out) :: flagMissing

    real(dp) :: valid_range(2)

    flagMissing = CF_USE_FILL_VALUE
    call self%getFillValue(fillValue)
    if (ieee_is_nan(fillValue)) then
      flagMissing = CF_USE_NAN
    end if
    if (self%hasAttribute(CF_VALID_RANGE)) then
      flagMissing = CF_USE_VALID_RANGE
      call self%getAttribute(CF_VALID_RANGE, valid_range)
      minValue = valid_range(1)
      maxValue = valid_range(2)
    else if (self%hasAttribute(CF_VALID_MIN)) then
      flagMissing = CF_USE_VALID_MIN
      call self%getAttribute(CF_VALID_MIN, minValue)
    else if (self%hasAttribute(CF_VALID_MAX)) then
      flagMissing = CF_USE_VALID_MAX
      call self%getAttribute(CF_VALID_MAX, maxValue)
    end if

  end subroutine getCFAttributes_dp

  subroutine setVariableFillValue_dp(self, fvalue)
    class(NcVariable), intent(inout) :: self
    real(dp), intent(in) :: fvalue

    if (.not. self%hasAttribute(CF_FILL_VALUE)) then
      call self%setAttribute(CF_FILL_VALUE, fvalue)
    end if

  end subroutine setVariableFillValue_dp

  subroutine getData_0d_i1(self, data, start, cnt, stride, map, mask)
    class(NcVariable), intent(in) :: self
    integer(i1), intent(out), allocatable :: data
    integer(i4), intent(in), optional :: start(:), cnt(:), stride(:), map(:)
    logical, intent(out), allocatable, optional :: mask

    integer(i4) :: flagMissing
    integer(i1) :: fillValue, minValue, maxValue
    integer(i1) :: tmp(1)

    call check (nf90_get_var(self%parent%id, self%id, tmp, start, cnt, stride, map), &
            "Could not read data from variable: " // trim(self%getName()))
    data = tmp(1)
    if (present(mask)) then
      mask =.true.
      call self%getCFAttributes(minValue, maxValue, fillValue, flagMissing)
      select case(flagMissing)
      case(CF_USE_FILL_VALUE)
        mask = .not. (data == fillValue)
      case(CF_USE_VALID_MIN)
        mask = data >= minValue
      case(CF_USE_VALID_MAX)
        mask = data <= maxValue
      case(CF_USE_VALID_RANGE)
        mask = (data <= maxValue) .and. (data >= minValue)
      end select
    end if

  end subroutine getData_0d_i1

  subroutine setData_0d_i1(self, values, start, cnt, stride, map)
    class(NcVariable), intent(in) :: self
    integer(i1), intent(in) :: values
    integer(i4), intent(in), optional :: start(:), cnt(:), stride(:), map(:)
    call check(nf90_put_var(self%parent%id, self%id, values, start), &
            "Failed to write data into variable: " // trim(self%getName()))

  end subroutine setData_0d_i1

  subroutine getData_1d_i1(self, data, start, cnt, stride, map, mask)
    class(NcVariable), intent(in) :: self
    integer(i1), intent(out), allocatable :: data(:)
    integer(i4), intent(in), optional :: start(:), cnt(:), stride(:), map(:)
    logical, intent(out), allocatable, optional :: mask(:)

    integer(i4) :: flagMissing
    integer(i1) :: fillValue, minValue, maxValue
    integer(i4), allocatable :: slcshape(:), datashape(:)

    slcshape = self%getSlicingShape(start, cnt, stride)
    datashape = getReadShape(slcshape, size(shape(data)))
      allocate(data(datashape(1)))
    call check (nf90_get_var(self%parent%id, self%id, data, start, cnt, stride, map), &
            "Could not read data from variable: " // trim(self%getName()))
    if (present(mask)) then
      allocate(mask(datashape(1)))
      mask =.true.
      call self%getCFAttributes(minValue, maxValue, fillValue, flagMissing)
      select case(flagMissing)
      case(CF_USE_FILL_VALUE)
        mask = .not. (data == fillValue)
      case(CF_USE_VALID_MIN)
        mask = data >= minValue
      case(CF_USE_VALID_MAX)
        mask = data <= maxValue
      case(CF_USE_VALID_RANGE)
        mask = (data <= maxValue) .and. (data >= minValue)
      end select
    end if

  end subroutine getData_1d_i1

  subroutine setData_1d_i1(self, values, start, cnt, stride, map)
    class(NcVariable), intent(in) :: self
    integer(i1), intent(in) :: values(:)
    integer(i4), intent(in), optional :: start(:), cnt(:), stride(:), map(:)
    call check(nf90_put_var(self%parent%id, self%id, values, start, cnt, stride, map), &
            "Failed to write data into variable: " // trim(self%getName()))

  end subroutine setData_1d_i1

  subroutine getData_2d_i1(self, data, start, cnt, stride, map, mask)
    class(NcVariable), intent(in) :: self
    integer(i1), intent(out), allocatable :: data(:,:)
    integer(i4), intent(in), optional :: start(:), cnt(:), stride(:), map(:)
    logical, intent(out), allocatable, optional :: mask(:,:)

    integer(i4) :: flagMissing
    integer(i1) :: fillValue, minValue, maxValue
    integer(i4), allocatable :: slcshape(:), datashape(:)

    slcshape = self%getSlicingShape(start, cnt, stride)
    datashape = getReadShape(slcshape, size(shape(data)))
      allocate(data(datashape(1), datashape(2)))
    call check (nf90_get_var(self%parent%id, self%id, data, start, cnt, stride, map), &
            "Could not read data from variable: " // trim(self%getName()))
    if (present(mask)) then
      allocate(mask(datashape(1), datashape(2)))
      mask =.true.
      call self%getCFAttributes(minValue, maxValue, fillValue, flagMissing)
      select case(flagMissing)
      case(CF_USE_FILL_VALUE)
        mask = .not. (data == fillValue)
      case(CF_USE_VALID_MIN)
        mask = data >= minValue
      case(CF_USE_VALID_MAX)
        mask = data <= maxValue
      case(CF_USE_VALID_RANGE)
        mask = (data <= maxValue) .and. (data >= minValue)
      end select
    end if

  end subroutine getData_2d_i1

  subroutine setData_2d_i1(self, values, start, cnt, stride, map)
    class(NcVariable), intent(in) :: self
    integer(i1), intent(in) :: values(:,:)
    integer(i4), intent(in), optional :: start(:), cnt(:), stride(:), map(:)
    call check(nf90_put_var(self%parent%id, self%id, values, start, cnt, stride, map), &
            "Failed to write data into variable: " // trim(self%getName()))

  end subroutine setData_2d_i1

  subroutine getData_3d_i1(self, data, start, cnt, stride, map, mask)
    class(NcVariable), intent(in) :: self
    integer(i1), intent(out), allocatable :: data(:,:,:)
    integer(i4), intent(in), optional :: start(:), cnt(:), stride(:), map(:)
    logical, intent(out), allocatable, optional :: mask(:,:,:)

    integer(i4) :: flagMissing
    integer(i1) :: fillValue, minValue, maxValue
    integer(i4), allocatable :: slcshape(:), datashape(:)

    slcshape = self%getSlicingShape(start, cnt, stride)
    datashape = getReadShape(slcshape, size(shape(data)))
      allocate(data(datashape(1), datashape(2), datashape(3)))
    call check (nf90_get_var(self%parent%id, self%id, data, start, cnt, stride, map), &
            "Could not read data from variable: " // trim(self%getName()))
    if (present(mask)) then
      allocate(mask(datashape(1), datashape(2), datashape(3)))
      mask =.true.
      call self%getCFAttributes(minValue, maxValue, fillValue, flagMissing)
      select case(flagMissing)
      case(CF_USE_FILL_VALUE)
        mask = .not. (data == fillValue)
      case(CF_USE_VALID_MIN)
        mask = data >= minValue
      case(CF_USE_VALID_MAX)
        mask = data <= maxValue
      case(CF_USE_VALID_RANGE)
        mask = (data <= maxValue) .and. (data >= minValue)
      end select
    end if

  end subroutine getData_3d_i1

  subroutine setData_3d_i1(self, values, start, cnt, stride, map)
    class(NcVariable), intent(in) :: self
    integer(i1), intent(in) :: values(:,:,:)
    integer(i4), intent(in), optional :: start(:), cnt(:), stride(:), map(:)
    call check(nf90_put_var(self%parent%id, self%id, values, start, cnt, stride, map), &
            "Failed to write data into variable: " // trim(self%getName()))

  end subroutine setData_3d_i1

  subroutine getData_4d_i1(self, data, start, cnt, stride, map, mask)
    class(NcVariable), intent(in) :: self
    integer(i1), intent(out), allocatable :: data(:,:,:,:)
    integer(i4), intent(in), optional :: start(:), cnt(:), stride(:), map(:)
    logical, intent(out), allocatable, optional :: mask(:,:,:,:)

    integer(i4) :: flagMissing
    integer(i1) :: fillValue, minValue, maxValue
    integer(i4), allocatable :: slcshape(:), datashape(:)

    slcshape = self%getSlicingShape(start, cnt, stride)
    datashape = getReadShape(slcshape, size(shape(data)))
      allocate(data(datashape(1), datashape(2), datashape(3), datashape(4)))
    call check (nf90_get_var(self%parent%id, self%id, data, start, cnt, stride, map), &
            "Could not read data from variable: " // trim(self%getName()))
    if (present(mask)) then
      allocate(mask(datashape(1), datashape(2), datashape(3), datashape(4)))
      mask =.true.
      call self%getCFAttributes(minValue, maxValue, fillValue, flagMissing)
      select case(flagMissing)
      case(CF_USE_FILL_VALUE)
        mask = .not. (data == fillValue)
      case(CF_USE_VALID_MIN)
        mask = data >= minValue
      case(CF_USE_VALID_MAX)
        mask = data <= maxValue
      case(CF_USE_VALID_RANGE)
        mask = (data <= maxValue) .and. (data >= minValue)
      end select
    end if

  end subroutine getData_4d_i1

  subroutine setData_4d_i1(self, values, start, cnt, stride, map)
    class(NcVariable), intent(in) :: self
    integer(i1), intent(in) :: values(:,:,:,:)
    integer(i4), intent(in), optional :: start(:), cnt(:), stride(:), map(:)
    call check(nf90_put_var(self%parent%id, self%id, values, start, cnt, stride, map), &
            "Failed to write data into variable: " // trim(self%getName()))

  end subroutine setData_4d_i1

  subroutine getData_5d_i1(self, data, start, cnt, stride, map, mask)
    class(NcVariable), intent(in) :: self
    integer(i1), intent(out), allocatable :: data(:,:,:,:,:)
    integer(i4), intent(in), optional :: start(:), cnt(:), stride(:), map(:)
    logical, intent(out), allocatable, optional :: mask(:,:,:,:,:)

    integer(i4) :: flagMissing
    integer(i1) :: fillValue, minValue, maxValue
    integer(i4), allocatable :: slcshape(:), datashape(:)

    slcshape = self%getSlicingShape(start, cnt, stride)
    datashape = getReadShape(slcshape, size(shape(data)))
      allocate(data(datashape(1), datashape(2), datashape(3), datashape(4), datashape(5)))
    call check (nf90_get_var(self%parent%id, self%id, data, start, cnt, stride, map), &
            "Could not read data from variable: " // trim(self%getName()))
    if (present(mask)) then
      allocate(mask(datashape(1), datashape(2), datashape(3), datashape(4), datashape(5)))
      mask =.true.
      call self%getCFAttributes(minValue, maxValue, fillValue, flagMissing)
      select case(flagMissing)
      case(CF_USE_FILL_VALUE)
        mask = .not. (data == fillValue)
      case(CF_USE_VALID_MIN)
        mask = data >= minValue
      case(CF_USE_VALID_MAX)
        mask = data <= maxValue
      case(CF_USE_VALID_RANGE)
        mask = (data <= maxValue) .and. (data >= minValue)
      end select
    end if

  end subroutine getData_5d_i1

  subroutine setData_5d_i1(self, values, start, cnt, stride, map)
    class(NcVariable), intent(in) :: self
    integer(i1), intent(in) :: values(:,:,:,:,:)
    integer(i4), intent(in), optional :: start(:), cnt(:), stride(:), map(:)
    call check(nf90_put_var(self%parent%id, self%id, values, start, cnt, stride, map), &
            "Failed to write data into variable: " // trim(self%getName()))

  end subroutine setData_5d_i1

  subroutine getData_6d_i1(self, data, start, cnt, stride, map, mask)
    class(NcVariable), intent(in) :: self
    integer(i1), intent(out), allocatable :: data(:,:,:,:,:,:)
    integer(i4), intent(in), optional :: start(:), cnt(:), stride(:), map(:)
    logical, intent(out), allocatable, optional :: mask(:,:,:,:,:,:)

    integer(i4) :: flagMissing
    integer(i1) :: fillValue, minValue, maxValue
    integer(i4), allocatable :: slcshape(:), datashape(:)

    slcshape = self%getSlicingShape(start, cnt, stride)
    datashape = getReadShape(slcshape, size(shape(data)))
      allocate(data(datashape(1), datashape(2), datashape(3), datashape(4), datashape(5), datashape(6)))
    call check (nf90_get_var(self%parent%id, self%id, data, start, cnt, stride, map), &
            "Could not read data from variable: " // trim(self%getName()))
    if (present(mask)) then
      allocate(mask(datashape(1), datashape(2), datashape(3), datashape(4), datashape(5), datashape(6)))
      mask =.true.
      call self%getCFAttributes(minValue, maxValue, fillValue, flagMissing)
      select case(flagMissing)
      case(CF_USE_FILL_VALUE)
        mask = .not. (data == fillValue)
      case(CF_USE_VALID_MIN)
        mask = data >= minValue
      case(CF_USE_VALID_MAX)
        mask = data <= maxValue
      case(CF_USE_VALID_RANGE)
        mask = (data <= maxValue) .and. (data >= minValue)
      end select
    end if

  end subroutine getData_6d_i1

  subroutine setData_6d_i1(self, values, start, cnt, stride, map)
    class(NcVariable), intent(in) :: self
    integer(i1), intent(in) :: values(:,:,:,:,:,:)
    integer(i4), intent(in), optional :: start(:), cnt(:), stride(:), map(:)
    call check(nf90_put_var(self%parent%id, self%id, values, start, cnt, stride, map), &
            "Failed to write data into variable: " // trim(self%getName()))

  end subroutine setData_6d_i1

  subroutine getData_7d_i1(self, data, start, cnt, stride, map, mask)
    class(NcVariable), intent(in) :: self
    integer(i1), intent(out), allocatable :: data(:,:,:,:,:,:,:)
    integer(i4), intent(in), optional :: start(:), cnt(:), stride(:), map(:)
    logical, intent(out), allocatable, optional :: mask(:,:,:,:,:,:,:)

    integer(i4) :: flagMissing
    integer(i1) :: fillValue, minValue, maxValue
    integer(i4), allocatable :: slcshape(:), datashape(:)

    slcshape = self%getSlicingShape(start, cnt, stride)
    datashape = getReadShape(slcshape, size(shape(data)))
      allocate(data(datashape(1), datashape(2), datashape(3), datashape(4), datashape(5), datashape(6), datashape(7)))
    call check (nf90_get_var(self%parent%id, self%id, data, start, cnt, stride, map), &
            "Could not read data from variable: " // trim(self%getName()))
    if (present(mask)) then
      allocate(mask(datashape(1), datashape(2), datashape(3), datashape(4), datashape(5), datashape(6), datashape(7)))
      mask =.true.
      call self%getCFAttributes(minValue, maxValue, fillValue, flagMissing)
      select case(flagMissing)
      case(CF_USE_FILL_VALUE)
        mask = .not. (data == fillValue)
      case(CF_USE_VALID_MIN)
        mask = data >= minValue
      case(CF_USE_VALID_MAX)
        mask = data <= maxValue
      case(CF_USE_VALID_RANGE)
        mask = (data <= maxValue) .and. (data >= minValue)
      end select
    end if

  end subroutine getData_7d_i1

  subroutine setData_7d_i1(self, values, start, cnt, stride, map)
    class(NcVariable), intent(in) :: self
    integer(i1), intent(in) :: values(:,:,:,:,:,:,:)
    integer(i4), intent(in), optional :: start(:), cnt(:), stride(:), map(:)
    call check(nf90_put_var(self%parent%id, self%id, values, start, cnt, stride, map), &
            "Failed to write data into variable: " // trim(self%getName()))

  end subroutine setData_7d_i1

  subroutine getData_8d_i1(self, data, start, cnt, stride, map, mask)
    class(NcVariable), intent(in) :: self
    integer(i1), intent(out), allocatable :: data(:,:,:,:,:,:,:,:)
    integer(i4), intent(in), optional :: start(:), cnt(:), stride(:), map(:)
    logical, intent(out), allocatable, optional :: mask(:,:,:,:,:,:,:,:)

    integer(i4) :: flagMissing
    integer(i1) :: fillValue, minValue, maxValue
    integer(i4), allocatable :: slcshape(:), datashape(:)

    slcshape = self%getSlicingShape(start, cnt, stride)
    datashape = getReadShape(slcshape, size(shape(data)))
      allocate(data(datashape(1), datashape(2), datashape(3), datashape(4), datashape(5), datashape(6), datashape(7), datashape(8)))
    call check (nf90_get_var(self%parent%id, self%id, data, start, cnt, stride, map), &
            "Could not read data from variable: " // trim(self%getName()))
    if (present(mask)) then
      allocate(mask(datashape(1), datashape(2), datashape(3), datashape(4), datashape(5), datashape(6), datashape(7), datashape(8)))
      mask =.true.
      call self%getCFAttributes(minValue, maxValue, fillValue, flagMissing)
      select case(flagMissing)
      case(CF_USE_FILL_VALUE)
        mask = .not. (data == fillValue)
      case(CF_USE_VALID_MIN)
        mask = data >= minValue
      case(CF_USE_VALID_MAX)
        mask = data <= maxValue
      case(CF_USE_VALID_RANGE)
        mask = (data <= maxValue) .and. (data >= minValue)
      end select
    end if

  end subroutine getData_8d_i1

  subroutine setData_8d_i1(self, values, start, cnt, stride, map)
    class(NcVariable), intent(in) :: self
    integer(i1), intent(in) :: values(:,:,:,:,:,:,:,:)
    integer(i4), intent(in), optional :: start(:), cnt(:), stride(:), map(:)
    call check(nf90_put_var(self%parent%id, self%id, values, start, cnt, stride, map), &
            "Failed to write data into variable: " // trim(self%getName()))

  end subroutine setData_8d_i1

  subroutine getData_9d_i1(self, data, start, cnt, stride, map, mask)
    class(NcVariable), intent(in) :: self
    integer(i1), intent(out), allocatable :: data(:,:,:,:,:,:,:,:,:)
    integer(i4), intent(in), optional :: start(:), cnt(:), stride(:), map(:)
    logical, intent(out), allocatable, optional :: mask(:,:,:,:,:,:,:,:,:)

    integer(i4) :: flagMissing
    integer(i1) :: fillValue, minValue, maxValue
    integer(i4), allocatable :: slcshape(:), datashape(:)

    slcshape = self%getSlicingShape(start, cnt, stride)
    datashape = getReadShape(slcshape, size(shape(data)))
      allocate(data(datashape(1), datashape(2), datashape(3), datashape(4), datashape(5), datashape(6), datashape(7),&
          & datashape(8), datashape(9)))
    call check (nf90_get_var(self%parent%id, self%id, data, start, cnt, stride, map), &
            "Could not read data from variable: " // trim(self%getName()))
    if (present(mask)) then
      allocate(mask(datashape(1), datashape(2), datashape(3), datashape(4), datashape(5), datashape(6), datashape(7),&
          & datashape(8), datashape(9)))
      mask =.true.
      call self%getCFAttributes(minValue, maxValue, fillValue, flagMissing)
      select case(flagMissing)
      case(CF_USE_FILL_VALUE)
        mask = .not. (data == fillValue)
      case(CF_USE_VALID_MIN)
        mask = data >= minValue
      case(CF_USE_VALID_MAX)
        mask = data <= maxValue
      case(CF_USE_VALID_RANGE)
        mask = (data <= maxValue) .and. (data >= minValue)
      end select
    end if

  end subroutine getData_9d_i1

  subroutine setData_9d_i1(self, values, start, cnt, stride, map)
    class(NcVariable), intent(in) :: self
    integer(i1), intent(in) :: values(:,:,:,:,:,:,:,:,:)
    integer(i4), intent(in), optional :: start(:), cnt(:), stride(:), map(:)
    call check(nf90_put_var(self%parent%id, self%id, values, start, cnt, stride, map), &
            "Failed to write data into variable: " // trim(self%getName()))

  end subroutine setData_9d_i1

  subroutine getData_10d_i1(self, data, start, cnt, stride, map, mask)
    class(NcVariable), intent(in) :: self
    integer(i1), intent(out), allocatable :: data(:,:,:,:,:,:,:,:,:,:)
    integer(i4), intent(in), optional :: start(:), cnt(:), stride(:), map(:)
    logical, intent(out), allocatable, optional :: mask(:,:,:,:,:,:,:,:,:,:)

    integer(i4) :: flagMissing
    integer(i1) :: fillValue, minValue, maxValue
    integer(i4), allocatable :: slcshape(:), datashape(:)

    slcshape = self%getSlicingShape(start, cnt, stride)
    datashape = getReadShape(slcshape, size(shape(data)))
      allocate(data(datashape(1), datashape(2), datashape(3), datashape(4), datashape(5), datashape(6), datashape(7),&
          & datashape(8), datashape(9), datashape(10)))
    call check (nf90_get_var(self%parent%id, self%id, data, start, cnt, stride, map), &
            "Could not read data from variable: " // trim(self%getName()))
    if (present(mask)) then
      allocate(mask(datashape(1), datashape(2), datashape(3), datashape(4), datashape(5), datashape(6), datashape(7),&
          & datashape(8), datashape(9), datashape(10)))
      mask =.true.
      call self%getCFAttributes(minValue, maxValue, fillValue, flagMissing)
      select case(flagMissing)
      case(CF_USE_FILL_VALUE)
        mask = .not. (data == fillValue)
      case(CF_USE_VALID_MIN)
        mask = data >= minValue
      case(CF_USE_VALID_MAX)
        mask = data <= maxValue
      case(CF_USE_VALID_RANGE)
        mask = (data <= maxValue) .and. (data >= minValue)
      end select
    end if

  end subroutine getData_10d_i1

  subroutine setData_10d_i1(self, values, start, cnt, stride, map)
    class(NcVariable), intent(in) :: self
    integer(i1), intent(in) :: values(:,:,:,:,:,:,:,:,:,:)
    integer(i4), intent(in), optional :: start(:), cnt(:), stride(:), map(:)
    call check(nf90_put_var(self%parent%id, self%id, values, start, cnt, stride, map), &
            "Failed to write data into variable: " // trim(self%getName()))

  end subroutine setData_10d_i1

  subroutine getData_11d_i1(self, data, start, cnt, stride, map, mask)
    class(NcVariable), intent(in) :: self
    integer(i1), intent(out), allocatable :: data(:,:,:,:,:,:,:,:,:,:,:)
    integer(i4), intent(in), optional :: start(:), cnt(:), stride(:), map(:)
    logical, intent(out), allocatable, optional :: mask(:,:,:,:,:,:,:,:,:,:,:)

    integer(i4) :: flagMissing
    integer(i1) :: fillValue, minValue, maxValue
    integer(i4), allocatable :: slcshape(:), datashape(:)

    slcshape = self%getSlicingShape(start, cnt, stride)
    datashape = getReadShape(slcshape, size(shape(data)))
      allocate(data(datashape(1), datashape(2), datashape(3), datashape(4), datashape(5), datashape(6), datashape(7),&
          & datashape(8), datashape(9), datashape(10), datashape(11)))
    call check (nf90_get_var(self%parent%id, self%id, data, start, cnt, stride, map), &
            "Could not read data from variable: " // trim(self%getName()))
    if (present(mask)) then
      allocate(mask(datashape(1), datashape(2), datashape(3), datashape(4), datashape(5), datashape(6), datashape(7),&
          & datashape(8), datashape(9), datashape(10), datashape(11)))
      mask =.true.
      call self%getCFAttributes(minValue, maxValue, fillValue, flagMissing)
      select case(flagMissing)
      case(CF_USE_FILL_VALUE)
        mask = .not. (data == fillValue)
      case(CF_USE_VALID_MIN)
        mask = data >= minValue
      case(CF_USE_VALID_MAX)
        mask = data <= maxValue
      case(CF_USE_VALID_RANGE)
        mask = (data <= maxValue) .and. (data >= minValue)
      end select
    end if

  end subroutine getData_11d_i1

  subroutine setData_11d_i1(self, values, start, cnt, stride, map)
    class(NcVariable), intent(in) :: self
    integer(i1), intent(in) :: values(:,:,:,:,:,:,:,:,:,:,:)
    integer(i4), intent(in), optional :: start(:), cnt(:), stride(:), map(:)
    call check(nf90_put_var(self%parent%id, self%id, values, start, cnt, stride, map), &
            "Failed to write data into variable: " // trim(self%getName()))

  end subroutine setData_11d_i1

  subroutine getData_12d_i1(self, data, start, cnt, stride, map, mask)
    class(NcVariable), intent(in) :: self
    integer(i1), intent(out), allocatable :: data(:,:,:,:,:,:,:,:,:,:,:,:)
    integer(i4), intent(in), optional :: start(:), cnt(:), stride(:), map(:)
    logical, intent(out), allocatable, optional :: mask(:,:,:,:,:,:,:,:,:,:,:,:)

    integer(i4) :: flagMissing
    integer(i1) :: fillValue, minValue, maxValue
    integer(i4), allocatable :: slcshape(:), datashape(:)

    slcshape = self%getSlicingShape(start, cnt, stride)
    datashape = getReadShape(slcshape, size(shape(data)))
      allocate(data(datashape(1), datashape(2), datashape(3), datashape(4), datashape(5), datashape(6), datashape(7),&
          & datashape(8), datashape(9), datashape(10), datashape(11), datashape(12)))
    call check (nf90_get_var(self%parent%id, self%id, data, start, cnt, stride, map), &
            "Could not read data from variable: " // trim(self%getName()))
    if (present(mask)) then
      allocate(mask(datashape(1), datashape(2), datashape(3), datashape(4), datashape(5), datashape(6), datashape(7),&
          & datashape(8), datashape(9), datashape(10), datashape(11), datashape(12)))
      mask =.true.
      call self%getCFAttributes(minValue, maxValue, fillValue, flagMissing)
      select case(flagMissing)
      case(CF_USE_FILL_VALUE)
        mask = .not. (data == fillValue)
      case(CF_USE_VALID_MIN)
        mask = data >= minValue
      case(CF_USE_VALID_MAX)
        mask = data <= maxValue
      case(CF_USE_VALID_RANGE)
        mask = (data <= maxValue) .and. (data >= minValue)
      end select
    end if

  end subroutine getData_12d_i1

  subroutine setData_12d_i1(self, values, start, cnt, stride, map)
    class(NcVariable), intent(in) :: self
    integer(i1), intent(in) :: values(:,:,:,:,:,:,:,:,:,:,:,:)
    integer(i4), intent(in), optional :: start(:), cnt(:), stride(:), map(:)
    call check(nf90_put_var(self%parent%id, self%id, values, start, cnt, stride, map), &
            "Failed to write data into variable: " // trim(self%getName()))

  end subroutine setData_12d_i1

  subroutine getData_13d_i1(self, data, start, cnt, stride, map, mask)
    class(NcVariable), intent(in) :: self
    integer(i1), intent(out), allocatable :: data(:,:,:,:,:,:,:,:,:,:,:,:,:)
    integer(i4), intent(in), optional :: start(:), cnt(:), stride(:), map(:)
    logical, intent(out), allocatable, optional :: mask(:,:,:,:,:,:,:,:,:,:,:,:,:)

    integer(i4) :: flagMissing
    integer(i1) :: fillValue, minValue, maxValue
    integer(i4), allocatable :: slcshape(:), datashape(:)

    slcshape = self%getSlicingShape(start, cnt, stride)
    datashape = getReadShape(slcshape, size(shape(data)))
      allocate(data(datashape(1), datashape(2), datashape(3), datashape(4), datashape(5), datashape(6), datashape(7),&
          & datashape(8), datashape(9), datashape(10), datashape(11), datashape(12), datashape(13)))
    call check (nf90_get_var(self%parent%id, self%id, data, start, cnt, stride, map), &
            "Could not read data from variable: " // trim(self%getName()))
    if (present(mask)) then
      allocate(mask(datashape(1), datashape(2), datashape(3), datashape(4), datashape(5), datashape(6), datashape(7),&
          & datashape(8), datashape(9), datashape(10), datashape(11), datashape(12), datashape(13)))
      mask =.true.
      call self%getCFAttributes(minValue, maxValue, fillValue, flagMissing)
      select case(flagMissing)
      case(CF_USE_FILL_VALUE)
        mask = .not. (data == fillValue)
      case(CF_USE_VALID_MIN)
        mask = data >= minValue
      case(CF_USE_VALID_MAX)
        mask = data <= maxValue
      case(CF_USE_VALID_RANGE)
        mask = (data <= maxValue) .and. (data >= minValue)
      end select
    end if

  end subroutine getData_13d_i1

  subroutine setData_13d_i1(self, values, start, cnt, stride, map)
    class(NcVariable), intent(in) :: self
    integer(i1), intent(in) :: values(:,:,:,:,:,:,:,:,:,:,:,:,:)
    integer(i4), intent(in), optional :: start(:), cnt(:), stride(:), map(:)
    call check(nf90_put_var(self%parent%id, self%id, values, start, cnt, stride, map), &
            "Failed to write data into variable: " // trim(self%getName()))

  end subroutine setData_13d_i1

  subroutine getData_14d_i1(self, data, start, cnt, stride, map, mask)
    class(NcVariable), intent(in) :: self
    integer(i1), intent(out), allocatable :: data(:,:,:,:,:,:,:,:,:,:,:,:,:,:)
    integer(i4), intent(in), optional :: start(:), cnt(:), stride(:), map(:)
    logical, intent(out), allocatable, optional :: mask(:,:,:,:,:,:,:,:,:,:,:,:,:,:)

    integer(i4) :: flagMissing
    integer(i1) :: fillValue, minValue, maxValue
    integer(i4), allocatable :: slcshape(:), datashape(:)

    slcshape = self%getSlicingShape(start, cnt, stride)
    datashape = getReadShape(slcshape, size(shape(data)))
      allocate(data(datashape(1), datashape(2), datashape(3), datashape(4), datashape(5), datashape(6), datashape(7),&
          & datashape(8), datashape(9), datashape(10), datashape(11), datashape(12), datashape(13), datashape(14)))
    call check (nf90_get_var(self%parent%id, self%id, data, start, cnt, stride, map), &
            "Could not read data from variable: " // trim(self%getName()))
    if (present(mask)) then
      allocate(mask(datashape(1), datashape(2), datashape(3), datashape(4), datashape(5), datashape(6), datashape(7),&
          & datashape(8), datashape(9), datashape(10), datashape(11), datashape(12), datashape(13), datashape(14)))
      mask =.true.
      call self%getCFAttributes(minValue, maxValue, fillValue, flagMissing)
      select case(flagMissing)
      case(CF_USE_FILL_VALUE)
        mask = .not. (data == fillValue)
      case(CF_USE_VALID_MIN)
        mask = data >= minValue
      case(CF_USE_VALID_MAX)
        mask = data <= maxValue
      case(CF_USE_VALID_RANGE)
        mask = (data <= maxValue) .and. (data >= minValue)
      end select
    end if

  end subroutine getData_14d_i1

  subroutine setData_14d_i1(self, values, start, cnt, stride, map)
    class(NcVariable), intent(in) :: self
    integer(i1), intent(in) :: values(:,:,:,:,:,:,:,:,:,:,:,:,:,:)
    integer(i4), intent(in), optional :: start(:), cnt(:), stride(:), map(:)
    call check(nf90_put_var(self%parent%id, self%id, values, start, cnt, stride, map), &
            "Failed to write data into variable: " // trim(self%getName()))

  end subroutine setData_14d_i1

  subroutine getVariableFillValue_i1(self, fvalue)
    class(NcVariable), intent(in) :: self
    integer(i1), intent(out) :: fvalue

    if (self%hasAttribute(CF_FILL_VALUE)) then
      call self%getAttribute(CF_FILL_VALUE, fvalue)
    else
      fvalue = NF90_FILL_BYTE
    end if

  end subroutine getVariableFillValue_i1

  subroutine getCFAttributes_i1(self, minValue, maxValue, fillValue, flagMissing)
    class(NcVariable), intent(in) :: self
    integer(i1), intent(out) :: minValue, maxValue, fillValue
    integer(i4), intent(out) :: flagMissing

    integer(i1) :: valid_range(2)

    flagMissing = CF_USE_FILL_VALUE
    call self%getFillValue(fillValue)
    if (self%hasAttribute(CF_VALID_RANGE)) then
      flagMissing = CF_USE_VALID_RANGE
      call self%getAttribute(CF_VALID_RANGE, valid_range)
      minValue = valid_range(1)
      maxValue = valid_range(2)
    else if (self%hasAttribute(CF_VALID_MIN)) then
      flagMissing = CF_USE_VALID_MIN
      call self%getAttribute(CF_VALID_MIN, minValue)
    else if (self%hasAttribute(CF_VALID_MAX)) then
      flagMissing = CF_USE_VALID_MAX
      call self%getAttribute(CF_VALID_MAX, maxValue)
    end if

  end subroutine getCFAttributes_i1

  subroutine setVariableFillValue_i1(self, fvalue)
    class(NcVariable), intent(inout) :: self
    integer(i1), intent(in) :: fvalue

    if (.not. self%hasAttribute(CF_FILL_VALUE)) then
      call self%setAttribute(CF_FILL_VALUE, fvalue)
    end if

  end subroutine setVariableFillValue_i1

  subroutine getData_0d_i2(self, data, start, cnt, stride, map, mask)
    class(NcVariable), intent(in) :: self
    integer(i2), intent(out), allocatable :: data
    integer(i4), intent(in), optional :: start(:), cnt(:), stride(:), map(:)
    logical, intent(out), allocatable, optional :: mask

    integer(i4) :: flagMissing
    integer(i2) :: fillValue, minValue, maxValue
    integer(i2) :: tmp(1)

    call check (nf90_get_var(self%parent%id, self%id, tmp, start, cnt, stride, map), &
            "Could not read data from variable: " // trim(self%getName()))
    data = tmp(1)
    if (present(mask)) then
      mask =.true.
      call self%getCFAttributes(minValue, maxValue, fillValue, flagMissing)
      select case(flagMissing)
      case(CF_USE_FILL_VALUE)
        mask = .not. (data == fillValue)
      case(CF_USE_VALID_MIN)
        mask = data >= minValue
      case(CF_USE_VALID_MAX)
        mask = data <= maxValue
      case(CF_USE_VALID_RANGE)
        mask = (data <= maxValue) .and. (data >= minValue)
      end select
    end if

  end subroutine getData_0d_i2

  subroutine setData_0d_i2(self, values, start, cnt, stride, map)
    class(NcVariable), intent(in) :: self
    integer(i2), intent(in) :: values
    integer(i4), intent(in), optional :: start(:), cnt(:), stride(:), map(:)
    call check(nf90_put_var(self%parent%id, self%id, values, start), &
            "Failed to write data into variable: " // trim(self%getName()))

  end subroutine setData_0d_i2

  subroutine getData_1d_i2(self, data, start, cnt, stride, map, mask)
    class(NcVariable), intent(in) :: self
    integer(i2), intent(out), allocatable :: data(:)
    integer(i4), intent(in), optional :: start(:), cnt(:), stride(:), map(:)
    logical, intent(out), allocatable, optional :: mask(:)

    integer(i4) :: flagMissing
    integer(i2) :: fillValue, minValue, maxValue
    integer(i4), allocatable :: slcshape(:), datashape(:)

    slcshape = self%getSlicingShape(start, cnt, stride)
    datashape = getReadShape(slcshape, size(shape(data)))
      allocate(data(datashape(1)))
    call check (nf90_get_var(self%parent%id, self%id, data, start, cnt, stride, map), &
            "Could not read data from variable: " // trim(self%getName()))
    if (present(mask)) then
      allocate(mask(datashape(1)))
      mask =.true.
      call self%getCFAttributes(minValue, maxValue, fillValue, flagMissing)
      select case(flagMissing)
      case(CF_USE_FILL_VALUE)
        mask = .not. (data == fillValue)
      case(CF_USE_VALID_MIN)
        mask = data >= minValue
      case(CF_USE_VALID_MAX)
        mask = data <= maxValue
      case(CF_USE_VALID_RANGE)
        mask = (data <= maxValue) .and. (data >= minValue)
      end select
    end if

  end subroutine getData_1d_i2

  subroutine setData_1d_i2(self, values, start, cnt, stride, map)
    class(NcVariable), intent(in) :: self
    integer(i2), intent(in) :: values(:)
    integer(i4), intent(in), optional :: start(:), cnt(:), stride(:), map(:)
    call check(nf90_put_var(self%parent%id, self%id, values, start, cnt, stride, map), &
            "Failed to write data into variable: " // trim(self%getName()))

  end subroutine setData_1d_i2

  subroutine getData_2d_i2(self, data, start, cnt, stride, map, mask)
    class(NcVariable), intent(in) :: self
    integer(i2), intent(out), allocatable :: data(:,:)
    integer(i4), intent(in), optional :: start(:), cnt(:), stride(:), map(:)
    logical, intent(out), allocatable, optional :: mask(:,:)

    integer(i4) :: flagMissing
    integer(i2) :: fillValue, minValue, maxValue
    integer(i4), allocatable :: slcshape(:), datashape(:)

    slcshape = self%getSlicingShape(start, cnt, stride)
    datashape = getReadShape(slcshape, size(shape(data)))
      allocate(data(datashape(1), datashape(2)))
    call check (nf90_get_var(self%parent%id, self%id, data, start, cnt, stride, map), &
            "Could not read data from variable: " // trim(self%getName()))
    if (present(mask)) then
      allocate(mask(datashape(1), datashape(2)))
      mask =.true.
      call self%getCFAttributes(minValue, maxValue, fillValue, flagMissing)
      select case(flagMissing)
      case(CF_USE_FILL_VALUE)
        mask = .not. (data == fillValue)
      case(CF_USE_VALID_MIN)
        mask = data >= minValue
      case(CF_USE_VALID_MAX)
        mask = data <= maxValue
      case(CF_USE_VALID_RANGE)
        mask = (data <= maxValue) .and. (data >= minValue)
      end select
    end if

  end subroutine getData_2d_i2

  subroutine setData_2d_i2(self, values, start, cnt, stride, map)
    class(NcVariable), intent(in) :: self
    integer(i2), intent(in) :: values(:,:)
    integer(i4), intent(in), optional :: start(:), cnt(:), stride(:), map(:)
    call check(nf90_put_var(self%parent%id, self%id, values, start, cnt, stride, map), &
            "Failed to write data into variable: " // trim(self%getName()))

  end subroutine setData_2d_i2

  subroutine getData_3d_i2(self, data, start, cnt, stride, map, mask)
    class(NcVariable), intent(in) :: self
    integer(i2), intent(out), allocatable :: data(:,:,:)
    integer(i4), intent(in), optional :: start(:), cnt(:), stride(:), map(:)
    logical, intent(out), allocatable, optional :: mask(:,:,:)

    integer(i4) :: flagMissing
    integer(i2) :: fillValue, minValue, maxValue
    integer(i4), allocatable :: slcshape(:), datashape(:)

    slcshape = self%getSlicingShape(start, cnt, stride)
    datashape = getReadShape(slcshape, size(shape(data)))
      allocate(data(datashape(1), datashape(2), datashape(3)))
    call check (nf90_get_var(self%parent%id, self%id, data, start, cnt, stride, map), &
            "Could not read data from variable: " // trim(self%getName()))
    if (present(mask)) then
      allocate(mask(datashape(1), datashape(2), datashape(3)))
      mask =.true.
      call self%getCFAttributes(minValue, maxValue, fillValue, flagMissing)
      select case(flagMissing)
      case(CF_USE_FILL_VALUE)
        mask = .not. (data == fillValue)
      case(CF_USE_VALID_MIN)
        mask = data >= minValue
      case(CF_USE_VALID_MAX)
        mask = data <= maxValue
      case(CF_USE_VALID_RANGE)
        mask = (data <= maxValue) .and. (data >= minValue)
      end select
    end if

  end subroutine getData_3d_i2

  subroutine setData_3d_i2(self, values, start, cnt, stride, map)
    class(NcVariable), intent(in) :: self
    integer(i2), intent(in) :: values(:,:,:)
    integer(i4), intent(in), optional :: start(:), cnt(:), stride(:), map(:)
    call check(nf90_put_var(self%parent%id, self%id, values, start, cnt, stride, map), &
            "Failed to write data into variable: " // trim(self%getName()))

  end subroutine setData_3d_i2

  subroutine getData_4d_i2(self, data, start, cnt, stride, map, mask)
    class(NcVariable), intent(in) :: self
    integer(i2), intent(out), allocatable :: data(:,:,:,:)
    integer(i4), intent(in), optional :: start(:), cnt(:), stride(:), map(:)
    logical, intent(out), allocatable, optional :: mask(:,:,:,:)

    integer(i4) :: flagMissing
    integer(i2) :: fillValue, minValue, maxValue
    integer(i4), allocatable :: slcshape(:), datashape(:)

    slcshape = self%getSlicingShape(start, cnt, stride)
    datashape = getReadShape(slcshape, size(shape(data)))
      allocate(data(datashape(1), datashape(2), datashape(3), datashape(4)))
    call check (nf90_get_var(self%parent%id, self%id, data, start, cnt, stride, map), &
            "Could not read data from variable: " // trim(self%getName()))
    if (present(mask)) then
      allocate(mask(datashape(1), datashape(2), datashape(3), datashape(4)))
      mask =.true.
      call self%getCFAttributes(minValue, maxValue, fillValue, flagMissing)
      select case(flagMissing)
      case(CF_USE_FILL_VALUE)
        mask = .not. (data == fillValue)
      case(CF_USE_VALID_MIN)
        mask = data >= minValue
      case(CF_USE_VALID_MAX)
        mask = data <= maxValue
      case(CF_USE_VALID_RANGE)
        mask = (data <= maxValue) .and. (data >= minValue)
      end select
    end if

  end subroutine getData_4d_i2

  subroutine setData_4d_i2(self, values, start, cnt, stride, map)
    class(NcVariable), intent(in) :: self
    integer(i2), intent(in) :: values(:,:,:,:)
    integer(i4), intent(in), optional :: start(:), cnt(:), stride(:), map(:)
    call check(nf90_put_var(self%parent%id, self%id, values, start, cnt, stride, map), &
            "Failed to write data into variable: " // trim(self%getName()))

  end subroutine setData_4d_i2

  subroutine getData_5d_i2(self, data, start, cnt, stride, map, mask)
    class(NcVariable), intent(in) :: self
    integer(i2), intent(out), allocatable :: data(:,:,:,:,:)
    integer(i4), intent(in), optional :: start(:), cnt(:), stride(:), map(:)
    logical, intent(out), allocatable, optional :: mask(:,:,:,:,:)

    integer(i4) :: flagMissing
    integer(i2) :: fillValue, minValue, maxValue
    integer(i4), allocatable :: slcshape(:), datashape(:)

    slcshape = self%getSlicingShape(start, cnt, stride)
    datashape = getReadShape(slcshape, size(shape(data)))
      allocate(data(datashape(1), datashape(2), datashape(3), datashape(4), datashape(5)))
    call check (nf90_get_var(self%parent%id, self%id, data, start, cnt, stride, map), &
            "Could not read data from variable: " // trim(self%getName()))
    if (present(mask)) then
      allocate(mask(datashape(1), datashape(2), datashape(3), datashape(4), datashape(5)))
      mask =.true.
      call self%getCFAttributes(minValue, maxValue, fillValue, flagMissing)
      select case(flagMissing)
      case(CF_USE_FILL_VALUE)
        mask = .not. (data == fillValue)
      case(CF_USE_VALID_MIN)
        mask = data >= minValue
      case(CF_USE_VALID_MAX)
        mask = data <= maxValue
      case(CF_USE_VALID_RANGE)
        mask = (data <= maxValue) .and. (data >= minValue)
      end select
    end if

  end subroutine getData_5d_i2

  subroutine setData_5d_i2(self, values, start, cnt, stride, map)
    class(NcVariable), intent(in) :: self
    integer(i2), intent(in) :: values(:,:,:,:,:)
    integer(i4), intent(in), optional :: start(:), cnt(:), stride(:), map(:)
    call check(nf90_put_var(self%parent%id, self%id, values, start, cnt, stride, map), &
            "Failed to write data into variable: " // trim(self%getName()))

  end subroutine setData_5d_i2

  subroutine getData_6d_i2(self, data, start, cnt, stride, map, mask)
    class(NcVariable), intent(in) :: self
    integer(i2), intent(out), allocatable :: data(:,:,:,:,:,:)
    integer(i4), intent(in), optional :: start(:), cnt(:), stride(:), map(:)
    logical, intent(out), allocatable, optional :: mask(:,:,:,:,:,:)

    integer(i4) :: flagMissing
    integer(i2) :: fillValue, minValue, maxValue
    integer(i4), allocatable :: slcshape(:), datashape(:)

    slcshape = self%getSlicingShape(start, cnt, stride)
    datashape = getReadShape(slcshape, size(shape(data)))
      allocate(data(datashape(1), datashape(2), datashape(3), datashape(4), datashape(5), datashape(6)))
    call check (nf90_get_var(self%parent%id, self%id, data, start, cnt, stride, map), &
            "Could not read data from variable: " // trim(self%getName()))
    if (present(mask)) then
      allocate(mask(datashape(1), datashape(2), datashape(3), datashape(4), datashape(5), datashape(6)))
      mask =.true.
      call self%getCFAttributes(minValue, maxValue, fillValue, flagMissing)
      select case(flagMissing)
      case(CF_USE_FILL_VALUE)
        mask = .not. (data == fillValue)
      case(CF_USE_VALID_MIN)
        mask = data >= minValue
      case(CF_USE_VALID_MAX)
        mask = data <= maxValue
      case(CF_USE_VALID_RANGE)
        mask = (data <= maxValue) .and. (data >= minValue)
      end select
    end if

  end subroutine getData_6d_i2

  subroutine setData_6d_i2(self, values, start, cnt, stride, map)
    class(NcVariable), intent(in) :: self
    integer(i2), intent(in) :: values(:,:,:,:,:,:)
    integer(i4), intent(in), optional :: start(:), cnt(:), stride(:), map(:)
    call check(nf90_put_var(self%parent%id, self%id, values, start, cnt, stride, map), &
            "Failed to write data into variable: " // trim(self%getName()))

  end subroutine setData_6d_i2

  subroutine getData_7d_i2(self, data, start, cnt, stride, map, mask)
    class(NcVariable), intent(in) :: self
    integer(i2), intent(out), allocatable :: data(:,:,:,:,:,:,:)
    integer(i4), intent(in), optional :: start(:), cnt(:), stride(:), map(:)
    logical, intent(out), allocatable, optional :: mask(:,:,:,:,:,:,:)

    integer(i4) :: flagMissing
    integer(i2) :: fillValue, minValue, maxValue
    integer(i4), allocatable :: slcshape(:), datashape(:)

    slcshape = self%getSlicingShape(start, cnt, stride)
    datashape = getReadShape(slcshape, size(shape(data)))
      allocate(data(datashape(1), datashape(2), datashape(3), datashape(4), datashape(5), datashape(6), datashape(7)))
    call check (nf90_get_var(self%parent%id, self%id, data, start, cnt, stride, map), &
            "Could not read data from variable: " // trim(self%getName()))
    if (present(mask)) then
      allocate(mask(datashape(1), datashape(2), datashape(3), datashape(4), datashape(5), datashape(6), datashape(7)))
      mask =.true.
      call self%getCFAttributes(minValue, maxValue, fillValue, flagMissing)
      select case(flagMissing)
      case(CF_USE_FILL_VALUE)
        mask = .not. (data == fillValue)
      case(CF_USE_VALID_MIN)
        mask = data >= minValue
      case(CF_USE_VALID_MAX)
        mask = data <= maxValue
      case(CF_USE_VALID_RANGE)
        mask = (data <= maxValue) .and. (data >= minValue)
      end select
    end if

  end subroutine getData_7d_i2

  subroutine setData_7d_i2(self, values, start, cnt, stride, map)
    class(NcVariable), intent(in) :: self
    integer(i2), intent(in) :: values(:,:,:,:,:,:,:)
    integer(i4), intent(in), optional :: start(:), cnt(:), stride(:), map(:)
    call check(nf90_put_var(self%parent%id, self%id, values, start, cnt, stride, map), &
            "Failed to write data into variable: " // trim(self%getName()))

  end subroutine setData_7d_i2

  subroutine getData_8d_i2(self, data, start, cnt, stride, map, mask)
    class(NcVariable), intent(in) :: self
    integer(i2), intent(out), allocatable :: data(:,:,:,:,:,:,:,:)
    integer(i4), intent(in), optional :: start(:), cnt(:), stride(:), map(:)
    logical, intent(out), allocatable, optional :: mask(:,:,:,:,:,:,:,:)

    integer(i4) :: flagMissing
    integer(i2) :: fillValue, minValue, maxValue
    integer(i4), allocatable :: slcshape(:), datashape(:)

    slcshape = self%getSlicingShape(start, cnt, stride)
    datashape = getReadShape(slcshape, size(shape(data)))
      allocate(data(datashape(1), datashape(2), datashape(3), datashape(4), datashape(5), datashape(6), datashape(7), datashape(8)))
    call check (nf90_get_var(self%parent%id, self%id, data, start, cnt, stride, map), &
            "Could not read data from variable: " // trim(self%getName()))
    if (present(mask)) then
      allocate(mask(datashape(1), datashape(2), datashape(3), datashape(4), datashape(5), datashape(6), datashape(7), datashape(8)))
      mask =.true.
      call self%getCFAttributes(minValue, maxValue, fillValue, flagMissing)
      select case(flagMissing)
      case(CF_USE_FILL_VALUE)
        mask = .not. (data == fillValue)
      case(CF_USE_VALID_MIN)
        mask = data >= minValue
      case(CF_USE_VALID_MAX)
        mask = data <= maxValue
      case(CF_USE_VALID_RANGE)
        mask = (data <= maxValue) .and. (data >= minValue)
      end select
    end if

  end subroutine getData_8d_i2

  subroutine setData_8d_i2(self, values, start, cnt, stride, map)
    class(NcVariable), intent(in) :: self
    integer(i2), intent(in) :: values(:,:,:,:,:,:,:,:)
    integer(i4), intent(in), optional :: start(:), cnt(:), stride(:), map(:)
    call check(nf90_put_var(self%parent%id, self%id, values, start, cnt, stride, map), &
            "Failed to write data into variable: " // trim(self%getName()))

  end subroutine setData_8d_i2

  subroutine getData_9d_i2(self, data, start, cnt, stride, map, mask)
    class(NcVariable), intent(in) :: self
    integer(i2), intent(out), allocatable :: data(:,:,:,:,:,:,:,:,:)
    integer(i4), intent(in), optional :: start(:), cnt(:), stride(:), map(:)
    logical, intent(out), allocatable, optional :: mask(:,:,:,:,:,:,:,:,:)

    integer(i4) :: flagMissing
    integer(i2) :: fillValue, minValue, maxValue
    integer(i4), allocatable :: slcshape(:), datashape(:)

    slcshape = self%getSlicingShape(start, cnt, stride)
    datashape = getReadShape(slcshape, size(shape(data)))
      allocate(data(datashape(1), datashape(2), datashape(3), datashape(4), datashape(5), datashape(6), datashape(7),&
          & datashape(8), datashape(9)))
    call check (nf90_get_var(self%parent%id, self%id, data, start, cnt, stride, map), &
            "Could not read data from variable: " // trim(self%getName()))
    if (present(mask)) then
      allocate(mask(datashape(1), datashape(2), datashape(3), datashape(4), datashape(5), datashape(6), datashape(7),&
          & datashape(8), datashape(9)))
      mask =.true.
      call self%getCFAttributes(minValue, maxValue, fillValue, flagMissing)
      select case(flagMissing)
      case(CF_USE_FILL_VALUE)
        mask = .not. (data == fillValue)
      case(CF_USE_VALID_MIN)
        mask = data >= minValue
      case(CF_USE_VALID_MAX)
        mask = data <= maxValue
      case(CF_USE_VALID_RANGE)
        mask = (data <= maxValue) .and. (data >= minValue)
      end select
    end if

  end subroutine getData_9d_i2

  subroutine setData_9d_i2(self, values, start, cnt, stride, map)
    class(NcVariable), intent(in) :: self
    integer(i2), intent(in) :: values(:,:,:,:,:,:,:,:,:)
    integer(i4), intent(in), optional :: start(:), cnt(:), stride(:), map(:)
    call check(nf90_put_var(self%parent%id, self%id, values, start, cnt, stride, map), &
            "Failed to write data into variable: " // trim(self%getName()))

  end subroutine setData_9d_i2

  subroutine getData_10d_i2(self, data, start, cnt, stride, map, mask)
    class(NcVariable), intent(in) :: self
    integer(i2), intent(out), allocatable :: data(:,:,:,:,:,:,:,:,:,:)
    integer(i4), intent(in), optional :: start(:), cnt(:), stride(:), map(:)
    logical, intent(out), allocatable, optional :: mask(:,:,:,:,:,:,:,:,:,:)

    integer(i4) :: flagMissing
    integer(i2) :: fillValue, minValue, maxValue
    integer(i4), allocatable :: slcshape(:), datashape(:)

    slcshape = self%getSlicingShape(start, cnt, stride)
    datashape = getReadShape(slcshape, size(shape(data)))
      allocate(data(datashape(1), datashape(2), datashape(3), datashape(4), datashape(5), datashape(6), datashape(7),&
          & datashape(8), datashape(9), datashape(10)))
    call check (nf90_get_var(self%parent%id, self%id, data, start, cnt, stride, map), &
            "Could not read data from variable: " // trim(self%getName()))
    if (present(mask)) then
      allocate(mask(datashape(1), datashape(2), datashape(3), datashape(4), datashape(5), datashape(6), datashape(7),&
          & datashape(8), datashape(9), datashape(10)))
      mask =.true.
      call self%getCFAttributes(minValue, maxValue, fillValue, flagMissing)
      select case(flagMissing)
      case(CF_USE_FILL_VALUE)
        mask = .not. (data == fillValue)
      case(CF_USE_VALID_MIN)
        mask = data >= minValue
      case(CF_USE_VALID_MAX)
        mask = data <= maxValue
      case(CF_USE_VALID_RANGE)
        mask = (data <= maxValue) .and. (data >= minValue)
      end select
    end if

  end subroutine getData_10d_i2

  subroutine setData_10d_i2(self, values, start, cnt, stride, map)
    class(NcVariable), intent(in) :: self
    integer(i2), intent(in) :: values(:,:,:,:,:,:,:,:,:,:)
    integer(i4), intent(in), optional :: start(:), cnt(:), stride(:), map(:)
    call check(nf90_put_var(self%parent%id, self%id, values, start, cnt, stride, map), &
            "Failed to write data into variable: " // trim(self%getName()))

  end subroutine setData_10d_i2

  subroutine getData_11d_i2(self, data, start, cnt, stride, map, mask)
    class(NcVariable), intent(in) :: self
    integer(i2), intent(out), allocatable :: data(:,:,:,:,:,:,:,:,:,:,:)
    integer(i4), intent(in), optional :: start(:), cnt(:), stride(:), map(:)
    logical, intent(out), allocatable, optional :: mask(:,:,:,:,:,:,:,:,:,:,:)

    integer(i4) :: flagMissing
    integer(i2) :: fillValue, minValue, maxValue
    integer(i4), allocatable :: slcshape(:), datashape(:)

    slcshape = self%getSlicingShape(start, cnt, stride)
    datashape = getReadShape(slcshape, size(shape(data)))
      allocate(data(datashape(1), datashape(2), datashape(3), datashape(4), datashape(5), datashape(6), datashape(7),&
          & datashape(8), datashape(9), datashape(10), datashape(11)))
    call check (nf90_get_var(self%parent%id, self%id, data, start, cnt, stride, map), &
            "Could not read data from variable: " // trim(self%getName()))
    if (present(mask)) then
      allocate(mask(datashape(1), datashape(2), datashape(3), datashape(4), datashape(5), datashape(6), datashape(7),&
          & datashape(8), datashape(9), datashape(10), datashape(11)))
      mask =.true.
      call self%getCFAttributes(minValue, maxValue, fillValue, flagMissing)
      select case(flagMissing)
      case(CF_USE_FILL_VALUE)
        mask = .not. (data == fillValue)
      case(CF_USE_VALID_MIN)
        mask = data >= minValue
      case(CF_USE_VALID_MAX)
        mask = data <= maxValue
      case(CF_USE_VALID_RANGE)
        mask = (data <= maxValue) .and. (data >= minValue)
      end select
    end if

  end subroutine getData_11d_i2

  subroutine setData_11d_i2(self, values, start, cnt, stride, map)
    class(NcVariable), intent(in) :: self
    integer(i2), intent(in) :: values(:,:,:,:,:,:,:,:,:,:,:)
    integer(i4), intent(in), optional :: start(:), cnt(:), stride(:), map(:)
    call check(nf90_put_var(self%parent%id, self%id, values, start, cnt, stride, map), &
            "Failed to write data into variable: " // trim(self%getName()))

  end subroutine setData_11d_i2

  subroutine getData_12d_i2(self, data, start, cnt, stride, map, mask)
    class(NcVariable), intent(in) :: self
    integer(i2), intent(out), allocatable :: data(:,:,:,:,:,:,:,:,:,:,:,:)
    integer(i4), intent(in), optional :: start(:), cnt(:), stride(:), map(:)
    logical, intent(out), allocatable, optional :: mask(:,:,:,:,:,:,:,:,:,:,:,:)

    integer(i4) :: flagMissing
    integer(i2) :: fillValue, minValue, maxValue
    integer(i4), allocatable :: slcshape(:), datashape(:)

    slcshape = self%getSlicingShape(start, cnt, stride)
    datashape = getReadShape(slcshape, size(shape(data)))
      allocate(data(datashape(1), datashape(2), datashape(3), datashape(4), datashape(5), datashape(6), datashape(7),&
          & datashape(8), datashape(9), datashape(10), datashape(11), datashape(12)))
    call check (nf90_get_var(self%parent%id, self%id, data, start, cnt, stride, map), &
            "Could not read data from variable: " // trim(self%getName()))
    if (present(mask)) then
      allocate(mask(datashape(1), datashape(2), datashape(3), datashape(4), datashape(5), datashape(6), datashape(7),&
          & datashape(8), datashape(9), datashape(10), datashape(11), datashape(12)))
      mask =.true.
      call self%getCFAttributes(minValue, maxValue, fillValue, flagMissing)
      select case(flagMissing)
      case(CF_USE_FILL_VALUE)
        mask = .not. (data == fillValue)
      case(CF_USE_VALID_MIN)
        mask = data >= minValue
      case(CF_USE_VALID_MAX)
        mask = data <= maxValue
      case(CF_USE_VALID_RANGE)
        mask = (data <= maxValue) .and. (data >= minValue)
      end select
    end if

  end subroutine getData_12d_i2

  subroutine setData_12d_i2(self, values, start, cnt, stride, map)
    class(NcVariable), intent(in) :: self
    integer(i2), intent(in) :: values(:,:,:,:,:,:,:,:,:,:,:,:)
    integer(i4), intent(in), optional :: start(:), cnt(:), stride(:), map(:)
    call check(nf90_put_var(self%parent%id, self%id, values, start, cnt, stride, map), &
            "Failed to write data into variable: " // trim(self%getName()))

  end subroutine setData_12d_i2

  subroutine getData_13d_i2(self, data, start, cnt, stride, map, mask)
    class(NcVariable), intent(in) :: self
    integer(i2), intent(out), allocatable :: data(:,:,:,:,:,:,:,:,:,:,:,:,:)
    integer(i4), intent(in), optional :: start(:), cnt(:), stride(:), map(:)
    logical, intent(out), allocatable, optional :: mask(:,:,:,:,:,:,:,:,:,:,:,:,:)

    integer(i4) :: flagMissing
    integer(i2) :: fillValue, minValue, maxValue
    integer(i4), allocatable :: slcshape(:), datashape(:)

    slcshape = self%getSlicingShape(start, cnt, stride)
    datashape = getReadShape(slcshape, size(shape(data)))
      allocate(data(datashape(1), datashape(2), datashape(3), datashape(4), datashape(5), datashape(6), datashape(7),&
          & datashape(8), datashape(9), datashape(10), datashape(11), datashape(12), datashape(13)))
    call check (nf90_get_var(self%parent%id, self%id, data, start, cnt, stride, map), &
            "Could not read data from variable: " // trim(self%getName()))
    if (present(mask)) then
      allocate(mask(datashape(1), datashape(2), datashape(3), datashape(4), datashape(5), datashape(6), datashape(7),&
          & datashape(8), datashape(9), datashape(10), datashape(11), datashape(12), datashape(13)))
      mask =.true.
      call self%getCFAttributes(minValue, maxValue, fillValue, flagMissing)
      select case(flagMissing)
      case(CF_USE_FILL_VALUE)
        mask = .not. (data == fillValue)
      case(CF_USE_VALID_MIN)
        mask = data >= minValue
      case(CF_USE_VALID_MAX)
        mask = data <= maxValue
      case(CF_USE_VALID_RANGE)
        mask = (data <= maxValue) .and. (data >= minValue)
      end select
    end if

  end subroutine getData_13d_i2

  subroutine setData_13d_i2(self, values, start, cnt, stride, map)
    class(NcVariable), intent(in) :: self
    integer(i2), intent(in) :: values(:,:,:,:,:,:,:,:,:,:,:,:,:)
    integer(i4), intent(in), optional :: start(:), cnt(:), stride(:), map(:)
    call check(nf90_put_var(self%parent%id, self%id, values, start, cnt, stride, map), &
            "Failed to write data into variable: " // trim(self%getName()))

  end subroutine setData_13d_i2

  subroutine getData_14d_i2(self, data, start, cnt, stride, map, mask)
    class(NcVariable), intent(in) :: self
    integer(i2), intent(out), allocatable :: data(:,:,:,:,:,:,:,:,:,:,:,:,:,:)
    integer(i4), intent(in), optional :: start(:), cnt(:), stride(:), map(:)
    logical, intent(out), allocatable, optional :: mask(:,:,:,:,:,:,:,:,:,:,:,:,:,:)

    integer(i4) :: flagMissing
    integer(i2) :: fillValue, minValue, maxValue
    integer(i4), allocatable :: slcshape(:), datashape(:)

    slcshape = self%getSlicingShape(start, cnt, stride)
    datashape = getReadShape(slcshape, size(shape(data)))
      allocate(data(datashape(1), datashape(2), datashape(3), datashape(4), datashape(5), datashape(6), datashape(7),&
          & datashape(8), datashape(9), datashape(10), datashape(11), datashape(12), datashape(13), datashape(14)))
    call check (nf90_get_var(self%parent%id, self%id, data, start, cnt, stride, map), &
            "Could not read data from variable: " // trim(self%getName()))
    if (present(mask)) then
      allocate(mask(datashape(1), datashape(2), datashape(3), datashape(4), datashape(5), datashape(6), datashape(7),&
          & datashape(8), datashape(9), datashape(10), datashape(11), datashape(12), datashape(13), datashape(14)))
      mask =.true.
      call self%getCFAttributes(minValue, maxValue, fillValue, flagMissing)
      select case(flagMissing)
      case(CF_USE_FILL_VALUE)
        mask = .not. (data == fillValue)
      case(CF_USE_VALID_MIN)
        mask = data >= minValue
      case(CF_USE_VALID_MAX)
        mask = data <= maxValue
      case(CF_USE_VALID_RANGE)
        mask = (data <= maxValue) .and. (data >= minValue)
      end select
    end if

  end subroutine getData_14d_i2

  subroutine setData_14d_i2(self, values, start, cnt, stride, map)
    class(NcVariable), intent(in) :: self
    integer(i2), intent(in) :: values(:,:,:,:,:,:,:,:,:,:,:,:,:,:)
    integer(i4), intent(in), optional :: start(:), cnt(:), stride(:), map(:)
    call check(nf90_put_var(self%parent%id, self%id, values, start, cnt, stride, map), &
            "Failed to write data into variable: " // trim(self%getName()))

  end subroutine setData_14d_i2

  subroutine getVariableFillValue_i2(self, fvalue)
    class(NcVariable), intent(in) :: self
    integer(i2), intent(out) :: fvalue

    if (self%hasAttribute(CF_FILL_VALUE)) then
      call self%getAttribute(CF_FILL_VALUE, fvalue)
    else
      fvalue = NF90_FILL_SHORT
    end if

  end subroutine getVariableFillValue_i2

  subroutine getCFAttributes_i2(self, minValue, maxValue, fillValue, flagMissing)
    class(NcVariable), intent(in) :: self
    integer(i2), intent(out) :: minValue, maxValue, fillValue
    integer(i4), intent(out) :: flagMissing

    integer(i2) :: valid_range(2)

    flagMissing = CF_USE_FILL_VALUE
    call self%getFillValue(fillValue)
    if (self%hasAttribute(CF_VALID_RANGE)) then
      flagMissing = CF_USE_VALID_RANGE
      call self%getAttribute(CF_VALID_RANGE, valid_range)
      minValue = valid_range(1)
      maxValue = valid_range(2)
    else if (self%hasAttribute(CF_VALID_MIN)) then
      flagMissing = CF_USE_VALID_MIN
      call self%getAttribute(CF_VALID_MIN, minValue)
    else if (self%hasAttribute(CF_VALID_MAX)) then
      flagMissing = CF_USE_VALID_MAX
      call self%getAttribute(CF_VALID_MAX, maxValue)
    end if

  end subroutine getCFAttributes_i2

  subroutine setVariableFillValue_i2(self, fvalue)
    class(NcVariable), intent(inout) :: self
    integer(i2), intent(in) :: fvalue

    if (.not. self%hasAttribute(CF_FILL_VALUE)) then
      call self%setAttribute(CF_FILL_VALUE, fvalue)
    end if

  end subroutine setVariableFillValue_i2

  subroutine getData_0d_i4(self, data, start, cnt, stride, map, mask)
    class(NcVariable), intent(in) :: self
    integer(i4), intent(out), allocatable :: data
    integer(i4), intent(in), optional :: start(:), cnt(:), stride(:), map(:)
    logical, intent(out), allocatable, optional :: mask

    integer(i4) :: flagMissing
    integer(i4) :: fillValue, minValue, maxValue
    integer(i4) :: tmp(1)

    call check (nf90_get_var(self%parent%id, self%id, tmp, start, cnt, stride, map), &
            "Could not read data from variable: " // trim(self%getName()))
    data = tmp(1)
    if (present(mask)) then
      mask =.true.
      call self%getCFAttributes(minValue, maxValue, fillValue, flagMissing)
      select case(flagMissing)
      case(CF_USE_FILL_VALUE)
        mask = .not. (data == fillValue)
      case(CF_USE_VALID_MIN)
        mask = data >= minValue
      case(CF_USE_VALID_MAX)
        mask = data <= maxValue
      case(CF_USE_VALID_RANGE)
        mask = (data <= maxValue) .and. (data >= minValue)
      end select
    end if

  end subroutine getData_0d_i4

  subroutine setData_0d_i4(self, values, start, cnt, stride, map)
    class(NcVariable), intent(in) :: self
    integer(i4), intent(in) :: values
    integer(i4), intent(in), optional :: start(:), cnt(:), stride(:), map(:)
    call check(nf90_put_var(self%parent%id, self%id, values, start), &
            "Failed to write data into variable: " // trim(self%getName()))

  end subroutine setData_0d_i4

  subroutine getData_1d_i4(self, data, start, cnt, stride, map, mask)
    class(NcVariable), intent(in) :: self
    integer(i4), intent(out), allocatable :: data(:)
    integer(i4), intent(in), optional :: start(:), cnt(:), stride(:), map(:)
    logical, intent(out), allocatable, optional :: mask(:)

    integer(i4) :: flagMissing
    integer(i4) :: fillValue, minValue, maxValue
    integer(i4), allocatable :: slcshape(:), datashape(:)

    slcshape = self%getSlicingShape(start, cnt, stride)
    datashape = getReadShape(slcshape, size(shape(data)))
      allocate(data(datashape(1)))
    call check (nf90_get_var(self%parent%id, self%id, data, start, cnt, stride, map), &
            "Could not read data from variable: " // trim(self%getName()))
    if (present(mask)) then
      allocate(mask(datashape(1)))
      mask =.true.
      call self%getCFAttributes(minValue, maxValue, fillValue, flagMissing)
      select case(flagMissing)
      case(CF_USE_FILL_VALUE)
        mask = .not. (data == fillValue)
      case(CF_USE_VALID_MIN)
        mask = data >= minValue
      case(CF_USE_VALID_MAX)
        mask = data <= maxValue
      case(CF_USE_VALID_RANGE)
        mask = (data <= maxValue) .and. (data >= minValue)
      end select
    end if

  end subroutine getData_1d_i4

  subroutine setData_1d_i4(self, values, start, cnt, stride, map)
    class(NcVariable), intent(in) :: self
    integer(i4), intent(in) :: values(:)
    integer(i4), intent(in), optional :: start(:), cnt(:), stride(:), map(:)
    call check(nf90_put_var(self%parent%id, self%id, values, start, cnt, stride, map), &
            "Failed to write data into variable: " // trim(self%getName()))

  end subroutine setData_1d_i4

  subroutine getData_2d_i4(self, data, start, cnt, stride, map, mask)
    class(NcVariable), intent(in) :: self
    integer(i4), intent(out), allocatable :: data(:,:)
    integer(i4), intent(in), optional :: start(:), cnt(:), stride(:), map(:)
    logical, intent(out), allocatable, optional :: mask(:,:)

    integer(i4) :: flagMissing
    integer(i4) :: fillValue, minValue, maxValue
    integer(i4), allocatable :: slcshape(:), datashape(:)

    slcshape = self%getSlicingShape(start, cnt, stride)
    datashape = getReadShape(slcshape, size(shape(data)))
      allocate(data(datashape(1), datashape(2)))
    call check (nf90_get_var(self%parent%id, self%id, data, start, cnt, stride, map), &
            "Could not read data from variable: " // trim(self%getName()))
    if (present(mask)) then
      allocate(mask(datashape(1), datashape(2)))
      mask =.true.
      call self%getCFAttributes(minValue, maxValue, fillValue, flagMissing)
      select case(flagMissing)
      case(CF_USE_FILL_VALUE)
        mask = .not. (data == fillValue)
      case(CF_USE_VALID_MIN)
        mask = data >= minValue
      case(CF_USE_VALID_MAX)
        mask = data <= maxValue
      case(CF_USE_VALID_RANGE)
        mask = (data <= maxValue) .and. (data >= minValue)
      end select
    end if

  end subroutine getData_2d_i4

  subroutine setData_2d_i4(self, values, start, cnt, stride, map)
    class(NcVariable), intent(in) :: self
    integer(i4), intent(in) :: values(:,:)
    integer(i4), intent(in), optional :: start(:), cnt(:), stride(:), map(:)
    call check(nf90_put_var(self%parent%id, self%id, values, start, cnt, stride, map), &
            "Failed to write data into variable: " // trim(self%getName()))

  end subroutine setData_2d_i4

  subroutine getData_3d_i4(self, data, start, cnt, stride, map, mask)
    class(NcVariable), intent(in) :: self
    integer(i4), intent(out), allocatable :: data(:,:,:)
    integer(i4), intent(in), optional :: start(:), cnt(:), stride(:), map(:)
    logical, intent(out), allocatable, optional :: mask(:,:,:)

    integer(i4) :: flagMissing
    integer(i4) :: fillValue, minValue, maxValue
    integer(i4), allocatable :: slcshape(:), datashape(:)

    slcshape = self%getSlicingShape(start, cnt, stride)
    datashape = getReadShape(slcshape, size(shape(data)))
      allocate(data(datashape(1), datashape(2), datashape(3)))
    call check (nf90_get_var(self%parent%id, self%id, data, start, cnt, stride, map), &
            "Could not read data from variable: " // trim(self%getName()))
    if (present(mask)) then
      allocate(mask(datashape(1), datashape(2), datashape(3)))
      mask =.true.
      call self%getCFAttributes(minValue, maxValue, fillValue, flagMissing)
      select case(flagMissing)
      case(CF_USE_FILL_VALUE)
        mask = .not. (data == fillValue)
      case(CF_USE_VALID_MIN)
        mask = data >= minValue
      case(CF_USE_VALID_MAX)
        mask = data <= maxValue
      case(CF_USE_VALID_RANGE)
        mask = (data <= maxValue) .and. (data >= minValue)
      end select
    end if

  end subroutine getData_3d_i4

  subroutine setData_3d_i4(self, values, start, cnt, stride, map)
    class(NcVariable), intent(in) :: self
    integer(i4), intent(in) :: values(:,:,:)
    integer(i4), intent(in), optional :: start(:), cnt(:), stride(:), map(:)
    call check(nf90_put_var(self%parent%id, self%id, values, start, cnt, stride, map), &
            "Failed to write data into variable: " // trim(self%getName()))

  end subroutine setData_3d_i4

  subroutine getData_4d_i4(self, data, start, cnt, stride, map, mask)
    class(NcVariable), intent(in) :: self
    integer(i4), intent(out), allocatable :: data(:,:,:,:)
    integer(i4), intent(in), optional :: start(:), cnt(:), stride(:), map(:)
    logical, intent(out), allocatable, optional :: mask(:,:,:,:)

    integer(i4) :: flagMissing
    integer(i4) :: fillValue, minValue, maxValue
    integer(i4), allocatable :: slcshape(:), datashape(:)

    slcshape = self%getSlicingShape(start, cnt, stride)
    datashape = getReadShape(slcshape, size(shape(data)))
      allocate(data(datashape(1), datashape(2), datashape(3), datashape(4)))
    call check (nf90_get_var(self%parent%id, self%id, data, start, cnt, stride, map), &
            "Could not read data from variable: " // trim(self%getName()))
    if (present(mask)) then
      allocate(mask(datashape(1), datashape(2), datashape(3), datashape(4)))
      mask =.true.
      call self%getCFAttributes(minValue, maxValue, fillValue, flagMissing)
      select case(flagMissing)
      case(CF_USE_FILL_VALUE)
        mask = .not. (data == fillValue)
      case(CF_USE_VALID_MIN)
        mask = data >= minValue
      case(CF_USE_VALID_MAX)
        mask = data <= maxValue
      case(CF_USE_VALID_RANGE)
        mask = (data <= maxValue) .and. (data >= minValue)
      end select
    end if

  end subroutine getData_4d_i4

  subroutine setData_4d_i4(self, values, start, cnt, stride, map)
    class(NcVariable), intent(in) :: self
    integer(i4), intent(in) :: values(:,:,:,:)
    integer(i4), intent(in), optional :: start(:), cnt(:), stride(:), map(:)
    call check(nf90_put_var(self%parent%id, self%id, values, start, cnt, stride, map), &
            "Failed to write data into variable: " // trim(self%getName()))

  end subroutine setData_4d_i4

  subroutine getData_5d_i4(self, data, start, cnt, stride, map, mask)
    class(NcVariable), intent(in) :: self
    integer(i4), intent(out), allocatable :: data(:,:,:,:,:)
    integer(i4), intent(in), optional :: start(:), cnt(:), stride(:), map(:)
    logical, intent(out), allocatable, optional :: mask(:,:,:,:,:)

    integer(i4) :: flagMissing
    integer(i4) :: fillValue, minValue, maxValue
    integer(i4), allocatable :: slcshape(:), datashape(:)

    slcshape = self%getSlicingShape(start, cnt, stride)
    datashape = getReadShape(slcshape, size(shape(data)))
      allocate(data(datashape(1), datashape(2), datashape(3), datashape(4), datashape(5)))
    call check (nf90_get_var(self%parent%id, self%id, data, start, cnt, stride, map), &
            "Could not read data from variable: " // trim(self%getName()))
    if (present(mask)) then
      allocate(mask(datashape(1), datashape(2), datashape(3), datashape(4), datashape(5)))
      mask =.true.
      call self%getCFAttributes(minValue, maxValue, fillValue, flagMissing)
      select case(flagMissing)
      case(CF_USE_FILL_VALUE)
        mask = .not. (data == fillValue)
      case(CF_USE_VALID_MIN)
        mask = data >= minValue
      case(CF_USE_VALID_MAX)
        mask = data <= maxValue
      case(CF_USE_VALID_RANGE)
        mask = (data <= maxValue) .and. (data >= minValue)
      end select
    end if

  end subroutine getData_5d_i4

  subroutine setData_5d_i4(self, values, start, cnt, stride, map)
    class(NcVariable), intent(in) :: self
    integer(i4), intent(in) :: values(:,:,:,:,:)
    integer(i4), intent(in), optional :: start(:), cnt(:), stride(:), map(:)
    call check(nf90_put_var(self%parent%id, self%id, values, start, cnt, stride, map), &
            "Failed to write data into variable: " // trim(self%getName()))

  end subroutine setData_5d_i4

  subroutine getData_6d_i4(self, data, start, cnt, stride, map, mask)
    class(NcVariable), intent(in) :: self
    integer(i4), intent(out), allocatable :: data(:,:,:,:,:,:)
    integer(i4), intent(in), optional :: start(:), cnt(:), stride(:), map(:)
    logical, intent(out), allocatable, optional :: mask(:,:,:,:,:,:)

    integer(i4) :: flagMissing
    integer(i4) :: fillValue, minValue, maxValue
    integer(i4), allocatable :: slcshape(:), datashape(:)

    slcshape = self%getSlicingShape(start, cnt, stride)
    datashape = getReadShape(slcshape, size(shape(data)))
      allocate(data(datashape(1), datashape(2), datashape(3), datashape(4), datashape(5), datashape(6)))
    call check (nf90_get_var(self%parent%id, self%id, data, start, cnt, stride, map), &
            "Could not read data from variable: " // trim(self%getName()))
    if (present(mask)) then
      allocate(mask(datashape(1), datashape(2), datashape(3), datashape(4), datashape(5), datashape(6)))
      mask =.true.
      call self%getCFAttributes(minValue, maxValue, fillValue, flagMissing)
      select case(flagMissing)
      case(CF_USE_FILL_VALUE)
        mask = .not. (data == fillValue)
      case(CF_USE_VALID_MIN)
        mask = data >= minValue
      case(CF_USE_VALID_MAX)
        mask = data <= maxValue
      case(CF_USE_VALID_RANGE)
        mask = (data <= maxValue) .and. (data >= minValue)
      end select
    end if

  end subroutine getData_6d_i4

  subroutine setData_6d_i4(self, values, start, cnt, stride, map)
    class(NcVariable), intent(in) :: self
    integer(i4), intent(in) :: values(:,:,:,:,:,:)
    integer(i4), intent(in), optional :: start(:), cnt(:), stride(:), map(:)
    call check(nf90_put_var(self%parent%id, self%id, values, start, cnt, stride, map), &
            "Failed to write data into variable: " // trim(self%getName()))

  end subroutine setData_6d_i4

  subroutine getData_7d_i4(self, data, start, cnt, stride, map, mask)
    class(NcVariable), intent(in) :: self
    integer(i4), intent(out), allocatable :: data(:,:,:,:,:,:,:)
    integer(i4), intent(in), optional :: start(:), cnt(:), stride(:), map(:)
    logical, intent(out), allocatable, optional :: mask(:,:,:,:,:,:,:)

    integer(i4) :: flagMissing
    integer(i4) :: fillValue, minValue, maxValue
    integer(i4), allocatable :: slcshape(:), datashape(:)

    slcshape = self%getSlicingShape(start, cnt, stride)
    datashape = getReadShape(slcshape, size(shape(data)))
      allocate(data(datashape(1), datashape(2), datashape(3), datashape(4), datashape(5), datashape(6), datashape(7)))
    call check (nf90_get_var(self%parent%id, self%id, data, start, cnt, stride, map), &
            "Could not read data from variable: " // trim(self%getName()))
    if (present(mask)) then
      allocate(mask(datashape(1), datashape(2), datashape(3), datashape(4), datashape(5), datashape(6), datashape(7)))
      mask =.true.
      call self%getCFAttributes(minValue, maxValue, fillValue, flagMissing)
      select case(flagMissing)
      case(CF_USE_FILL_VALUE)
        mask = .not. (data == fillValue)
      case(CF_USE_VALID_MIN)
        mask = data >= minValue
      case(CF_USE_VALID_MAX)
        mask = data <= maxValue
      case(CF_USE_VALID_RANGE)
        mask = (data <= maxValue) .and. (data >= minValue)
      end select
    end if

  end subroutine getData_7d_i4

  subroutine setData_7d_i4(self, values, start, cnt, stride, map)
    class(NcVariable), intent(in) :: self
    integer(i4), intent(in) :: values(:,:,:,:,:,:,:)
    integer(i4), intent(in), optional :: start(:), cnt(:), stride(:), map(:)
    call check(nf90_put_var(self%parent%id, self%id, values, start, cnt, stride, map), &
            "Failed to write data into variable: " // trim(self%getName()))

  end subroutine setData_7d_i4

  subroutine getData_8d_i4(self, data, start, cnt, stride, map, mask)
    class(NcVariable), intent(in) :: self
    integer(i4), intent(out), allocatable :: data(:,:,:,:,:,:,:,:)
    integer(i4), intent(in), optional :: start(:), cnt(:), stride(:), map(:)
    logical, intent(out), allocatable, optional :: mask(:,:,:,:,:,:,:,:)

    integer(i4) :: flagMissing
    integer(i4) :: fillValue, minValue, maxValue
    integer(i4), allocatable :: slcshape(:), datashape(:)

    slcshape = self%getSlicingShape(start, cnt, stride)
    datashape = getReadShape(slcshape, size(shape(data)))
      allocate(data(datashape(1), datashape(2), datashape(3), datashape(4), datashape(5), datashape(6), datashape(7), datashape(8)))
    call check (nf90_get_var(self%parent%id, self%id, data, start, cnt, stride, map), &
            "Could not read data from variable: " // trim(self%getName()))
    if (present(mask)) then
      allocate(mask(datashape(1), datashape(2), datashape(3), datashape(4), datashape(5), datashape(6), datashape(7), datashape(8)))
      mask =.true.
      call self%getCFAttributes(minValue, maxValue, fillValue, flagMissing)
      select case(flagMissing)
      case(CF_USE_FILL_VALUE)
        mask = .not. (data == fillValue)
      case(CF_USE_VALID_MIN)
        mask = data >= minValue
      case(CF_USE_VALID_MAX)
        mask = data <= maxValue
      case(CF_USE_VALID_RANGE)
        mask = (data <= maxValue) .and. (data >= minValue)
      end select
    end if

  end subroutine getData_8d_i4

  subroutine setData_8d_i4(self, values, start, cnt, stride, map)
    class(NcVariable), intent(in) :: self
    integer(i4), intent(in) :: values(:,:,:,:,:,:,:,:)
    integer(i4), intent(in), optional :: start(:), cnt(:), stride(:), map(:)
    call check(nf90_put_var(self%parent%id, self%id, values, start, cnt, stride, map), &
            "Failed to write data into variable: " // trim(self%getName()))

  end subroutine setData_8d_i4

  subroutine getData_9d_i4(self, data, start, cnt, stride, map, mask)
    class(NcVariable), intent(in) :: self
    integer(i4), intent(out), allocatable :: data(:,:,:,:,:,:,:,:,:)
    integer(i4), intent(in), optional :: start(:), cnt(:), stride(:), map(:)
    logical, intent(out), allocatable, optional :: mask(:,:,:,:,:,:,:,:,:)

    integer(i4) :: flagMissing
    integer(i4) :: fillValue, minValue, maxValue
    integer(i4), allocatable :: slcshape(:), datashape(:)

    slcshape = self%getSlicingShape(start, cnt, stride)
    datashape = getReadShape(slcshape, size(shape(data)))
      allocate(data(datashape(1), datashape(2), datashape(3), datashape(4), datashape(5), datashape(6), datashape(7),&
          & datashape(8), datashape(9)))
    call check (nf90_get_var(self%parent%id, self%id, data, start, cnt, stride, map), &
            "Could not read data from variable: " // trim(self%getName()))
    if (present(mask)) then
      allocate(mask(datashape(1), datashape(2), datashape(3), datashape(4), datashape(5), datashape(6), datashape(7),&
          & datashape(8), datashape(9)))
      mask =.true.
      call self%getCFAttributes(minValue, maxValue, fillValue, flagMissing)
      select case(flagMissing)
      case(CF_USE_FILL_VALUE)
        mask = .not. (data == fillValue)
      case(CF_USE_VALID_MIN)
        mask = data >= minValue
      case(CF_USE_VALID_MAX)
        mask = data <= maxValue
      case(CF_USE_VALID_RANGE)
        mask = (data <= maxValue) .and. (data >= minValue)
      end select
    end if

  end subroutine getData_9d_i4

  subroutine setData_9d_i4(self, values, start, cnt, stride, map)
    class(NcVariable), intent(in) :: self
    integer(i4), intent(in) :: values(:,:,:,:,:,:,:,:,:)
    integer(i4), intent(in), optional :: start(:), cnt(:), stride(:), map(:)
    call check(nf90_put_var(self%parent%id, self%id, values, start, cnt, stride, map), &
            "Failed to write data into variable: " // trim(self%getName()))

  end subroutine setData_9d_i4

  subroutine getData_10d_i4(self, data, start, cnt, stride, map, mask)
    class(NcVariable), intent(in) :: self
    integer(i4), intent(out), allocatable :: data(:,:,:,:,:,:,:,:,:,:)
    integer(i4), intent(in), optional :: start(:), cnt(:), stride(:), map(:)
    logical, intent(out), allocatable, optional :: mask(:,:,:,:,:,:,:,:,:,:)

    integer(i4) :: flagMissing
    integer(i4) :: fillValue, minValue, maxValue
    integer(i4), allocatable :: slcshape(:), datashape(:)

    slcshape = self%getSlicingShape(start, cnt, stride)
    datashape = getReadShape(slcshape, size(shape(data)))
      allocate(data(datashape(1), datashape(2), datashape(3), datashape(4), datashape(5), datashape(6), datashape(7),&
          & datashape(8), datashape(9), datashape(10)))
    call check (nf90_get_var(self%parent%id, self%id, data, start, cnt, stride, map), &
            "Could not read data from variable: " // trim(self%getName()))
    if (present(mask)) then
      allocate(mask(datashape(1), datashape(2), datashape(3), datashape(4), datashape(5), datashape(6), datashape(7),&
          & datashape(8), datashape(9), datashape(10)))
      mask =.true.
      call self%getCFAttributes(minValue, maxValue, fillValue, flagMissing)
      select case(flagMissing)
      case(CF_USE_FILL_VALUE)
        mask = .not. (data == fillValue)
      case(CF_USE_VALID_MIN)
        mask = data >= minValue
      case(CF_USE_VALID_MAX)
        mask = data <= maxValue
      case(CF_USE_VALID_RANGE)
        mask = (data <= maxValue) .and. (data >= minValue)
      end select
    end if

  end subroutine getData_10d_i4

  subroutine setData_10d_i4(self, values, start, cnt, stride, map)
    class(NcVariable), intent(in) :: self
    integer(i4), intent(in) :: values(:,:,:,:,:,:,:,:,:,:)
    integer(i4), intent(in), optional :: start(:), cnt(:), stride(:), map(:)
    call check(nf90_put_var(self%parent%id, self%id, values, start, cnt, stride, map), &
            "Failed to write data into variable: " // trim(self%getName()))

  end subroutine setData_10d_i4

  subroutine getData_11d_i4(self, data, start, cnt, stride, map, mask)
    class(NcVariable), intent(in) :: self
    integer(i4), intent(out), allocatable :: data(:,:,:,:,:,:,:,:,:,:,:)
    integer(i4), intent(in), optional :: start(:), cnt(:), stride(:), map(:)
    logical, intent(out), allocatable, optional :: mask(:,:,:,:,:,:,:,:,:,:,:)

    integer(i4) :: flagMissing
    integer(i4) :: fillValue, minValue, maxValue
    integer(i4), allocatable :: slcshape(:), datashape(:)

    slcshape = self%getSlicingShape(start, cnt, stride)
    datashape = getReadShape(slcshape, size(shape(data)))
      allocate(data(datashape(1), datashape(2), datashape(3), datashape(4), datashape(5), datashape(6), datashape(7),&
          & datashape(8), datashape(9), datashape(10), datashape(11)))
    call check (nf90_get_var(self%parent%id, self%id, data, start, cnt, stride, map), &
            "Could not read data from variable: " // trim(self%getName()))
    if (present(mask)) then
      allocate(mask(datashape(1), datashape(2), datashape(3), datashape(4), datashape(5), datashape(6), datashape(7),&
          & datashape(8), datashape(9), datashape(10), datashape(11)))
      mask =.true.
      call self%getCFAttributes(minValue, maxValue, fillValue, flagMissing)
      select case(flagMissing)
      case(CF_USE_FILL_VALUE)
        mask = .not. (data == fillValue)
      case(CF_USE_VALID_MIN)
        mask = data >= minValue
      case(CF_USE_VALID_MAX)
        mask = data <= maxValue
      case(CF_USE_VALID_RANGE)
        mask = (data <= maxValue) .and. (data >= minValue)
      end select
    end if

  end subroutine getData_11d_i4

  subroutine setData_11d_i4(self, values, start, cnt, stride, map)
    class(NcVariable), intent(in) :: self
    integer(i4), intent(in) :: values(:,:,:,:,:,:,:,:,:,:,:)
    integer(i4), intent(in), optional :: start(:), cnt(:), stride(:), map(:)
    call check(nf90_put_var(self%parent%id, self%id, values, start, cnt, stride, map), &
            "Failed to write data into variable: " // trim(self%getName()))

  end subroutine setData_11d_i4

  subroutine getData_12d_i4(self, data, start, cnt, stride, map, mask)
    class(NcVariable), intent(in) :: self
    integer(i4), intent(out), allocatable :: data(:,:,:,:,:,:,:,:,:,:,:,:)
    integer(i4), intent(in), optional :: start(:), cnt(:), stride(:), map(:)
    logical, intent(out), allocatable, optional :: mask(:,:,:,:,:,:,:,:,:,:,:,:)

    integer(i4) :: flagMissing
    integer(i4) :: fillValue, minValue, maxValue
    integer(i4), allocatable :: slcshape(:), datashape(:)

    slcshape = self%getSlicingShape(start, cnt, stride)
    datashape = getReadShape(slcshape, size(shape(data)))
      allocate(data(datashape(1), datashape(2), datashape(3), datashape(4), datashape(5), datashape(6), datashape(7),&
          & datashape(8), datashape(9), datashape(10), datashape(11), datashape(12)))
    call check (nf90_get_var(self%parent%id, self%id, data, start, cnt, stride, map), &
            "Could not read data from variable: " // trim(self%getName()))
    if (present(mask)) then
      allocate(mask(datashape(1), datashape(2), datashape(3), datashape(4), datashape(5), datashape(6), datashape(7),&
          & datashape(8), datashape(9), datashape(10), datashape(11), datashape(12)))
      mask =.true.
      call self%getCFAttributes(minValue, maxValue, fillValue, flagMissing)
      select case(flagMissing)
      case(CF_USE_FILL_VALUE)
        mask = .not. (data == fillValue)
      case(CF_USE_VALID_MIN)
        mask = data >= minValue
      case(CF_USE_VALID_MAX)
        mask = data <= maxValue
      case(CF_USE_VALID_RANGE)
        mask = (data <= maxValue) .and. (data >= minValue)
      end select
    end if

  end subroutine getData_12d_i4

  subroutine setData_12d_i4(self, values, start, cnt, stride, map)
    class(NcVariable), intent(in) :: self
    integer(i4), intent(in) :: values(:,:,:,:,:,:,:,:,:,:,:,:)
    integer(i4), intent(in), optional :: start(:), cnt(:), stride(:), map(:)
    call check(nf90_put_var(self%parent%id, self%id, values, start, cnt, stride, map), &
            "Failed to write data into variable: " // trim(self%getName()))

  end subroutine setData_12d_i4

  subroutine getData_13d_i4(self, data, start, cnt, stride, map, mask)
    class(NcVariable), intent(in) :: self
    integer(i4), intent(out), allocatable :: data(:,:,:,:,:,:,:,:,:,:,:,:,:)
    integer(i4), intent(in), optional :: start(:), cnt(:), stride(:), map(:)
    logical, intent(out), allocatable, optional :: mask(:,:,:,:,:,:,:,:,:,:,:,:,:)

    integer(i4) :: flagMissing
    integer(i4) :: fillValue, minValue, maxValue
    integer(i4), allocatable :: slcshape(:), datashape(:)

    slcshape = self%getSlicingShape(start, cnt, stride)
    datashape = getReadShape(slcshape, size(shape(data)))
      allocate(data(datashape(1), datashape(2), datashape(3), datashape(4), datashape(5), datashape(6), datashape(7),&
          & datashape(8), datashape(9), datashape(10), datashape(11), datashape(12), datashape(13)))
    call check (nf90_get_var(self%parent%id, self%id, data, start, cnt, stride, map), &
            "Could not read data from variable: " // trim(self%getName()))
    if (present(mask)) then
      allocate(mask(datashape(1), datashape(2), datashape(3), datashape(4), datashape(5), datashape(6), datashape(7),&
          & datashape(8), datashape(9), datashape(10), datashape(11), datashape(12), datashape(13)))
      mask =.true.
      call self%getCFAttributes(minValue, maxValue, fillValue, flagMissing)
      select case(flagMissing)
      case(CF_USE_FILL_VALUE)
        mask = .not. (data == fillValue)
      case(CF_USE_VALID_MIN)
        mask = data >= minValue
      case(CF_USE_VALID_MAX)
        mask = data <= maxValue
      case(CF_USE_VALID_RANGE)
        mask = (data <= maxValue) .and. (data >= minValue)
      end select
    end if

  end subroutine getData_13d_i4

  subroutine setData_13d_i4(self, values, start, cnt, stride, map)
    class(NcVariable), intent(in) :: self
    integer(i4), intent(in) :: values(:,:,:,:,:,:,:,:,:,:,:,:,:)
    integer(i4), intent(in), optional :: start(:), cnt(:), stride(:), map(:)
    call check(nf90_put_var(self%parent%id, self%id, values, start, cnt, stride, map), &
            "Failed to write data into variable: " // trim(self%getName()))

  end subroutine setData_13d_i4

  subroutine getData_14d_i4(self, data, start, cnt, stride, map, mask)
    class(NcVariable), intent(in) :: self
    integer(i4), intent(out), allocatable :: data(:,:,:,:,:,:,:,:,:,:,:,:,:,:)
    integer(i4), intent(in), optional :: start(:), cnt(:), stride(:), map(:)
    logical, intent(out), allocatable, optional :: mask(:,:,:,:,:,:,:,:,:,:,:,:,:,:)

    integer(i4) :: flagMissing
    integer(i4) :: fillValue, minValue, maxValue
    integer(i4), allocatable :: slcshape(:), datashape(:)

    slcshape = self%getSlicingShape(start, cnt, stride)
    datashape = getReadShape(slcshape, size(shape(data)))
      allocate(data(datashape(1), datashape(2), datashape(3), datashape(4), datashape(5), datashape(6), datashape(7),&
          & datashape(8), datashape(9), datashape(10), datashape(11), datashape(12), datashape(13), datashape(14)))
    call check (nf90_get_var(self%parent%id, self%id, data, start, cnt, stride, map), &
            "Could not read data from variable: " // trim(self%getName()))
    if (present(mask)) then
      allocate(mask(datashape(1), datashape(2), datashape(3), datashape(4), datashape(5), datashape(6), datashape(7),&
          & datashape(8), datashape(9), datashape(10), datashape(11), datashape(12), datashape(13), datashape(14)))
      mask =.true.
      call self%getCFAttributes(minValue, maxValue, fillValue, flagMissing)
      select case(flagMissing)
      case(CF_USE_FILL_VALUE)
        mask = .not. (data == fillValue)
      case(CF_USE_VALID_MIN)
        mask = data >= minValue
      case(CF_USE_VALID_MAX)
        mask = data <= maxValue
      case(CF_USE_VALID_RANGE)
        mask = (data <= maxValue) .and. (data >= minValue)
      end select
    end if

  end subroutine getData_14d_i4

  subroutine setData_14d_i4(self, values, start, cnt, stride, map)
    class(NcVariable), intent(in) :: self
    integer(i4), intent(in) :: values(:,:,:,:,:,:,:,:,:,:,:,:,:,:)
    integer(i4), intent(in), optional :: start(:), cnt(:), stride(:), map(:)
    call check(nf90_put_var(self%parent%id, self%id, values, start, cnt, stride, map), &
            "Failed to write data into variable: " // trim(self%getName()))

  end subroutine setData_14d_i4

  subroutine getVariableFillValue_i4(self, fvalue)
    class(NcVariable), intent(in) :: self
    integer(i4), intent(out) :: fvalue

    if (self%hasAttribute(CF_FILL_VALUE)) then
      call self%getAttribute(CF_FILL_VALUE, fvalue)
    else
      fvalue = NF90_FILL_INT
    end if

  end subroutine getVariableFillValue_i4

  subroutine getCFAttributes_i4(self, minValue, maxValue, fillValue, flagMissing)
    class(NcVariable), intent(in) :: self
    integer(i4), intent(out) :: minValue, maxValue, fillValue
    integer(i4), intent(out) :: flagMissing

    integer(i4) :: valid_range(2)

    flagMissing = CF_USE_FILL_VALUE
    call self%getFillValue(fillValue)
    if (self%hasAttribute(CF_VALID_RANGE)) then
      flagMissing = CF_USE_VALID_RANGE
      call self%getAttribute(CF_VALID_RANGE, valid_range)
      minValue = valid_range(1)
      maxValue = valid_range(2)
    else if (self%hasAttribute(CF_VALID_MIN)) then
      flagMissing = CF_USE_VALID_MIN
      call self%getAttribute(CF_VALID_MIN, minValue)
    else if (self%hasAttribute(CF_VALID_MAX)) then
      flagMissing = CF_USE_VALID_MAX
      call self%getAttribute(CF_VALID_MAX, maxValue)
    end if

  end subroutine getCFAttributes_i4

  subroutine setVariableFillValue_i4(self, fvalue)
    class(NcVariable), intent(inout) :: self
    integer(i4), intent(in) :: fvalue

    if (.not. self%hasAttribute(CF_FILL_VALUE)) then
      call self%setAttribute(CF_FILL_VALUE, fvalue)
    end if

  end subroutine setVariableFillValue_i4

  subroutine getData_0d_i8(self, data, start, cnt, stride, map, mask)
    class(NcVariable), intent(in) :: self
    integer(i8), intent(out), allocatable :: data
    integer(i4), intent(in), optional :: start(:), cnt(:), stride(:), map(:)
    logical, intent(out), allocatable, optional :: mask

    integer(i4) :: flagMissing
    integer(i8) :: fillValue, minValue, maxValue
    integer(i8) :: tmp(1)

    call check (nf90_get_var(self%parent%id, self%id, tmp, start, cnt, stride, map), &
            "Could not read data from variable: " // trim(self%getName()))
    data = tmp(1)
    if (present(mask)) then
      mask =.true.
      call self%getCFAttributes(minValue, maxValue, fillValue, flagMissing)
      select case(flagMissing)
      case(CF_USE_FILL_VALUE)
        mask = .not. (data == fillValue)
      case(CF_USE_VALID_MIN)
        mask = data >= minValue
      case(CF_USE_VALID_MAX)
        mask = data <= maxValue
      case(CF_USE_VALID_RANGE)
        mask = (data <= maxValue) .and. (data >= minValue)
      end select
    end if

  end subroutine getData_0d_i8

  subroutine setData_0d_i8(self, values, start, cnt, stride, map)
    class(NcVariable), intent(in) :: self
    integer(i8), intent(in) :: values
    integer(i4), intent(in), optional :: start(:), cnt(:), stride(:), map(:)
    call check(nf90_put_var(self%parent%id, self%id, values, start), &
            "Failed to write data into variable: " // trim(self%getName()))

  end subroutine setData_0d_i8

  subroutine getData_1d_i8(self, data, start, cnt, stride, map, mask)
    class(NcVariable), intent(in) :: self
    integer(i8), intent(out), allocatable :: data(:)
    integer(i4), intent(in), optional :: start(:), cnt(:), stride(:), map(:)
    logical, intent(out), allocatable, optional :: mask(:)

    integer(i4) :: flagMissing
    integer(i8) :: fillValue, minValue, maxValue
    integer(i4), allocatable :: slcshape(:), datashape(:)

    slcshape = self%getSlicingShape(start, cnt, stride)
    datashape = getReadShape(slcshape, size(shape(data)))
      allocate(data(datashape(1)))
    call check (nf90_get_var(self%parent%id, self%id, data, start, cnt, stride, map), &
            "Could not read data from variable: " // trim(self%getName()))
    if (present(mask)) then
      allocate(mask(datashape(1)))
      mask =.true.
      call self%getCFAttributes(minValue, maxValue, fillValue, flagMissing)
      select case(flagMissing)
      case(CF_USE_FILL_VALUE)
        mask = .not. (data == fillValue)
      case(CF_USE_VALID_MIN)
        mask = data >= minValue
      case(CF_USE_VALID_MAX)
        mask = data <= maxValue
      case(CF_USE_VALID_RANGE)
        mask = (data <= maxValue) .and. (data >= minValue)
      end select
    end if

  end subroutine getData_1d_i8

  subroutine setData_1d_i8(self, values, start, cnt, stride, map)
    class(NcVariable), intent(in) :: self
    integer(i8), intent(in) :: values(:)
    integer(i4), intent(in), optional :: start(:), cnt(:), stride(:), map(:)
    call check(nf90_put_var(self%parent%id, self%id, values, start, cnt, stride, map), &
            "Failed to write data into variable: " // trim(self%getName()))

  end subroutine setData_1d_i8

  subroutine getData_2d_i8(self, data, start, cnt, stride, map, mask)
    class(NcVariable), intent(in) :: self
    integer(i8), intent(out), allocatable :: data(:,:)
    integer(i4), intent(in), optional :: start(:), cnt(:), stride(:), map(:)
    logical, intent(out), allocatable, optional :: mask(:,:)

    integer(i4) :: flagMissing
    integer(i8) :: fillValue, minValue, maxValue
    integer(i4), allocatable :: slcshape(:), datashape(:)

    slcshape = self%getSlicingShape(start, cnt, stride)
    datashape = getReadShape(slcshape, size(shape(data)))
      allocate(data(datashape(1), datashape(2)))
    call check (nf90_get_var(self%parent%id, self%id, data, start, cnt, stride, map), &
            "Could not read data from variable: " // trim(self%getName()))
    if (present(mask)) then
      allocate(mask(datashape(1), datashape(2)))
      mask =.true.
      call self%getCFAttributes(minValue, maxValue, fillValue, flagMissing)
      select case(flagMissing)
      case(CF_USE_FILL_VALUE)
        mask = .not. (data == fillValue)
      case(CF_USE_VALID_MIN)
        mask = data >= minValue
      case(CF_USE_VALID_MAX)
        mask = data <= maxValue
      case(CF_USE_VALID_RANGE)
        mask = (data <= maxValue) .and. (data >= minValue)
      end select
    end if

  end subroutine getData_2d_i8

  subroutine setData_2d_i8(self, values, start, cnt, stride, map)
    class(NcVariable), intent(in) :: self
    integer(i8), intent(in) :: values(:,:)
    integer(i4), intent(in), optional :: start(:), cnt(:), stride(:), map(:)
    call check(nf90_put_var(self%parent%id, self%id, values, start, cnt, stride, map), &
            "Failed to write data into variable: " // trim(self%getName()))

  end subroutine setData_2d_i8

  subroutine getData_3d_i8(self, data, start, cnt, stride, map, mask)
    class(NcVariable), intent(in) :: self
    integer(i8), intent(out), allocatable :: data(:,:,:)
    integer(i4), intent(in), optional :: start(:), cnt(:), stride(:), map(:)
    logical, intent(out), allocatable, optional :: mask(:,:,:)

    integer(i4) :: flagMissing
    integer(i8) :: fillValue, minValue, maxValue
    integer(i4), allocatable :: slcshape(:), datashape(:)

    slcshape = self%getSlicingShape(start, cnt, stride)
    datashape = getReadShape(slcshape, size(shape(data)))
      allocate(data(datashape(1), datashape(2), datashape(3)))
    call check (nf90_get_var(self%parent%id, self%id, data, start, cnt, stride, map), &
            "Could not read data from variable: " // trim(self%getName()))
    if (present(mask)) then
      allocate(mask(datashape(1), datashape(2), datashape(3)))
      mask =.true.
      call self%getCFAttributes(minValue, maxValue, fillValue, flagMissing)
      select case(flagMissing)
      case(CF_USE_FILL_VALUE)
        mask = .not. (data == fillValue)
      case(CF_USE_VALID_MIN)
        mask = data >= minValue
      case(CF_USE_VALID_MAX)
        mask = data <= maxValue
      case(CF_USE_VALID_RANGE)
        mask = (data <= maxValue) .and. (data >= minValue)
      end select
    end if

  end subroutine getData_3d_i8

  subroutine setData_3d_i8(self, values, start, cnt, stride, map)
    class(NcVariable), intent(in) :: self
    integer(i8), intent(in) :: values(:,:,:)
    integer(i4), intent(in), optional :: start(:), cnt(:), stride(:), map(:)
    call check(nf90_put_var(self%parent%id, self%id, values, start, cnt, stride, map), &
            "Failed to write data into variable: " // trim(self%getName()))

  end subroutine setData_3d_i8

  subroutine getData_4d_i8(self, data, start, cnt, stride, map, mask)
    class(NcVariable), intent(in) :: self
    integer(i8), intent(out), allocatable :: data(:,:,:,:)
    integer(i4), intent(in), optional :: start(:), cnt(:), stride(:), map(:)
    logical, intent(out), allocatable, optional :: mask(:,:,:,:)

    integer(i4) :: flagMissing
    integer(i8) :: fillValue, minValue, maxValue
    integer(i4), allocatable :: slcshape(:), datashape(:)

    slcshape = self%getSlicingShape(start, cnt, stride)
    datashape = getReadShape(slcshape, size(shape(data)))
      allocate(data(datashape(1), datashape(2), datashape(3), datashape(4)))
    call check (nf90_get_var(self%parent%id, self%id, data, start, cnt, stride, map), &
            "Could not read data from variable: " // trim(self%getName()))
    if (present(mask)) then
      allocate(mask(datashape(1), datashape(2), datashape(3), datashape(4)))
      mask =.true.
      call self%getCFAttributes(minValue, maxValue, fillValue, flagMissing)
      select case(flagMissing)
      case(CF_USE_FILL_VALUE)
        mask = .not. (data == fillValue)
      case(CF_USE_VALID_MIN)
        mask = data >= minValue
      case(CF_USE_VALID_MAX)
        mask = data <= maxValue
      case(CF_USE_VALID_RANGE)
        mask = (data <= maxValue) .and. (data >= minValue)
      end select
    end if

  end subroutine getData_4d_i8

  subroutine setData_4d_i8(self, values, start, cnt, stride, map)
    class(NcVariable), intent(in) :: self
    integer(i8), intent(in) :: values(:,:,:,:)
    integer(i4), intent(in), optional :: start(:), cnt(:), stride(:), map(:)
    call check(nf90_put_var(self%parent%id, self%id, values, start, cnt, stride, map), &
            "Failed to write data into variable: " // trim(self%getName()))

  end subroutine setData_4d_i8

  subroutine getData_5d_i8(self, data, start, cnt, stride, map, mask)
    class(NcVariable), intent(in) :: self
    integer(i8), intent(out), allocatable :: data(:,:,:,:,:)
    integer(i4), intent(in), optional :: start(:), cnt(:), stride(:), map(:)
    logical, intent(out), allocatable, optional :: mask(:,:,:,:,:)

    integer(i4) :: flagMissing
    integer(i8) :: fillValue, minValue, maxValue
    integer(i4), allocatable :: slcshape(:), datashape(:)

    slcshape = self%getSlicingShape(start, cnt, stride)
    datashape = getReadShape(slcshape, size(shape(data)))
      allocate(data(datashape(1), datashape(2), datashape(3), datashape(4), datashape(5)))
    call check (nf90_get_var(self%parent%id, self%id, data, start, cnt, stride, map), &
            "Could not read data from variable: " // trim(self%getName()))
    if (present(mask)) then
      allocate(mask(datashape(1), datashape(2), datashape(3), datashape(4), datashape(5)))
      mask =.true.
      call self%getCFAttributes(minValue, maxValue, fillValue, flagMissing)
      select case(flagMissing)
      case(CF_USE_FILL_VALUE)
        mask = .not. (data == fillValue)
      case(CF_USE_VALID_MIN)
        mask = data >= minValue
      case(CF_USE_VALID_MAX)
        mask = data <= maxValue
      case(CF_USE_VALID_RANGE)
        mask = (data <= maxValue) .and. (data >= minValue)
      end select
    end if

  end subroutine getData_5d_i8

  subroutine setData_5d_i8(self, values, start, cnt, stride, map)
    class(NcVariable), intent(in) :: self
    integer(i8), intent(in) :: values(:,:,:,:,:)
    integer(i4), intent(in), optional :: start(:), cnt(:), stride(:), map(:)
    call check(nf90_put_var(self%parent%id, self%id, values, start, cnt, stride, map), &
            "Failed to write data into variable: " // trim(self%getName()))

  end subroutine setData_5d_i8

  subroutine getData_6d_i8(self, data, start, cnt, stride, map, mask)
    class(NcVariable), intent(in) :: self
    integer(i8), intent(out), allocatable :: data(:,:,:,:,:,:)
    integer(i4), intent(in), optional :: start(:), cnt(:), stride(:), map(:)
    logical, intent(out), allocatable, optional :: mask(:,:,:,:,:,:)

    integer(i4) :: flagMissing
    integer(i8) :: fillValue, minValue, maxValue
    integer(i4), allocatable :: slcshape(:), datashape(:)

    slcshape = self%getSlicingShape(start, cnt, stride)
    datashape = getReadShape(slcshape, size(shape(data)))
      allocate(data(datashape(1), datashape(2), datashape(3), datashape(4), datashape(5), datashape(6)))
    call check (nf90_get_var(self%parent%id, self%id, data, start, cnt, stride, map), &
            "Could not read data from variable: " // trim(self%getName()))
    if (present(mask)) then
      allocate(mask(datashape(1), datashape(2), datashape(3), datashape(4), datashape(5), datashape(6)))
      mask =.true.
      call self%getCFAttributes(minValue, maxValue, fillValue, flagMissing)
      select case(flagMissing)
      case(CF_USE_FILL_VALUE)
        mask = .not. (data == fillValue)
      case(CF_USE_VALID_MIN)
        mask = data >= minValue
      case(CF_USE_VALID_MAX)
        mask = data <= maxValue
      case(CF_USE_VALID_RANGE)
        mask = (data <= maxValue) .and. (data >= minValue)
      end select
    end if

  end subroutine getData_6d_i8

  subroutine setData_6d_i8(self, values, start, cnt, stride, map)
    class(NcVariable), intent(in) :: self
    integer(i8), intent(in) :: values(:,:,:,:,:,:)
    integer(i4), intent(in), optional :: start(:), cnt(:), stride(:), map(:)
    call check(nf90_put_var(self%parent%id, self%id, values, start, cnt, stride, map), &
            "Failed to write data into variable: " // trim(self%getName()))

  end subroutine setData_6d_i8

  subroutine getData_7d_i8(self, data, start, cnt, stride, map, mask)
    class(NcVariable), intent(in) :: self
    integer(i8), intent(out), allocatable :: data(:,:,:,:,:,:,:)
    integer(i4), intent(in), optional :: start(:), cnt(:), stride(:), map(:)
    logical, intent(out), allocatable, optional :: mask(:,:,:,:,:,:,:)

    integer(i4) :: flagMissing
    integer(i8) :: fillValue, minValue, maxValue
    integer(i4), allocatable :: slcshape(:), datashape(:)

    slcshape = self%getSlicingShape(start, cnt, stride)
    datashape = getReadShape(slcshape, size(shape(data)))
      allocate(data(datashape(1), datashape(2), datashape(3), datashape(4), datashape(5), datashape(6), datashape(7)))
    call check (nf90_get_var(self%parent%id, self%id, data, start, cnt, stride, map), &
            "Could not read data from variable: " // trim(self%getName()))
    if (present(mask)) then
      allocate(mask(datashape(1), datashape(2), datashape(3), datashape(4), datashape(5), datashape(6), datashape(7)))
      mask =.true.
      call self%getCFAttributes(minValue, maxValue, fillValue, flagMissing)
      select case(flagMissing)
      case(CF_USE_FILL_VALUE)
        mask = .not. (data == fillValue)
      case(CF_USE_VALID_MIN)
        mask = data >= minValue
      case(CF_USE_VALID_MAX)
        mask = data <= maxValue
      case(CF_USE_VALID_RANGE)
        mask = (data <= maxValue) .and. (data >= minValue)
      end select
    end if

  end subroutine getData_7d_i8

  subroutine setData_7d_i8(self, values, start, cnt, stride, map)
    class(NcVariable), intent(in) :: self
    integer(i8), intent(in) :: values(:,:,:,:,:,:,:)
    integer(i4), intent(in), optional :: start(:), cnt(:), stride(:), map(:)
    call check(nf90_put_var(self%parent%id, self%id, values, start, cnt, stride, map), &
            "Failed to write data into variable: " // trim(self%getName()))

  end subroutine setData_7d_i8

  subroutine getData_8d_i8(self, data, start, cnt, stride, map, mask)
    class(NcVariable), intent(in) :: self
    integer(i8), intent(out), allocatable :: data(:,:,:,:,:,:,:,:)
    integer(i4), intent(in), optional :: start(:), cnt(:), stride(:), map(:)
    logical, intent(out), allocatable, optional :: mask(:,:,:,:,:,:,:,:)

    integer(i4) :: flagMissing
    integer(i8) :: fillValue, minValue, maxValue
    integer(i4), allocatable :: slcshape(:), datashape(:)

    slcshape = self%getSlicingShape(start, cnt, stride)
    datashape = getReadShape(slcshape, size(shape(data)))
      allocate(data(datashape(1), datashape(2), datashape(3), datashape(4), datashape(5), datashape(6), datashape(7), datashape(8)))
    call check (nf90_get_var(self%parent%id, self%id, data, start, cnt, stride, map), &
            "Could not read data from variable: " // trim(self%getName()))
    if (present(mask)) then
      allocate(mask(datashape(1), datashape(2), datashape(3), datashape(4), datashape(5), datashape(6), datashape(7), datashape(8)))
      mask =.true.
      call self%getCFAttributes(minValue, maxValue, fillValue, flagMissing)
      select case(flagMissing)
      case(CF_USE_FILL_VALUE)
        mask = .not. (data == fillValue)
      case(CF_USE_VALID_MIN)
        mask = data >= minValue
      case(CF_USE_VALID_MAX)
        mask = data <= maxValue
      case(CF_USE_VALID_RANGE)
        mask = (data <= maxValue) .and. (data >= minValue)
      end select
    end if

  end subroutine getData_8d_i8

  subroutine setData_8d_i8(self, values, start, cnt, stride, map)
    class(NcVariable), intent(in) :: self
    integer(i8), intent(in) :: values(:,:,:,:,:,:,:,:)
    integer(i4), intent(in), optional :: start(:), cnt(:), stride(:), map(:)
    call check(nf90_put_var(self%parent%id, self%id, values, start, cnt, stride, map), &
            "Failed to write data into variable: " // trim(self%getName()))

  end subroutine setData_8d_i8

  subroutine getData_9d_i8(self, data, start, cnt, stride, map, mask)
    class(NcVariable), intent(in) :: self
    integer(i8), intent(out), allocatable :: data(:,:,:,:,:,:,:,:,:)
    integer(i4), intent(in), optional :: start(:), cnt(:), stride(:), map(:)
    logical, intent(out), allocatable, optional :: mask(:,:,:,:,:,:,:,:,:)

    integer(i4) :: flagMissing
    integer(i8) :: fillValue, minValue, maxValue
    integer(i4), allocatable :: slcshape(:), datashape(:)

    slcshape = self%getSlicingShape(start, cnt, stride)
    datashape = getReadShape(slcshape, size(shape(data)))
      allocate(data(datashape(1), datashape(2), datashape(3), datashape(4), datashape(5), datashape(6), datashape(7),&
          & datashape(8), datashape(9)))
    call check (nf90_get_var(self%parent%id, self%id, data, start, cnt, stride, map), &
            "Could not read data from variable: " // trim(self%getName()))
    if (present(mask)) then
      allocate(mask(datashape(1), datashape(2), datashape(3), datashape(4), datashape(5), datashape(6), datashape(7),&
          & datashape(8), datashape(9)))
      mask =.true.
      call self%getCFAttributes(minValue, maxValue, fillValue, flagMissing)
      select case(flagMissing)
      case(CF_USE_FILL_VALUE)
        mask = .not. (data == fillValue)
      case(CF_USE_VALID_MIN)
        mask = data >= minValue
      case(CF_USE_VALID_MAX)
        mask = data <= maxValue
      case(CF_USE_VALID_RANGE)
        mask = (data <= maxValue) .and. (data >= minValue)
      end select
    end if

  end subroutine getData_9d_i8

  subroutine setData_9d_i8(self, values, start, cnt, stride, map)
    class(NcVariable), intent(in) :: self
    integer(i8), intent(in) :: values(:,:,:,:,:,:,:,:,:)
    integer(i4), intent(in), optional :: start(:), cnt(:), stride(:), map(:)
    call check(nf90_put_var(self%parent%id, self%id, values, start, cnt, stride, map), &
            "Failed to write data into variable: " // trim(self%getName()))

  end subroutine setData_9d_i8

  subroutine getData_10d_i8(self, data, start, cnt, stride, map, mask)
    class(NcVariable), intent(in) :: self
    integer(i8), intent(out), allocatable :: data(:,:,:,:,:,:,:,:,:,:)
    integer(i4), intent(in), optional :: start(:), cnt(:), stride(:), map(:)
    logical, intent(out), allocatable, optional :: mask(:,:,:,:,:,:,:,:,:,:)

    integer(i4) :: flagMissing
    integer(i8) :: fillValue, minValue, maxValue
    integer(i4), allocatable :: slcshape(:), datashape(:)

    slcshape = self%getSlicingShape(start, cnt, stride)
    datashape = getReadShape(slcshape, size(shape(data)))
      allocate(data(datashape(1), datashape(2), datashape(3), datashape(4), datashape(5), datashape(6), datashape(7),&
          & datashape(8), datashape(9), datashape(10)))
    call check (nf90_get_var(self%parent%id, self%id, data, start, cnt, stride, map), &
            "Could not read data from variable: " // trim(self%getName()))
    if (present(mask)) then
      allocate(mask(datashape(1), datashape(2), datashape(3), datashape(4), datashape(5), datashape(6), datashape(7),&
          & datashape(8), datashape(9), datashape(10)))
      mask =.true.
      call self%getCFAttributes(minValue, maxValue, fillValue, flagMissing)
      select case(flagMissing)
      case(CF_USE_FILL_VALUE)
        mask = .not. (data == fillValue)
      case(CF_USE_VALID_MIN)
        mask = data >= minValue
      case(CF_USE_VALID_MAX)
        mask = data <= maxValue
      case(CF_USE_VALID_RANGE)
        mask = (data <= maxValue) .and. (data >= minValue)
      end select
    end if

  end subroutine getData_10d_i8

  subroutine setData_10d_i8(self, values, start, cnt, stride, map)
    class(NcVariable), intent(in) :: self
    integer(i8), intent(in) :: values(:,:,:,:,:,:,:,:,:,:)
    integer(i4), intent(in), optional :: start(:), cnt(:), stride(:), map(:)
    call check(nf90_put_var(self%parent%id, self%id, values, start, cnt, stride, map), &
            "Failed to write data into variable: " // trim(self%getName()))

  end subroutine setData_10d_i8

  subroutine getData_11d_i8(self, data, start, cnt, stride, map, mask)
    class(NcVariable), intent(in) :: self
    integer(i8), intent(out), allocatable :: data(:,:,:,:,:,:,:,:,:,:,:)
    integer(i4), intent(in), optional :: start(:), cnt(:), stride(:), map(:)
    logical, intent(out), allocatable, optional :: mask(:,:,:,:,:,:,:,:,:,:,:)

    integer(i4) :: flagMissing
    integer(i8) :: fillValue, minValue, maxValue
    integer(i4), allocatable :: slcshape(:), datashape(:)

    slcshape = self%getSlicingShape(start, cnt, stride)
    datashape = getReadShape(slcshape, size(shape(data)))
      allocate(data(datashape(1), datashape(2), datashape(3), datashape(4), datashape(5), datashape(6), datashape(7),&
          & datashape(8), datashape(9), datashape(10), datashape(11)))
    call check (nf90_get_var(self%parent%id, self%id, data, start, cnt, stride, map), &
            "Could not read data from variable: " // trim(self%getName()))
    if (present(mask)) then
      allocate(mask(datashape(1), datashape(2), datashape(3), datashape(4), datashape(5), datashape(6), datashape(7),&
          & datashape(8), datashape(9), datashape(10), datashape(11)))
      mask =.true.
      call self%getCFAttributes(minValue, maxValue, fillValue, flagMissing)
      select case(flagMissing)
      case(CF_USE_FILL_VALUE)
        mask = .not. (data == fillValue)
      case(CF_USE_VALID_MIN)
        mask = data >= minValue
      case(CF_USE_VALID_MAX)
        mask = data <= maxValue
      case(CF_USE_VALID_RANGE)
        mask = (data <= maxValue) .and. (data >= minValue)
      end select
    end if

  end subroutine getData_11d_i8

  subroutine setData_11d_i8(self, values, start, cnt, stride, map)
    class(NcVariable), intent(in) :: self
    integer(i8), intent(in) :: values(:,:,:,:,:,:,:,:,:,:,:)
    integer(i4), intent(in), optional :: start(:), cnt(:), stride(:), map(:)
    call check(nf90_put_var(self%parent%id, self%id, values, start, cnt, stride, map), &
            "Failed to write data into variable: " // trim(self%getName()))

  end subroutine setData_11d_i8

  subroutine getData_12d_i8(self, data, start, cnt, stride, map, mask)
    class(NcVariable), intent(in) :: self
    integer(i8), intent(out), allocatable :: data(:,:,:,:,:,:,:,:,:,:,:,:)
    integer(i4), intent(in), optional :: start(:), cnt(:), stride(:), map(:)
    logical, intent(out), allocatable, optional :: mask(:,:,:,:,:,:,:,:,:,:,:,:)

    integer(i4) :: flagMissing
    integer(i8) :: fillValue, minValue, maxValue
    integer(i4), allocatable :: slcshape(:), datashape(:)

    slcshape = self%getSlicingShape(start, cnt, stride)
    datashape = getReadShape(slcshape, size(shape(data)))
      allocate(data(datashape(1), datashape(2), datashape(3), datashape(4), datashape(5), datashape(6), datashape(7),&
          & datashape(8), datashape(9), datashape(10), datashape(11), datashape(12)))
    call check (nf90_get_var(self%parent%id, self%id, data, start, cnt, stride, map), &
            "Could not read data from variable: " // trim(self%getName()))
    if (present(mask)) then
      allocate(mask(datashape(1), datashape(2), datashape(3), datashape(4), datashape(5), datashape(6), datashape(7),&
          & datashape(8), datashape(9), datashape(10), datashape(11), datashape(12)))
      mask =.true.
      call self%getCFAttributes(minValue, maxValue, fillValue, flagMissing)
      select case(flagMissing)
      case(CF_USE_FILL_VALUE)
        mask = .not. (data == fillValue)
      case(CF_USE_VALID_MIN)
        mask = data >= minValue
      case(CF_USE_VALID_MAX)
        mask = data <= maxValue
      case(CF_USE_VALID_RANGE)
        mask = (data <= maxValue) .and. (data >= minValue)
      end select
    end if

  end subroutine getData_12d_i8

  subroutine setData_12d_i8(self, values, start, cnt, stride, map)
    class(NcVariable), intent(in) :: self
    integer(i8), intent(in) :: values(:,:,:,:,:,:,:,:,:,:,:,:)
    integer(i4), intent(in), optional :: start(:), cnt(:), stride(:), map(:)
    call check(nf90_put_var(self%parent%id, self%id, values, start, cnt, stride, map), &
            "Failed to write data into variable: " // trim(self%getName()))

  end subroutine setData_12d_i8

  subroutine getData_13d_i8(self, data, start, cnt, stride, map, mask)
    class(NcVariable), intent(in) :: self
    integer(i8), intent(out), allocatable :: data(:,:,:,:,:,:,:,:,:,:,:,:,:)
    integer(i4), intent(in), optional :: start(:), cnt(:), stride(:), map(:)
    logical, intent(out), allocatable, optional :: mask(:,:,:,:,:,:,:,:,:,:,:,:,:)

    integer(i4) :: flagMissing
    integer(i8) :: fillValue, minValue, maxValue
    integer(i4), allocatable :: slcshape(:), datashape(:)

    slcshape = self%getSlicingShape(start, cnt, stride)
    datashape = getReadShape(slcshape, size(shape(data)))
      allocate(data(datashape(1), datashape(2), datashape(3), datashape(4), datashape(5), datashape(6), datashape(7),&
          & datashape(8), datashape(9), datashape(10), datashape(11), datashape(12), datashape(13)))
    call check (nf90_get_var(self%parent%id, self%id, data, start, cnt, stride, map), &
            "Could not read data from variable: " // trim(self%getName()))
    if (present(mask)) then
      allocate(mask(datashape(1), datashape(2), datashape(3), datashape(4), datashape(5), datashape(6), datashape(7),&
          & datashape(8), datashape(9), datashape(10), datashape(11), datashape(12), datashape(13)))
      mask =.true.
      call self%getCFAttributes(minValue, maxValue, fillValue, flagMissing)
      select case(flagMissing)
      case(CF_USE_FILL_VALUE)
        mask = .not. (data == fillValue)
      case(CF_USE_VALID_MIN)
        mask = data >= minValue
      case(CF_USE_VALID_MAX)
        mask = data <= maxValue
      case(CF_USE_VALID_RANGE)
        mask = (data <= maxValue) .and. (data >= minValue)
      end select
    end if

  end subroutine getData_13d_i8

  subroutine setData_13d_i8(self, values, start, cnt, stride, map)
    class(NcVariable), intent(in) :: self
    integer(i8), intent(in) :: values(:,:,:,:,:,:,:,:,:,:,:,:,:)
    integer(i4), intent(in), optional :: start(:), cnt(:), stride(:), map(:)
    call check(nf90_put_var(self%parent%id, self%id, values, start, cnt, stride, map), &
            "Failed to write data into variable: " // trim(self%getName()))

  end subroutine setData_13d_i8

  subroutine getData_14d_i8(self, data, start, cnt, stride, map, mask)
    class(NcVariable), intent(in) :: self
    integer(i8), intent(out), allocatable :: data(:,:,:,:,:,:,:,:,:,:,:,:,:,:)
    integer(i4), intent(in), optional :: start(:), cnt(:), stride(:), map(:)
    logical, intent(out), allocatable, optional :: mask(:,:,:,:,:,:,:,:,:,:,:,:,:,:)

    integer(i4) :: flagMissing
    integer(i8) :: fillValue, minValue, maxValue
    integer(i4), allocatable :: slcshape(:), datashape(:)

    slcshape = self%getSlicingShape(start, cnt, stride)
    datashape = getReadShape(slcshape, size(shape(data)))
      allocate(data(datashape(1), datashape(2), datashape(3), datashape(4), datashape(5), datashape(6), datashape(7),&
          & datashape(8), datashape(9), datashape(10), datashape(11), datashape(12), datashape(13), datashape(14)))
    call check (nf90_get_var(self%parent%id, self%id, data, start, cnt, stride, map), &
            "Could not read data from variable: " // trim(self%getName()))
    if (present(mask)) then
      allocate(mask(datashape(1), datashape(2), datashape(3), datashape(4), datashape(5), datashape(6), datashape(7),&
          & datashape(8), datashape(9), datashape(10), datashape(11), datashape(12), datashape(13), datashape(14)))
      mask =.true.
      call self%getCFAttributes(minValue, maxValue, fillValue, flagMissing)
      select case(flagMissing)
      case(CF_USE_FILL_VALUE)
        mask = .not. (data == fillValue)
      case(CF_USE_VALID_MIN)
        mask = data >= minValue
      case(CF_USE_VALID_MAX)
        mask = data <= maxValue
      case(CF_USE_VALID_RANGE)
        mask = (data <= maxValue) .and. (data >= minValue)
      end select
    end if

  end subroutine getData_14d_i8

  subroutine setData_14d_i8(self, values, start, cnt, stride, map)
    class(NcVariable), intent(in) :: self
    integer(i8), intent(in) :: values(:,:,:,:,:,:,:,:,:,:,:,:,:,:)
    integer(i4), intent(in), optional :: start(:), cnt(:), stride(:), map(:)
    call check(nf90_put_var(self%parent%id, self%id, values, start, cnt, stride, map), &
            "Failed to write data into variable: " // trim(self%getName()))

  end subroutine setData_14d_i8

  subroutine getVariableFillValue_i8(self, fvalue)
    class(NcVariable), intent(in) :: self
    integer(i8), intent(out) :: fvalue

    if (self%hasAttribute(CF_FILL_VALUE)) then
      call self%getAttribute(CF_FILL_VALUE, fvalue)
    else
      fvalue = NF90_FILL_INT
    end if

  end subroutine getVariableFillValue_i8

  subroutine getCFAttributes_i8(self, minValue, maxValue, fillValue, flagMissing)
    class(NcVariable), intent(in) :: self
    integer(i8), intent(out) :: minValue, maxValue, fillValue
    integer(i4), intent(out) :: flagMissing

    integer(i8) :: valid_range(2)

    flagMissing = CF_USE_FILL_VALUE
    call self%getFillValue(fillValue)
    if (self%hasAttribute(CF_VALID_RANGE)) then
      flagMissing = CF_USE_VALID_RANGE
      call self%getAttribute(CF_VALID_RANGE, valid_range)
      minValue = valid_range(1)
      maxValue = valid_range(2)
    else if (self%hasAttribute(CF_VALID_MIN)) then
      flagMissing = CF_USE_VALID_MIN
      call self%getAttribute(CF_VALID_MIN, minValue)
    else if (self%hasAttribute(CF_VALID_MAX)) then
      flagMissing = CF_USE_VALID_MAX
      call self%getAttribute(CF_VALID_MAX, maxValue)
    end if

  end subroutine getCFAttributes_i8

  subroutine setVariableFillValue_i8(self, fvalue)
    class(NcVariable), intent(inout) :: self
    integer(i8), intent(in) :: fvalue

    if (.not. self%hasAttribute(CF_FILL_VALUE)) then
      call self%setAttribute(CF_FILL_VALUE, fvalue)
    end if

  end subroutine setVariableFillValue_i8


  function getSlicingShape(self, instart, incnt, instride) result(out)
    class(NcVariable), intent(in) :: self
    integer(i4), intent(in), optional :: instart(:), incnt(:), instride(:)
    integer(i4), allocatable :: out(:)

    out = self%getShape()

    if (present(incnt)) then
      out(:size(incnt)) = incnt
      ! out = incnt
    else
      if (present(instart)) then
        out(:size(instart)) = out(:size(instart)) - (instart - 1)
      end if
      if (present(instride)) then
        out(:size(instride)) = out(:size(instride)) / instride
      end if
    end if

  end function getSlicingShape

  function getReadShape(slcshape, outrank) result(out)
    integer(i4), intent(in) :: slcshape(:)
    integer(i4), intent(in) :: outrank
    integer(i4) :: naxis
    integer(i4), allocatable :: out(:)

    naxis = count(slcshape > 1)

    if (all(slcshape == 1)) then
      ! return 1-element array
      allocate(out(size(slcshape)))
      out(:) = 1
    else if (size(slcshape) == outrank) then
      ! sizes fit
      out = slcshape
    else if (naxis == outrank) then
      out = pack(slcshape, slcshape > 1)
      ! else if (naxis .lt. outrank) then
      ! would be nice...
    else
      write(*, *) "Given indices do not match output variable rank!"
      stop 1
    end if
  end function getReadShape

  function getDtypeFromString(dtype)
    integer(i4) :: getDtypeFromString
    character(*)         :: dtype

    select case(dtype)
    case("f32")
       getDtypeFromString = NF90_FLOAT
    case("f64")
       getDtypeFromString = NF90_DOUBLE
    case("i8")
       getDtypeFromString = NF90_BYTE
    case("i16")
       getDtypeFromString = NF90_SHORT
    case("i32")
       getDtypeFromString = NF90_INT
    case("i64")
       getDtypeFromString = NF90_INT64
    case default
       write(*,*) "Datatype not understood: ", dtype
       stop 1
    end select
  end function getDtypeFromString

  function getDtypeFromInteger(dtype)
    character(3) :: getDtypeFromInteger
    integer(i4) :: dtype

    select case(dtype)
    case(NF90_FLOAT)
       getDtypeFromInteger = "f32"
    case(NF90_DOUBLE)
       getDtypeFromInteger = "f64"
    case(NF90_BYTE)
       getDtypeFromInteger = "i8"
    case(NF90_SHORT)
       getDtypeFromInteger = "i16"
    case(NF90_INT)
       getDtypeFromInteger = "i32"
    case(NF90_INT64)
       getDtypeFromInteger = "i64"
    case default
       write(*,*) "Datatype not understood: ", dtype
       stop 1
    end select
  end function getDtypeFromInteger

  function getCreationMode(cmode)
    character(*), intent(in), optional :: cmode
    integer(i4) :: getCreationMode
    character(256) :: mode

    if (.not. (present(cmode))) then
      mode = "NETCDF4"
    else
      mode = cmode
    end if

    select case(trim(mode))
    case ("NETCDF4")
      getCreationMode = NF90_NETCDF4
    case ("SHARE")
      getCreationMode = NF90_SHARE
    case ("CLASSIC")
      getCreationMode = NF90_CLASSIC_MODEL
    case ("HDF5")
      getCreationMode = NF90_HDF5
    case ("64BIT_OFFSET")
      getCreationMode = NF90_64BIT_OFFSET
    case default
      print*, "Creation mode not understood: " // trim(mode)
      stop 1
    end select

  end function getCreationMode

  subroutine check(status, msg)
    integer(i4), intent(in) :: status
    character(*), intent(in) :: msg

    if (status /= NF90_NOERR) then
      write(*, *) msg
      write(*, *) nf90_strerror(status)
      stop 1
    end if
  end subroutine check

end module mo_netcdf<|MERGE_RESOLUTION|>--- conflicted
+++ resolved
@@ -861,21 +861,13 @@
     real(dp)      , intent(in), dimension(:) :: centersDim2
     real(dp)      , intent(in), dimension(:,:) :: cornersDim1
     real(dp)      , intent(in), dimension(:,:) :: cornersDim2
-<<<<<<< HEAD
-    integer(i32)   , intent(in), dimension(:) :: subDimSizes
-=======
     integer(i4)   , intent(in), dimension(:) :: subDimSizes
->>>>>>> 35a51ea6
     character(256), intent(in) :: units
     type(NcDimension) :: ncDim
 
     type(NcDimension)          :: cornerDim, rankDim
     type(NcVariable)           :: ncVar
-<<<<<<< HEAD
-    integer(i32), allocatable, dimension(:) :: imask_data
-=======
     integer(i4), allocatable, dimension(:) :: imask_data
->>>>>>> 35a51ea6
 
     ! set the new ncDimension (integer values and name)
     ncDim = self%setDimension('grid_size', size(centersDim1))
@@ -899,11 +891,7 @@
     ! set all values to 1 (True) for mask
     ncVar = self%setVariable('grid_imask', "i32", [ncDim])
     allocate(imask_data(size(centersDim1)))
-<<<<<<< HEAD
-    imask_data = 1_i32
-=======
     imask_data = 1_i4
->>>>>>> 35a51ea6
     call ncVar%setData(imask_data)
     deallocate(imask_data)
     call ncVar%setAttribute('units', 'unitless')
@@ -911,82 +899,6 @@
   end function set_scrip_dimension
 
   subroutine set_1D_coordinate_variable(self, name, ncDim, bounds, referenceArg, ncVar)
-<<<<<<< HEAD
-    class(NcGroup), intent(in) :: self
-    character(*)  , intent(in) :: name
-    type(NcDimension), intent(in) :: ncDim
-    real(dp)      , intent(in), dimension(:) :: bounds
-    integer(i32)   , intent(in), optional :: referenceArg
-    type(NcVariable):: ncVar
-
-    type(NcDimension) :: bndsDim
-    integer(i64) :: dimLength, iBound
-    integer(i32) :: reference, iAtt
-    character(256) :: dimBoundName
-    real(dp), allocatable, dimension(:, :) :: boundData
-
-    ! init
-    dimLength = size(bounds, kind=i64)
-    reference = 1_i32
-    if (present(referenceArg)) then
-      reference = referenceArg
-    end if
-    ! here we set the reference to ncDimension for labelled ncDimension which in fact is a variable
-    ncVar = self%setVariable(name, "f64", [ncDim])
-    ! write the data based on the type of reference
-    select case(reference)
-    case(0_i32)
-      ! set the start values
-      call ncVar%setData(bounds(1_i64:dimLength - 1_i64))
-    case(1_i32)
-      ! set the center values
-      call ncVar%setData((bounds(2_i64:dimLength) + bounds(1_i64:dimLength-1_i64)) / 2.0_dp)
-    case(2_4)
-      ! set the end values
-      call ncVar%setData(bounds(2_i64:dimLength))
-    case default
-      write(*,*) "reference id for set_Dimension is ", reference, ", must be 0, 1 or 2."
-      stop 1
-    end select
-
-    ! --- bounds ---
-    ! create dimension name for bounds
-    dimBoundName = trim(name) // "_bnds"
-    ! set the attribute
-    call ncVar%setAttribute('bounds', trim(dimBoundName))
-    ! set the dimensions used for the bounds array
-    if (self%hasDimension("bnds")) then
-      ! add it to our bounds of ncDimensions for the current array
-      bndsDim = self%getDimension("bnds")
-    else
-      bndsDim = self%setDimension("bnds", 2_i32)
-    end if
-    ncVar = self%setVariable(dimBoundName, "f64", [bndsDim, ncDim])
-
-    ! allocate array for data
-    allocate(boundData(2_i64, dimLength-1_i64))
-    do iBound = 1_i64, dimLength-1_i64
-      boundData(1_i64, iBound) = bounds(iBound)
-      boundData(2_i64, iBound) = bounds(iBound + 1_i64)
-    end do
-    call ncVar%setData(boundData)
-    deallocate(boundData)
-
-  end subroutine set_1D_coordinate_variable
-
-  function setDimension(self, name, length) result(ncDim)
-    class(NcGroup), intent(in) :: self
-    character(*)  , intent(in) :: name
-    integer(i32), intent(in), optional :: length
-
-    type(NcDimension) :: ncDim
-    integer(i32) :: dimLength
-    integer(i32) :: id
-
-    dimLength = NF90_UNLIMITED
-    if (present(length)) then
-      if (length > 0_i32) then
-=======
     class(NcGroup), intent(in) :: self
     character(*)  , intent(in) :: name
     type(NcDimension), intent(in) :: ncDim
@@ -1061,7 +973,6 @@
     dimLength = NF90_UNLIMITED
     if (present(length)) then
       if (length > 0_i4) then
->>>>>>> 35a51ea6
         dimLength = length
       end if
     end if
@@ -1077,11 +988,7 @@
                         centersDim1, centersDim2, cornersDim1, cornersDim2, subDimSizes, units) result(ncDim)
     class(NcGroup), intent(in) :: self
     character(*)  , intent(in) :: name
-<<<<<<< HEAD
-    integer(i32), intent(in), optional :: length
-=======
     integer(i4), intent(in), optional :: length
->>>>>>> 35a51ea6
     real(dp)      , intent(in), optional, dimension(:) :: bounds
     integer(i4)   , intent(in), optional :: reference
     character(*) , intent(in), optional, dimension(:) :: attribute_names
@@ -1095,11 +1002,7 @@
 
     type(NcDimension) :: ncDim
     type(NcVariable) :: ncVar
-<<<<<<< HEAD
-    integer(i32) :: iAtt
-=======
     integer(i4) :: iAtt
->>>>>>> 35a51ea6
 
     if (present(centersDim1) .and. present(centersDim2) .and. present(cornersDim1) .and. present(cornersDim2) &
              .and. present(subDimSizes) .and. present(units)) then
@@ -2058,24 +1961,6 @@
     real(sp) :: fillValue, minValue, maxValue
     integer(i4), allocatable :: slcshape(:), datashape(:)
 
-<<<<<<< HEAD
-    flagMissing = CF_USE_FILL_VALUE
-    call self%getFillValue(fillValue)
-    if (ieee_is_nan(fillValue)) then
-      flagMissing = CF_USE_NAN
-    end if
-    if (self%hasAttribute(CF_VALID_RANGE)) then
-      flagMissing = CF_USE_VALID_RANGE
-      call self%getAttribute(CF_VALID_RANGE, valid_range)
-      minValue = valid_range(1)
-      maxValue = valid_range(2)
-    else if (self%hasAttribute(CF_VALID_MIN)) then
-      flagMissing = CF_USE_VALID_MIN
-      call self%getAttribute(CF_VALID_MIN, minValue)
-    else if (self%hasAttribute(CF_VALID_MAX)) then
-      flagMissing = CF_USE_VALID_MAX
-      call self%getAttribute(CF_VALID_MAX, maxValue)
-=======
     slcshape = self%getSlicingShape(start, cnt, stride)
     datashape = getReadShape(slcshape, size(shape(data)))
       allocate(data(datashape(1), datashape(2), datashape(3), datashape(4), datashape(5), datashape(6), datashape(7)))
@@ -2097,7 +1982,6 @@
       case(CF_USE_VALID_RANGE)
         mask = (data < maxValue) .and. (data > minValue)
       end select
->>>>>>> 35a51ea6
     end if
 
   end subroutine getData_7d_sp
