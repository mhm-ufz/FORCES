
enable_testing()

file ( COPY ./files
DESTINATION ${CMAKE_CURRENT_BINARY_DIR})

file ( GLOB sources ./test_*.f90)
foreach ( UNIT_TEST ${sources} )
    # get the filename and use it for variable name
    get_filename_component ( test_name_ext ${UNIT_TEST} NAME )
    get_filename_component ( test_name ${UNIT_TEST} NAME_WE )
	add_executable(${test_name} ${test_name_ext})
	set_target_properties ( ${test_name}
	  PROPERTIES
<<<<<<< HEAD
	  COMPILE_FLAGS " ${ADDITIONAL_GCC_FLAGS}"
=======
	  COMPILE_FLAGS "${ADDITIONAL_GCC_FLAGS}"
>>>>>>> 963408e3
	)
	# message(STATUS "Testing enabled for ${TEST_DIR}")
	target_link_libraries(${test_name} lightweight_fortran_lib)
	add_test(NAME ${test_name} COMMAND ${test_name})
	# set compiling flags for debug and relese version
	if(CMAKE_Fortran_COMPILER_ID MATCHES "GNU")
	    # set the preprocessor
	    target_compile_definitions(${test_name} PRIVATE "-DGFORTRAN")
	endif()
	if(CMAKE_Fortran_COMPILER_ID MATCHES "PGI")
	    # set the preprocessor
	    target_compile_definitions(${test_name} PRIVATE "-DpgiFortran")
	endif()
	if(CMAKE_ABSOFT)
	    # set the preprocessor
	    target_compile_definitions(${test_name} PRIVATE "-DABSOFT")
	endif()
endforeach ( UNIT_TEST )<|MERGE_RESOLUTION|>--- conflicted
+++ resolved
@@ -12,11 +12,7 @@
 	add_executable(${test_name} ${test_name_ext})
 	set_target_properties ( ${test_name}
 	  PROPERTIES
-<<<<<<< HEAD
-	  COMPILE_FLAGS " ${ADDITIONAL_GCC_FLAGS}"
-=======
 	  COMPILE_FLAGS "${ADDITIONAL_GCC_FLAGS}"
->>>>>>> 963408e3
 	)
 	# message(STATUS "Testing enabled for ${TEST_DIR}")
 	target_link_libraries(${test_name} lightweight_fortran_lib)
