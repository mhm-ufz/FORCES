--- conflicted
+++ resolved
@@ -46,19 +46,7 @@
 
 MODULE mo_kind
 
-<<<<<<< HEAD
-  use, intrinsic :: iso_c_binding, only: sp=>c_float
-  use, intrinsic :: iso_c_binding, only: dp=>c_double
-  use, intrinsic :: iso_c_binding, only: spc=>c_float_complex
-  use, intrinsic :: iso_c_binding, only: dpc=>c_double_complex
-  ! use, intrinsic :: iso_c_binding, only: qp=>c_float128
-  use, intrinsic :: iso_c_binding, only: i2=>c_short
-  use, intrinsic :: iso_c_binding, only: i4=>c_int
-  use, intrinsic :: iso_c_binding, only: i8=>c_long_long
-  ! this is defined here https://github.com/fortran-lang/stdlib/ like so
-=======
   ! ! this is defined here https://github.com/fortran-lang/stdlib/ like so
->>>>>>> ef1514c9
   ! use iso_fortran_env, only: sp=>real32, dp=>real64, qp=>real128
   ! use iso_fortran_env, only: i1=>int8, i2=>int16, i4=>int32, i8=>int64
   use, intrinsic :: iso_c_binding,   only: &
@@ -75,11 +63,7 @@
 
   private
   !public sp, dp, qp, int8, int16, int32, int64
-<<<<<<< HEAD
-  public sp, dp, i1, i2, i4, i8, lgt
-=======
   public sp, dp, qp, i2, i4, i8
->>>>>>> ef1514c9
 
   integer, parameter, public :: lgt = kind(.true.)
   integer, parameter, public :: i1 = selected_int_kind(2)
