--- conflicted
+++ resolved
@@ -1,22 +1,14 @@
-<<<<<<< HEAD
 #include "logging.h"
-!> \file mo_message.F90
-!> \copydoc mo_message
-=======
 !> \file mo_message.f90
 !> \brief \copybrief mo_message
 !> \details \copydetails mo_message
->>>>>>> e40c6f6b
 
 !> \brief Write out concatenated strings
 !> \details Write out several strings concatenated on standard out or a given unit, either advancing or not.
 !> \author Matthias Cuntz, Sebastian Mueller
 !> \date Jul 2011, Dec 2019
-<<<<<<< HEAD
-=======
 !> \copyright Copyright 2005-\today, the CHS Developers, Sabine Attinger: All rights reserved.
 !! FORCES is released under the LGPLv3+ license \license_note
->>>>>>> e40c6f6b
 MODULE mo_message
 
   use mo_logging
