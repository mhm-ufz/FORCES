--- conflicted
+++ resolved
@@ -178,15 +178,15 @@
   - authors: Daan van Vugt
   - license: MIT License (included)
 
-<<<<<<< HEAD
 - `daglib` (`src/mo_dag.f90`)
   - purpose: A directed acyclic graph implementation.
   - sources: https://github.com/jacobwilliams/daglib
-=======
+  - authors: Jacob Williams
+  - license: BSD 3-Clause License (included)
+
 - `flist` (`src/mo_list.f90`)
   - purpose: A generic list implementation.
   - sources: https://github.com/jacobwilliams/flist
->>>>>>> 73259867
   - authors: Jacob Williams
   - license: BSD 3-Clause License (included)
 
