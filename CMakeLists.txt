--- conflicted
+++ resolved
@@ -12,10 +12,7 @@
     set(BUILD_TESTING OFF)
 endif()
 
-<<<<<<< HEAD
-=======
 include(${CMAKE_CURRENT_SOURCE_DIR}/cmake/utils.cmake)
->>>>>>> 35a51ea6
 # The variable "CMAKE_BUILD_MODULE_SYSTEM_INDEPENDENT" can be set before executing cmake via a cache command:
 # $cmake -DCMAKE_BUILD_MODULE_SYSTEM_INDEPENDENT:STRING=ON ..
 # or cache file:
